# vendor dir.
vendor

# ide files.
.idea
.vscode

# Mac temp files.
.DS_Store

# build files
<<<<<<< HEAD
neb*
=======
neb
!cmd/neb
>>>>>>> 57656901
debug
*.report
*.report.xml
*.log

# test debug
*.test

# db
*.db

# c/cpp temp files.
*.o
<|MERGE_RESOLUTION|>--- conflicted
+++ resolved
@@ -9,12 +9,8 @@
 .DS_Store
 
 # build files
-<<<<<<< HEAD
-neb*
-=======
 neb
 !cmd/neb
->>>>>>> 57656901
 debug
 *.report
 *.report.xml
