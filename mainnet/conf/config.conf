--- conflicted
+++ resolved
@@ -34,7 +34,6 @@
 }
 
 stats {
-<<<<<<< HEAD
     enable_metrics: true
     metrics_tags:["type:super","region:vgr","node_addrs:super-vgr-ali"]
     influxdb: {
@@ -43,10 +42,6 @@
         user: "nebulas"
         password: "neblove100"
     }
-}
-
-=======
-    enable_metrics: false
 }
 
 nbre {
@@ -58,5 +53,4 @@
     start_height: 2307000
     ipc_listen: "127.0.0.1"
     ipc_port: 8688
-}
->>>>>>> 4e6842f1
+}