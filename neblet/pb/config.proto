--- conflicted
+++ resolved
@@ -92,12 +92,9 @@
     string unsupported_keyword = 31;
 
     string dynasty = 32;
-<<<<<<< HEAD
-=======
 
     // access control config path
     string access = 33;
->>>>>>> 6da3f082
 }
 
 message RPCConfig {
