package rpc

import (
	"errors"
	"net"

	"github.com/sirupsen/logrus"
	"golang.org/x/net/netutil"

	"github.com/grpc-ecosystem/go-grpc-middleware"
	"github.com/nebulasio/go-nebulas/core"
	"github.com/nebulasio/go-nebulas/neblet/pb"
	"github.com/nebulasio/go-nebulas/rpc/pb"
	"github.com/nebulasio/go-nebulas/util/logging"
	"google.golang.org/grpc"
	"google.golang.org/grpc/reflection"
)

// Errors
var (
	ErrEmptyRPCListenList = errors.New("empty rpc listen list")
)

// Const
const (
	DefaultConnectionLimits = 128
)

<<<<<<< HEAD
// Neblet interface breaks cycle import dependency and hides unused services.
type Neblet interface {
	Config() *nebletpb.Config
	StartPprof(string) error
	BlockChain() *core.BlockChain
	AccountManager() core.Manager
	NetService() nebnet.Service
	EventEmitter() *core.EventEmitter
	Consensus() core.Consensus
}

=======
>>>>>>> bec1114f
// GRPCServer server interface for api & management etc.
type GRPCServer interface {
	// Start start server
	Start() error

	// Stop stop server
	Stop()

	// Neblet return neblet
	Neblet() core.Neblet

	RunGateway() error
}

// Server is the RPC server type.
type Server struct {
	neblet core.Neblet

	rpcServer *grpc.Server

	rpcConfig *nebletpb.RPCConfig
}

// NewServer creates a new RPC server and registers the rpc endpoints.
func NewServer(neblet core.Neblet) *Server {
	cfg := neblet.Config().Rpc
	if cfg == nil {
		logging.CLog().Fatalf("config.conf should has rpc")
	}
	rpc := grpc.NewServer(grpc.StreamInterceptor(grpc_middleware.ChainStreamServer(loggingStream)),
		grpc.UnaryInterceptor(grpc_middleware.ChainUnaryServer(loggingUnary)))

	srv := &Server{neblet: neblet, rpcServer: rpc, rpcConfig: cfg}
	api := &APIService{server: srv}
	admin := &AdminService{server: srv}

	rpcpb.RegisterApiServiceServer(rpc, api)
	rpcpb.RegisterAdminServiceServer(rpc, admin)
	// Register reflection service on gRPC server.
	// TODO: Enable reflection only for testing mode.
	reflection.Register(rpc)

	return srv
}

// Start starts the rpc server and serves incoming requests.
func (s *Server) Start() error {
	logging.CLog().Info("Starting RPC GRPCServer...")

	if len(s.rpcConfig.RpcListen) == 0 {
		return ErrEmptyRPCListenList
	}

	for _, v := range s.rpcConfig.RpcListen {
		if err := s.start(v); err != nil {
			return err
		}
	}

	return nil
}

func (s *Server) start(addr string) error {
	listener, err := net.Listen("tcp", addr)
	if err != nil {
		logging.CLog().WithFields(logrus.Fields{
			"err": err,
		}).Error("Failed to listen to RPC GRPCServer")
		return err
	}

	logging.CLog().WithFields(logrus.Fields{
		"address": addr,
	}).Info("Started RPC GRPCServer.")

	// Limit the total number of grpc connections.
	connectionLimits := s.rpcConfig.ConnectionLimits
	if connectionLimits == 0 {
		connectionLimits = DefaultConnectionLimits
	}

	listener = netutil.LimitListener(listener, int(connectionLimits))

	go func() {
		if err := s.rpcServer.Serve(listener); err != nil {
			logging.CLog().WithFields(logrus.Fields{
				"err": err,
			}).Info("RPC server exited.")
		}
	}()

	return nil
}

// RunGateway run grpc mapping to http after apiserver have started.
func (s *Server) RunGateway() error {
	//time.Sleep(3 * time.Second)
	rpcListen := s.rpcConfig.RpcListen[0]
	gatewayListen := s.rpcConfig.HttpListen
	httpModule := s.rpcConfig.HttpModule
	logging.CLog().WithFields(logrus.Fields{
		"rpc-server":  rpcListen,
		"http-server": gatewayListen,
	}).Info("Starting RPC Gateway GRPCServer...")

	go (func() {
		if err := Run(rpcListen, gatewayListen, httpModule); err != nil {
			logging.CLog().WithFields(logrus.Fields{
				"error": err,
			}).Fatal("Failed to start RPC Gateway.")
		}
	})()
	return nil
}

// Stop stops the rpc server and closes listener.
func (s *Server) Stop() {
	logging.CLog().WithFields(logrus.Fields{
		"listen": s.rpcConfig.RpcListen,
	}).Info("Stopping RPC GRPCServer and Gateway...")

	s.rpcServer.Stop()

	logging.CLog().Info("Stopped RPC GRPCServer and Gateway.")
}

// Neblet returns weak reference to Neblet.
func (s *Server) Neblet() core.Neblet {
	return s.neblet
}<|MERGE_RESOLUTION|>--- conflicted
+++ resolved
@@ -10,6 +10,7 @@
 	"github.com/grpc-ecosystem/go-grpc-middleware"
 	"github.com/nebulasio/go-nebulas/core"
 	"github.com/nebulasio/go-nebulas/neblet/pb"
+	nebnet "github.com/nebulasio/go-nebulas/net"
 	"github.com/nebulasio/go-nebulas/rpc/pb"
 	"github.com/nebulasio/go-nebulas/util/logging"
 	"google.golang.org/grpc"
@@ -26,20 +27,17 @@
 	DefaultConnectionLimits = 128
 )
 
-<<<<<<< HEAD
 // Neblet interface breaks cycle import dependency and hides unused services.
 type Neblet interface {
 	Config() *nebletpb.Config
 	StartPprof(string) error
 	BlockChain() *core.BlockChain
-	AccountManager() core.Manager
+	AccountManager() core.AccountManager
 	NetService() nebnet.Service
 	EventEmitter() *core.EventEmitter
 	Consensus() core.Consensus
 }
 
-=======
->>>>>>> bec1114f
 // GRPCServer server interface for api & management etc.
 type GRPCServer interface {
 	// Start start server
