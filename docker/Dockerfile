--- conflicted
+++ resolved
@@ -8,20 +8,7 @@
 
 # Install Go1.11.5
 RUN wget https://dl.google.com/go/go1.11.5.linux-amd64.tar.gz && \
-<<<<<<< HEAD
     tar -C /usr/local -xzf go1.11.5.linux-amd64.tar.gz
-=======
-    tar -C /usr/local -xzf go1.11.5.linux-amd64.tar.gz && \
-    mkdir go
-
-# Install RocksDB
-ENV ROCKSDB_SRC=/usr/local/src/rocksdb
-RUN apt-get install -y gcc g++ libgflags-dev libsnappy-dev zlib1g-dev libbz2-dev liblz4-dev libzstd-dev && \
-    git clone --branch v5.15.10 https://github.com/facebook/rocksdb.git ${ROCKSDB_SRC}
-RUN cd ${ROCKSDB_SRC} && \
-    make shared_lib && \
-    make install-shared
->>>>>>> 66e6f0ac
 
 ENV NEBULAS_SRC=${GOPATH}/src/github.com/nebulasio/go-nebulas
 WORKDIR ${NEBULAS_SRC}
@@ -29,4 +16,4 @@
 RUN go get -u github.com/golang/dep/cmd/dep
 # RUN go get -u golang.org/x/tools/cmd/goimports
 
-ENV LD_LIBRARY_PATH=${NEBULAS_SRC}/native/nvm:${NEBULAS_SRC}/native/nbre:${LD_LIBRARY_PATH}+ENV LD_LIBRARY_PATH=${NEBULAS_SRC}/native-lib:${LD_LIBRARY_PATH}