--- conflicted
+++ resolved
@@ -39,7 +39,6 @@
 char *GetAccountStateFunc_cgo(void *handler, const char *address);
 int TransferFunc_cgo(void *handler, const char *to, const char *value);
 int VerifyAddressFunc_cgo(void *handler, const char *address);
-<<<<<<< HEAD
 char *GetPreBlockHashFunc_cgo(void *handler, unsigned long long offset, size_t *gasCnt);
 char *GetPreBlockSeedFunc_cgo(void *handler, unsigned long long offset, size_t *gasCnt);
 
@@ -49,12 +48,10 @@
 char *RecoverAddressFunc_cgo(int alg, const char *data, const char *sign, size_t *gasCnt);
 char *Md5Func_cgo(const char *data, size_t *gasCnt);
 char *Base64Func_cgo(const char *data, size_t *gasCnt);
-=======
 char *GetContractSourceFunc_cgo(void *handler, const char *address);
 char *InnerContractFunc_cgo(void *handler, const char *address, const char *funcName, const char * v, const char *args, size_t *gasCnt);
 
 char *GetTxRandomFunc_cgo(void *handler);
->>>>>>> dd4deb8a
 
 void EventTriggerFunc_cgo(void *handler, const char *topic, const char *data, size_t *gasCnt);
 
@@ -77,23 +74,19 @@
 )
 
 const (
-<<<<<<< HEAD
 	ExecutionFailedErr  = 1
 	ExecutionTimeOutErr = 2
 
 	// ExecutionTimeoutInSeconds max v8 execution timeout.
 	ExecutionTimeoutInSeconds = 5
 	TimeoutGasLimitCost       = 100000000
-=======
-	// ExecutionTimeoutInSeconds max v8 execution timeout.
-	ExecutionTimeoutInSeconds = 5
 )
-const (
-	ExecutionFailedErr   = 1
-	ExecutionInnerNvmErr = 2
-	ExecutionTimeOutErr  = 3
->>>>>>> dd4deb8a
-)
+
+// const (
+// 	ExecutionFailedErr   = 1
+// 	ExecutionInnerNvmErr = 2
+// 	ExecutionTimeOutErr  = 3
+// )
 
 //engine_v8 private data
 var (
@@ -154,17 +147,12 @@
 		(C.GetAccountStateFunc)(unsafe.Pointer(C.GetAccountStateFunc_cgo)),
 		(C.TransferFunc)(unsafe.Pointer(C.TransferFunc_cgo)),
 		(C.VerifyAddressFunc)(unsafe.Pointer(C.VerifyAddressFunc_cgo)),
-<<<<<<< HEAD
 		(C.GetPreBlockHashFunc)(unsafe.Pointer(C.GetPreBlockHashFunc_cgo)),
 		(C.GetPreBlockSeedFunc)(unsafe.Pointer(C.GetPreBlockSeedFunc_cgo)),
-	)
-
-=======
 		(C.GetContractSourceFunc)(unsafe.Pointer(C.GetContractSourceFunc_cgo)),
 		(C.InnerContractFunc)(unsafe.Pointer(C.InnerContractFunc_cgo)))
 	// random.
 	C.InitializeRandom((C.GetTxRandomFunc)(unsafe.Pointer(C.GetTxRandomFunc_cgo)))
->>>>>>> dd4deb8a
 	// Event.
 	C.InitializeEvent((C.EventTriggerFunc)(unsafe.Pointer(C.EventTriggerFunc_cgo)))
 
@@ -375,7 +363,6 @@
 	//set err
 	if ret == C.NVM_EXE_TIMEOUT_ERR {
 		err = ErrExecutionTimeout
-<<<<<<< HEAD
 		ctx := e.Context()
 		if ctx == nil || ctx.block == nil {
 			logging.VLog().WithFields(logrus.Fields{
@@ -394,7 +381,11 @@
 		err = core.ErrUnexpected
 	} else {
 		if ret != C.NVM_SUCCESS {
-			err = core.ErrExecutionFailed
+			if ret == C.NVM_INNER_EXE_ERR {
+				err = core.ErrInnerExecutionFailed
+			} else {
+				err = core.ErrExecutionFailed
+			}
 		}
 		if e.limitsOfExecutionInstructions > 0 &&
 			e.limitsOfExecutionInstructions < e.actualCountOfExecutionInstructions {
@@ -406,12 +397,6 @@
 			err = ErrExceedMemoryLimits
 			e.actualCountOfExecutionInstructions = e.limitsOfExecutionInstructions
 		}
-=======
-	} else if ret == ExecutionFailedErr {
-		err = core.ErrExecutionFailed
-	} else if ret == ExecutionInnerNvmErr {
-		err = core.ErrInnerExecutionFailed
->>>>>>> dd4deb8a
 	}
 
 	//set result
@@ -421,25 +406,9 @@
 	} else if ret == C.NVM_SUCCESS {
 		result = "\"\"" // default JSON String.
 	}
-
-<<<<<<< HEAD
-=======
-	// collect tracing stats.
-	e.CollectTracingStats()
-	if e.limitsOfExecutionInstructions > 0 && e.limitsOfExecutionInstructions < e.actualCountOfExecutionInstructions {
-		// Reach instruction limits.
-		err = ErrInsufficientGas
-	} else if e.limitsOfTotalMemorySize > 0 && e.limitsOfTotalMemorySize < e.actualTotalMemorySize {
-		// reach memory limits.
-		err = ErrExceedMemoryLimits
-	}
-	if e.actualCountOfExecutionInstructions > e.limitsOfExecutionInstructions || err == ErrExceedMemoryLimits { //ToDo ErrExceedMemoryLimits value is same in each linux
-		e.actualCountOfExecutionInstructions = e.limitsOfExecutionInstructions //ToDo memory pass whether exhaust ?
-	}
 	if e.innerErrMsg != "" {
 		result = e.innerErrMsg
 	}
->>>>>>> dd4deb8a
 	return result, err
 }
 
