// Copyright (C) 2017 go-nebulas authors
//
// This file is part of the go-nebulas library.
//
// the go-nebulas library is free software: you can redistribute it and/or modify
// it under the terms of the GNU General Public License as published by
// the Free Software Foundation, either version 3 of the License, or
// (at your option) any later version.
//
// the go-nebulas library is distributed in the hope that it will be useful,
// but WITHOUT ANY WARRANTY; without even the implied warranty of
// MERCHANTABILITY or FITNESS FOR A PARTICULAR PURPOSE.  See the
// GNU General Public License for more details.
//
// You should have received a copy of the GNU General Public License
// along with the go-nebulas library.  If not, see <http://www.gnu.org/licenses/>.
//

package nvm

<<<<<<< HEAD
=======
/*
#include <stdlib.h>
#cgo CFLAGS:
#cgo LDFLAGS: -L${SRCDIR}/native-lib -lnebulasv8

#include "v8/engine.h"

// Forward declaration.
void V8Log_cgo(int level, const char *msg);

char *RequireDelegateFunc_cgo(void *handler, const char *filename, size_t *lineOffset);
char *AttachLibVersionDelegateFunc_cgo(void *handler, const char *libname);

char *StorageGetFunc_cgo(void *handler, const char *key, size_t *gasCnt);
int StoragePutFunc_cgo(void *handler, const char *key, const char *value, size_t *gasCnt);
int StorageDelFunc_cgo(void *handler, const char *key, size_t *gasCnt);

char *GetTxByHashFunc_cgo(void *handler, const char *hash);
char *GetAccountStateFunc_cgo(void *handler, const char *address);
int TransferFunc_cgo(void *handler, const char *to, const char *value);
int VerifyAddressFunc_cgo(void *handler, const char *address);
char *GetPreBlockHashFunc_cgo(void *handler, unsigned long long offset, size_t *gasCnt);
char *GetPreBlockSeedFunc_cgo(void *handler, unsigned long long offset, size_t *gasCnt);

char *Sha256Func_cgo(const char *data, size_t *gasCnt);
char *Sha3256Func_cgo(const char *data, size_t *gasCnt);
char *Ripemd160Func_cgo(const char *data, size_t *gasCnt);
char *RecoverAddressFunc_cgo(int alg, const char *data, const char *sign, size_t *gasCnt);
char *Md5Func_cgo(const char *data, size_t *gasCnt);
char *Base64Func_cgo(const char *data, size_t *gasCnt);
char *GetContractSourceFunc_cgo(void *handler, const char *address);
char *InnerContractFunc_cgo(void *handler, const char *address, const char *funcName, const char * v, const char *args, size_t *gasCnt);

char *GetTxRandomFunc_cgo(void *handler, size_t *gasCnt, char **result, char **exceptionInfo);

void EventTriggerFunc_cgo(void *handler, const char *topic, const char *data, size_t *gasCnt);

*/
import "C"
>>>>>>> d0e43c55
import (
	"fmt"
	"strings"
	"sync"
	"errors"
	"time"
	"strconv"

	"encoding/json"
	"golang.org/x/net/context"

	lru "github.com/hashicorp/golang-lru"
	"github.com/nebulasio/go-nebulas/core"
	"github.com/nebulasio/go-nebulas/util/logging"
	"github.com/sirupsen/logrus"
	"google.golang.org/grpc"
)

const (
	ExecutionFailedErr  = 1
	ExecutionTimeOutErr = 2

	// ExecutionTimeout max v8 execution timeout.
	ExecutionTimeout                 = 15 * 1000 * 1000
	OriginExecutionTimeout           = 5 * 1000 * 1000
	CompatibleExecutionTimeout       = 20 * 1000 * 1000
	TimeoutGasLimitCost              = 100000000
<<<<<<< HEAD
	MaxLimitsOfExecutionInstructions = 10000000 // 10,000,000

	NVMDataExchangeTypeStart = "start"
	NVMDataExchangeTypeCallBack = "callback"
	NVMDataExchangeTypeFinal = "final"

	NVM_SUCCESS = 0
	NVM_EXCEPTION_ERR = -1
	NVM_MEM_LIMIT_ERR = -2
	NVM_GAS_LIMIT_ERR = -3
	NVM_UNEXPECTED_ERR = -4
	NVM_EXE_TIMEOUT_ERR = -5
	NVM_TRANSPILE_SCRIPT_ERR = -6
	NVM_INJECT_TRACING_INSTRUCTION_ERR = -7
)

// callback function names
const (
	REQUIRE_DELEGATE_FUNC = "RequireDelegateFunc"
	ATTACH_LIB_VERSION_DELEGATE_FUNC = "AttachLibVersionDelegateFunc"
	STORAGE_GET = "StorageGet"
	STORAGE_PUT = "StoragePut"
	STORAGE_DEL = "StorageDel"
	GET_TX_BY_HASH = "GetTxByHash"
	GET_ACCOUNT_STATE = "GetAccountState"
	TRANSFER = "Transfer"
	VERIFY_ADDR = "VerifyAddress"
	GET_PRE_BLOCK_HASH = "GetPreBlockHash"
	GET_PRE_BLOCK_SEED = "GetPreBlockSeed"
	EVENT_TRIGGER_FUNC = "EventTriggerFunc"
	SHA_256_FUNC = "Sha256Func"
	SHA_3256_FUNC = "Sha3256Func"
	RIPEMD_160_FUNC = "Ripemd160Func"
	RECOVER_ADDRESS_FUNC = "RecoverAddressFunc"
	MD5_FUNC = "Md5Func"
	BASE64_FUNC = "Base64Func"	
=======
	MaxLimitsOfExecutionInstructions = 10000000 // TODO: set max gasLimit with execution 5s *0.8
>>>>>>> d0e43c55
)

// const (
// 	ExecutionFailedErr   = 1
// 	ExecutionInnerNvmErr = 2
// 	ExecutionTimeOutErr  = 3
// )

//engine_v8 private data
var (
//	v8engineOnce         = sync.Once{}
	storages             = make(map[uint64]*V8Engine, 1024)
	storagesIdx          = uint64(0)
	storagesLock         = sync.RWMutex{}
//	engines              = make(map[*C.V8Engine]*V8Engine, 1024)
//	enginesLock          = sync.RWMutex{}
	sourceModuleCache, _ = lru.New(40960)
	inject               = 0
	hit                  = 0
	nvmRequestIndex uint32	 = 1
)

// V8Engine v8 engine.
type V8Engine struct {
	ctx                                     *Context
	modules                                 Modules
	//v8engine                                *C.V8Engine
	strictDisallowUsageOfInstructionCounter int
	enableLimits                            bool
	limitsOfExecutionInstructions           uint64
	limitsOfTotalMemorySize                 uint64
	actualCountOfExecutionInstructions      uint64
	actualTotalMemorySize                   uint64
	lcsHandler                              uint64
	gcsHandler                              uint64
<<<<<<< HEAD
	serverListenAddr						string
	chainID 								uint32
	startExeTime							time.Time
	executionTimeOut						uint64
=======
	innerErrMsg                             string
	innerErr                                error
>>>>>>> d0e43c55
}

type sourceModuleItem struct {
	source                    string
	sourceLineOffset          int
	traceableSource           string
	traceableSourceLineOffset int
}

<<<<<<< HEAD
=======
// InitV8Engine initialize the v8 engine.
func InitV8Engine() {
	C.Initialize()

	// Logger.
	C.InitializeLogger((C.LogFunc)(unsafe.Pointer(C.V8Log_cgo)))

	// Require.
	C.InitializeRequireDelegate((C.RequireDelegate)(unsafe.Pointer(C.RequireDelegateFunc_cgo)), (C.AttachLibVersionDelegate)(unsafe.Pointer(C.AttachLibVersionDelegateFunc_cgo)))

	// execution_env require
	C.InitializeExecutionEnvDelegate((C.AttachLibVersionDelegate)(unsafe.Pointer(C.AttachLibVersionDelegateFunc_cgo)))

	// Storage.
	C.InitializeStorage((C.StorageGetFunc)(unsafe.Pointer(C.StorageGetFunc_cgo)),
		(C.StoragePutFunc)(unsafe.Pointer(C.StoragePutFunc_cgo)),
		(C.StorageDelFunc)(unsafe.Pointer(C.StorageDelFunc_cgo)))

	// Blockchain.
	C.InitializeBlockchain((C.GetTxByHashFunc)(unsafe.Pointer(C.GetTxByHashFunc_cgo)),
		(C.GetAccountStateFunc)(unsafe.Pointer(C.GetAccountStateFunc_cgo)),
		(C.TransferFunc)(unsafe.Pointer(C.TransferFunc_cgo)),
		(C.VerifyAddressFunc)(unsafe.Pointer(C.VerifyAddressFunc_cgo)),
		(C.GetPreBlockHashFunc)(unsafe.Pointer(C.GetPreBlockHashFunc_cgo)),
		(C.GetPreBlockSeedFunc)(unsafe.Pointer(C.GetPreBlockSeedFunc_cgo)),
		(C.GetContractSourceFunc)(unsafe.Pointer(C.GetContractSourceFunc_cgo)),
		(C.InnerContractFunc)(unsafe.Pointer(C.InnerContractFunc_cgo)))
	// random.
	C.InitializeRandom((C.GetTxRandomFunc)(unsafe.Pointer(C.GetTxRandomFunc_cgo)))
	// Event.
	C.InitializeEvent((C.EventTriggerFunc)(unsafe.Pointer(C.EventTriggerFunc_cgo)))

	// Crypto
	C.InitializeCrypto((C.Sha256Func)(unsafe.Pointer(C.Sha256Func_cgo)),
		(C.Sha3256Func)(unsafe.Pointer(C.Sha3256Func_cgo)),
		(C.Ripemd160Func)(unsafe.Pointer(C.Ripemd160Func_cgo)),
		(C.RecoverAddressFunc)(unsafe.Pointer(C.RecoverAddressFunc_cgo)),
		(C.Md5Func)(unsafe.Pointer(C.Md5Func_cgo)),
		(C.Base64Func)(unsafe.Pointer(C.Base64Func_cgo)))
}

// DisposeV8Engine dispose the v8 engine.
func DisposeV8Engine() {
	C.Dispose()
}

>>>>>>> d0e43c55
// NewV8Engine return new V8Engine instance.
func NewV8Engine(ctx *Context) *V8Engine {

	engine := &V8Engine{
		ctx:      ctx,
		modules:  NewModules(),
		strictDisallowUsageOfInstructionCounter: 1, 	// enable by default.
		enableLimits:                            true,
		limitsOfExecutionInstructions:           0,
		limitsOfTotalMemorySize:                 0,
		actualCountOfExecutionInstructions:      0,
		actualTotalMemorySize:                   0,
		executionTimeOut:			  			 0,
		chainID:								 1,		// default,set to be mainnet
	}

	(func() {
		storagesLock.Lock()
		defer storagesLock.Unlock()

		storagesIdx++
		engine.lcsHandler = storagesIdx
		storagesIdx++
		engine.gcsHandler = storagesIdx

		storages[engine.lcsHandler] = engine
		storages[engine.gcsHandler] = engine
	})()
<<<<<<< HEAD

	if ctx.block.Height() >= core.NvmGasLimitWithoutTimeoutAtHeight {
		engine.executionTimeOut = ExecutionTimeout		// set to max
=======
	// engine.v8engine.lcs = C.uintptr_t(engine.lcsHandler)
	// engine.v8engine.gcs = C.uintptr_t(engine.gcsHandler)
	if core.NvmGasLimitWithoutTimeoutAtHeight(ctx.block.Height()) {
		engine.SetTimeOut(ExecutionTimeout)
	} else {
		timeoutMark := core.NvmExeTimeoutAtHeight(ctx.block.Height())
		if timeoutMark {
			engine.SetTimeOut(OriginExecutionTimeout)
		} else {
			engine.SetTimeOut(CompatibleExecutionTimeout)
		}
>>>>>>> d0e43c55
	}

	if core.EnableInnerContractAtHeight(ctx.block.Height()) {
		engine.EnableInnerContract()
	}
	return engine
}

// SetEnableLimit eval switch
func (e *V8Engine) SetEnableLimit(isLimit bool) {
	e.enableLimits = isLimit
}

// Dispose dispose all resources.
func (e *V8Engine) Dispose() {
	storagesLock.Lock()
	delete(storages, e.lcsHandler)
	delete(storages, e.gcsHandler)
	storagesLock.Unlock()
}

// Context returns engine context
func (e *V8Engine) Context() *Context {
	return e.ctx
}

<<<<<<< HEAD
// SetExecutionLimits set execution limits of V8 Engine, prevent Halting Problem.
func (e *V8Engine) SetExecutionLimits(limitsOfExecutionInstructions, limitsOfTotalMemorySize uint64) error {
=======
// SetTestingFlag set testing flag, default is False.
func (e *V8Engine) SetTestingFlag(flag bool) {
	// deprecated.
	/*if flag {
		e.v8engine.testing = C.int(1)
	} else {
		e.v8engine.testing = C.int(0)
	}*/
}

// SetTimeOut set nvm timeout, if not set, the default is 5*1000*1000
func (e *V8Engine) SetTimeOut(timeout uint64) {
	e.v8engine.timeout = C.int(timeout) //TODO:
}
func (e *V8Engine) EnableInnerContract() {
	C.EnableInnerContract(e.v8engine)
}

// SetExecutionLimits set execution limits of V8 Engine, prevent Halting Problem.
func (e *V8Engine) SetExecutionLimits(limitsOfExecutionInstructions, limitsOfTotalMemorySize uint64) error {

	e.v8engine.limits_of_executed_instructions = C.size_t(limitsOfExecutionInstructions)
	e.v8engine.limits_of_total_memory_size = C.size_t(limitsOfTotalMemorySize)
>>>>>>> d0e43c55

	logging.VLog().WithFields(logrus.Fields{
		"limits_of_executed_instructions": limitsOfExecutionInstructions,
		"limits_of_total_memory_size":     limitsOfTotalMemorySize,
	}).Debug("set execution limits.")

	e.limitsOfExecutionInstructions = limitsOfExecutionInstructions
	e.limitsOfTotalMemorySize = limitsOfTotalMemorySize

	if limitsOfExecutionInstructions == 0 || limitsOfTotalMemorySize == 0 {
		logging.VLog().Debugf("limit args has empty. limitsOfExecutionInstructions:%v,limitsOfTotalMemorySize:%d", limitsOfExecutionInstructions, limitsOfTotalMemorySize)
		return ErrLimitHasEmpty
	}
	// V8 needs at least 6M heap memory.
	if limitsOfTotalMemorySize < 6000000 {
		logging.VLog().Debugf("V8 needs at least 6M (6000000) heap memory, your limitsOfTotalMemorySize (%d) is too low.", limitsOfTotalMemorySize)
		return ErrSetMemorySmall
	}
	return nil
}

// ExecutionInstructions returns the execution instructions
func (e *V8Engine) ExecutionInstructions() uint64 {
	return e.actualCountOfExecutionInstructions
}

func (e *V8Engine) CheckTimeout() bool {
	elapsedTime := time.Since(e.startExeTime)

	if elapsedTime.Nanoseconds()/1000 > ExecutionTimeout{
		logging.CLog().WithFields(logrus.Fields{
				"elapsedTime": elapsedTime,
			}).Error("NVM execution timed out.")
		return true
	}

	return false
}

// Call function in a script
func (e *V8Engine) Call(config *core.NVMConfig) (string, error) {
	e.serverListenAddr = config.ListenAddr
	e.chainID = config.ChainID

	function := config.FunctionName
	if core.PublicFuncNameChecker.MatchString(function) == false {
		logging.VLog().Debugf("Invalid function: %v", function)
		return "", ErrDisallowCallNotStandardFunction
	}
	if strings.EqualFold(core.ContractInitFunc, function) == true {
		return "", ErrDisallowCallPrivateFunction
	}
	return e.RunScriptSource(config)
}

func (e *V8Engine) DeployAndInit(config *core.NVMConfig) (string, error){
	e.serverListenAddr = config.ListenAddr
	e.chainID = config.ChainID
	config.FunctionName = core.ContractInitFunc
	return e.RunScriptSource(config)
}

<<<<<<< HEAD
func (e *V8Engine) RunScriptSource(config *core.NVMConfig) (string, error){
=======
// GetNVMLeftResources return current NVM verb total resource
func (e *V8Engine) GetNVMLeftResources() (uint64, uint64) {
	e.CollectTracingStats()
	instruction := uint64(0)
	mem := uint64(0)
	if e.limitsOfExecutionInstructions >= e.actualCountOfExecutionInstructions {
		instruction = e.limitsOfExecutionInstructions - e.actualCountOfExecutionInstructions
	}

	if e.limitsOfTotalMemorySize >= e.actualTotalMemorySize {
		mem = e.limitsOfTotalMemorySize - e.actualTotalMemorySize
	}

	return instruction, mem
}

// RunScriptSource run js source.
func (e *V8Engine) RunScriptSource(source string, sourceLineOffset int) (string, error) {
	cSource := C.CString(source)
	defer C.free(unsafe.Pointer(cSource))

	var (
		result  string
		err     error
		ret     C.int
		cResult *C.char
	)
	ctx := e.Context()
	if ctx == nil || ctx.block == nil {
		logging.VLog().WithFields(logrus.Fields{
			"ctx": ctx,
		}).Error("Unexpected: Failed to get current height")
		err = core.ErrUnexpected
		return "", err
	}
	// done := make(chan bool, 1)
	// go func() {
	// 	ret = C.RunScriptSource(&cResult, e.v8engine, cSource, C.int(sourceLineOffset), C.uintptr_t(e.lcsHandler),
	// 		C.uintptr_t(e.gcsHandler))
	// 	done <- true
	// }()

	ret = C.RunScriptSourceThread(&cResult, e.v8engine, cSource, C.int(sourceLineOffset), C.uintptr_t(e.lcsHandler),
		C.uintptr_t(e.gcsHandler))
	e.CollectTracingStats()

	if e.innerErr != nil {
		if e.innerErrMsg == "" { //the first call of muti-nvm
			result = "Inner Contract: \"\""
		} else {
			result = "Inner Contract: " + e.innerErrMsg
		}
		err := e.innerErr
		if cResult != nil {
			C.free(unsafe.Pointer(cResult))
		}
		if e.actualCountOfExecutionInstructions > e.limitsOfExecutionInstructions {
			e.actualCountOfExecutionInstructions = e.limitsOfExecutionInstructions
		}
		return result, err
	}

	if ret == C.NVM_EXE_TIMEOUT_ERR { //TODO: errcode in v8
		err = ErrExecutionTimeout
		if core.NvmGasLimitWithoutTimeoutAtHeight(ctx.block.Height()) {
			err = core.ErrUnexpected
		} else if core.NewNvmExeTimeoutConsumeGasAtHeight(ctx.block.Height()) {
			if TimeoutGasLimitCost > e.limitsOfExecutionInstructions {
				e.actualCountOfExecutionInstructions = e.limitsOfExecutionInstructions
			} else {
				e.actualCountOfExecutionInstructions = TimeoutGasLimitCost
			}
		}
	} else if ret == C.NVM_UNEXPECTED_ERR {
		err = core.ErrUnexpected
	} else if ret == C.NVM_INNER_EXE_ERR {
		err = core.ErrInnerExecutionFailed
		if e.limitsOfExecutionInstructions < e.actualCountOfExecutionInstructions {
			logging.VLog().WithFields(logrus.Fields{
				"actualGas": e.actualCountOfExecutionInstructions,
				"limitGas":  e.limitsOfExecutionInstructions,
			}).Error("Unexpected error: actual gas exceed the limit")
		}
	} else {
		if ret != C.NVM_SUCCESS {
			err = core.ErrExecutionFailed
		}
		if e.limitsOfExecutionInstructions > 0 &&
			e.limitsOfExecutionInstructions < e.actualCountOfExecutionInstructions {
			// Reach instruction limits.
			err = ErrInsufficientGas
			e.actualCountOfExecutionInstructions = e.limitsOfExecutionInstructions
		} else if e.limitsOfTotalMemorySize > 0 && e.limitsOfTotalMemorySize < e.actualTotalMemorySize {
			// reach memory limits.
			err = ErrExceedMemoryLimits
			e.actualCountOfExecutionInstructions = e.limitsOfExecutionInstructions
		}
	}
>>>>>>> d0e43c55

	// check source type
	sourceType := config.PayloadSourceType
	if sourceType != core.SourceTypeJavaScript && sourceType != core.SourceTypeTypeScript {
		return "", ErrUnsupportedSourceType
	}

	// prepare for execute.
	block := toSerializableBlock(e.ctx.block)
	blockJSON, err := json.Marshal(block)
	if err != nil {
		return "", errors.New("Failed to serialize block")
	}
	tx := toSerializableTransaction(e.ctx.tx)
	txJSON, err := json.Marshal(tx)
	if err != nil {
		return "", errors.New("Failed to serialize transaction")
	}

	//var runnableSource string
	var argsInput []byte
	args := config.GetContractArgs()
	if len(args) > 0 {
		var argsObj []interface{}
		if err := json.Unmarshal([]byte(args), &argsObj); err != nil {
			return "", errors.New("Arguments error")
		}
		if argsInput, err = json.Marshal(argsObj); err != nil {
			return "", errors.New("Arguments error")
		}
	} else {
		argsInput = []byte("[]")
	}

<<<<<<< HEAD
	moduleID := "contract.js"			// for module recognition
	runnableSource := fmt.Sprintf(`Blockchain.blockParse("%s");
		Blockchain.transactionParse("%s");
		var __contract = require("%s");
		var __instance = new __contract();
		__instance["%s"].apply(__instance, JSON.parse("%s"));`,
			formatArgs(string(blockJSON)), formatArgs(string(txJSON)),
			moduleID, config.FunctionName, formatArgs(string(argsInput)))

	// check height settings carefully
	/*
	if e.ctx.block.Height() >= core.NvmMemoryLimitWithoutInjectHeight {
		//TODO: collect tracing stats
=======
	if err != nil {
		return "", err
	}
	if core.NvmMemoryLimitWithoutInjectAtHeight(e.ctx.block.Height()) {
		e.CollectTracingStats()
>>>>>>> d0e43c55
		mem := e.actualTotalMemorySize + core.DefaultLimitsOfTotalMemorySize
		logging.VLog().WithFields(logrus.Fields{
			"actualTotalMemorySize": e.actualTotalMemorySize,
			"limit":                 core.DefaultLimitsOfTotalMemorySize,
			"tx.hash":               e.ctx.tx.Hash(),
		}).Debug("mem limit")
		e.limitsOfTotalMemorySize = mem
	}
	*/

	if core.NvmGasLimitWithoutTimeoutAtHeight(e.ctx.block.Height()) {
		if e.limitsOfExecutionInstructions > MaxLimitsOfExecutionInstructions {
			e.limitsOfExecutionInstructions = MaxLimitsOfExecutionInstructions
		}
	}

<<<<<<< HEAD
	// Send request
	conn, err := grpc.Dial(e.serverListenAddr, grpc.WithInsecure())
	if err != nil {
		logging.VLog().WithFields(logrus.Fields{
			"err": err,
		}).Error("Failed to connect with V8 server")
=======
	if core.NvmGasLimitWithoutTimeoutAtHeight(e.ctx.block.Height()) {
		if e.limitsOfExecutionInstructions == MaxLimitsOfExecutionInstructions && err == ErrInsufficientGas {
			err = ErrExecutionTimeout
			result = "\"null\""
		}
	}
	return result, err
}

// ClearModuleCache ..
func ClearSourceModuleCache() {
	sourceModuleCache.Purge()
}

// AddModule add module.
func (e *V8Engine) AddModule(id, source string, sourceLineOffset int) error {
	// inject tracing instruction when enable limits.
	if e.enableLimits {
		var item *sourceModuleItem
		sourceHash := byteutils.Hex(hash.Sha3256([]byte(source)))

		// try read from cache.
		if sourceModuleCache.Contains(sourceHash) { //ToDo cache whether need into db
			value, _ := sourceModuleCache.Get(sourceHash)
			item = value.(*sourceModuleItem)
		}
>>>>>>> d0e43c55

		//TODO: try to re-launch the process
		
	}
	defer conn.Close()

	logging.CLog().Info("NVM client is trying to connect the server")
	
	v8Client := NewNVMServiceClient(conn)
	var timeOut time.Duration = 15000   // Set execution timeout to be 15s'
	ctx, cancel := context.WithTimeout(context.Background(), timeOut*time.Second)
	defer cancel()
	
	logging.CLog().Info(">>>>>>>>>Now started call request!, the listener address is: ", e.serverListenAddr)

	configBundle := &NVMConfigBundle{ScriptSrc:config.PayloadSource, ScriptType:config.PayloadSourceType, EnableLimits: true, RunnableSrc: runnableSource, 
		MaxLimitsOfExecutionInstruction:MaxLimitsOfExecutionInstructions, DefaultLimitsOfTotalMemSize:core.DefaultLimitsOfTotalMemorySize,
		LimitsExeInstruction: e.limitsOfExecutionInstructions, LimitsTotalMemSize: e.limitsOfTotalMemorySize, ExecutionTimeout: e.executionTimeOut,
		BlockJson:formatArgs(string(blockJSON)), TxJson: formatArgs(string(txJSON)), 
		ModuleId: moduleID, ChainId: e.chainID, BlockHeight: e.ctx.block.Height()}

	callbackResult := &NVMCallbackResult{Result:""}

	// for call request, the metadata is nil
	request := &NVMDataRequest{
		RequestType:NVMDataExchangeTypeStart, 
		RequestIndx:nvmRequestIndex,
		ConfigBundle: configBundle,
		LcsHandler: e.lcsHandler, 
		GcsHandler: e.gcsHandler,
		CallbackResult: callbackResult}

	stream, err := v8Client.SmartContractCall(ctx); if err != nil {
		logging.VLog().WithFields(logrus.Fields{
			"err": err,
			"module": "nvm",
		}).Error("Failed to get streaming object")
		return "", ErrRPCConnection
	}

	err = stream.Send(request); if err != nil {
		logging.VLog().WithFields(logrus.Fields{
			"err": err,
			"module": "nvm",
		}).Error("Failed to send out initial request")
		return "", ErrRPCConnection
	}

	// start counting for execution
	e.startExeTime = time.Now()
	for {
		dataResponse, err := stream.Recv()
		if err != nil{
			logging.VLog().WithFields(logrus.Fields{
				"err": err,
				"module": "nvm",
			}).Error("Failed to receive data response from server")
			return "", ErrRPCConnection
		}

<<<<<<< HEAD
		if(dataResponse.GetResponseType() == NVMDataExchangeTypeFinal && dataResponse.GetFinalResponse() != nil){

			stream.CloseSend()
			finalResponse := dataResponse.GetFinalResponse()
			ret := finalResponse.Result
			result := finalResponse.Msg
			stats := finalResponse.StatsBundle
			notNil := finalResponse.NotNull

			// check the result here
			logging.CLog().WithFields(
				logrus.Fields{
					"result": result,                                                                                                                                                                                                                                                                                                     
					"ret": ret,
				}).Info(">>>>The contract execution result")
		
			// TODO, collect tracing stats
			//e.CollectTracingStats()
			actualCountOfExecutionInstructions := stats.ActualCountOfExecutionInstruction
			actualUsedMemSize := stats.ActualUsedMemSize
			e.actualCountOfExecutionInstructions = actualCountOfExecutionInstructions
			e.actualTotalMemorySize = actualUsedMemSize

			logging.CLog().WithFields(logrus.Fields{
				"actualAcountOfExecutionInstructions": actualCountOfExecutionInstructions,
				"actualUsedMemSize": actualUsedMemSize,
				"finalresult": ret,
				"tx hash": e.ctx.tx.Hash(),
				"tx height": e.ctx.block.Height(),
			}).Info(">>>>Got stats info")
		
			if e.ctx.block.Height() >= core.NvmGasLimitWithoutTimeoutAtHeight {
				if e.limitsOfExecutionInstructions == MaxLimitsOfExecutionInstructions && err == ErrInsufficientGas {
				  err = ErrExecutionTimeout
				  result = "\"null\""
				}
			}

			//set err
			if ret == NVM_TRANSPILE_SCRIPT_ERR {
				err = ErrTranspileTypeScriptFailed

			} else if ret == NVM_INJECT_TRACING_INSTRUCTION_ERR {
				err = ErrInjectTracingInstructionFailed

			} else if ret == NVM_EXE_TIMEOUT_ERR {
				err = ErrExecutionTimeout
				if e.ctx.block.Height() >= core.NvmGasLimitWithoutTimeoutAtHeight {
					err = core.ErrUnexpected
				} else if e.ctx.block.Height() >= core.NewNvmExeTimeoutConsumeGasHeight {
					if TimeoutGasLimitCost > e.limitsOfExecutionInstructions {
						e.actualCountOfExecutionInstructions = e.limitsOfExecutionInstructions
						//actualCountOfExecutionInstructions = e.limitsOfExecutionInstructions

					} else {
						e.actualCountOfExecutionInstructions = TimeoutGasLimitCost
						//actualCountOfExecutionInstructions = TimeoutGasLimitCost
					}
				}
			} else if ret == NVM_UNEXPECTED_ERR {
				err = core.ErrUnexpected
=======
		source = item.traceableSource
		sourceLineOffset = item.traceableSourceLineOffset
	}
	e.modules.Add(NewModule(id, source, sourceLineOffset))
	return nil
}
>>>>>>> d0e43c55

			} else {
				if ret != NVM_SUCCESS {
					err = core.ErrExecutionFailed
				}

				if e.limitsOfExecutionInstructions > 0 &&
					e.limitsOfExecutionInstructions < e.actualCountOfExecutionInstructions {
					// Reach instruction limits.
					err = ErrInsufficientGas
					e.actualCountOfExecutionInstructions = e.limitsOfExecutionInstructions
				} else if e.limitsOfTotalMemorySize > 0 && e.limitsOfTotalMemorySize < e.actualTotalMemorySize {
					// reach memory limits.
					err = ErrExceedMemoryLimits
					e.actualCountOfExecutionInstructions = e.limitsOfExecutionInstructions
				}
			}

			//set result			
			if !notNil && ret == NVM_SUCCESS {
				result = "\"\"" // default JSON String.
			}
			
			logging.CLog().WithFields(logrus.Fields{
				"result": result,
			}).Info(">>>>>>> The contract execution result!")

			return result, err

		}else{
			serverLcsHandler := dataResponse.GetLcsHandler()
			serverGcsHandler := dataResponse.GetGcsHandler()
			callbackResponse := dataResponse.GetCallbackResponse()
			responseFuncName := callbackResponse.GetFuncName()
			responseFuncParams := callbackResponse.GetFuncParams()

			// check the callback type
			callbackResult := &NVMCallbackResult{}
			callbackResult.FuncName = responseFuncName

			switch responseFuncName{
			case ATTACH_LIB_VERSION_DELEGATE_FUNC:
				pathName := AttachLibVersionDelegateFunc(serverLcsHandler, responseFuncParams[0])
				callbackResult.Result = pathName
			case STORAGE_GET:
				value, gasCnt, notNil := StorageGetFunc(serverLcsHandler, responseFuncParams[0])
				callbackResult.Result = value
				callbackResult.NotNull = notNil
				callbackResult.Extra = append(callbackResult.Extra, fmt.Sprintf("%v", gasCnt))
			case STORAGE_PUT:
				resCode, gasCnt := StoragePutFunc(serverLcsHandler, responseFuncParams[0], responseFuncParams[1])
				callbackResult.Result = fmt.Sprintf("%v", resCode)
				callbackResult.Extra = append(callbackResult.Extra, fmt.Sprintf("%v", gasCnt))
			case STORAGE_DEL:
				resCode, gasCnt := StorageDelFunc(serverLcsHandler, responseFuncParams[0])
				callbackResult.Result = fmt.Sprintf("%v", resCode)
				callbackResult.Extra = append(callbackResult.Extra, fmt.Sprintf("%v", gasCnt))
			case GET_TX_BY_HASH:
				resStr, gasCnt, notNil := GetTxByHashFunc(serverLcsHandler, responseFuncParams[0])
				callbackResult.Result = resStr
				callbackResult.NotNull = notNil
				callbackResult.Extra = append(callbackResult.Extra, fmt.Sprintf("%v", gasCnt))
			case GET_ACCOUNT_STATE:
				resCode, resStr, exceptionInfo, gasCnt, notNil := GetAccountStateFunc(serverLcsHandler, responseFuncParams[0])
				callbackResult.Result = fmt.Sprintf("%v", resCode)
				callbackResult.NotNull = notNil
				callbackResult.Extra = append(callbackResult.Extra, resStr)
				callbackResult.Extra = append(callbackResult.Extra, exceptionInfo)
				callbackResult.Extra = append(callbackResult.Extra, fmt.Sprintf("%v", gasCnt))
			case TRANSFER:
				resCode, gasCnt := TransferFunc(serverLcsHandler, responseFuncParams[0], responseFuncParams[1])
				callbackResult.Result = fmt.Sprintf("%v", resCode)
				callbackResult.Extra = append(callbackResult.Extra, fmt.Sprintf("%v", gasCnt))
			case VERIFY_ADDR:
				resCode, gasCnt := VerifyAddressFunc(serverLcsHandler, responseFuncParams[0])
				callbackResult.Result = fmt.Sprintf("%v", resCode)
				callbackResult.Extra = append(callbackResult.Extra, fmt.Sprintf("%v", gasCnt))
			case GET_PRE_BLOCK_HASH:
				offset, _ := strconv.ParseInt(responseFuncParams[0], 10, 64)
				resCode, resStr, exceptionInfo, gasCnt, notNil := GetPreBlockHashFunc(serverLcsHandler, uint64(offset))
				callbackResult.Result = fmt.Sprintf("%v", resCode)
				callbackResult.NotNull = notNil
				callbackResult.Extra = append(callbackResult.Extra, resStr)
				callbackResult.Extra = append(callbackResult.Extra, exceptionInfo)
				callbackResult.Extra = append(callbackResult.Extra, fmt.Sprintf("%v", gasCnt))
			case GET_PRE_BLOCK_SEED:
				offset, _ := strconv.ParseInt(responseFuncParams[0], 10, 64)
				resCode, resStr, exceptionInfo, gasCnt, notNil := GetPreBlockSeedFunc(serverLcsHandler, uint64(offset))
				callbackResult.Result = fmt.Sprintf("%v", resCode)
				callbackResult.NotNull = notNil
				callbackResult.Extra = append(callbackResult.Extra, resStr)
				callbackResult.Extra = append(callbackResult.Extra, exceptionInfo)
				callbackResult.Extra = append(callbackResult.Extra, fmt.Sprintf("%v", gasCnt))
			case EVENT_TRIGGER_FUNC:
				gasCnt := EventTriggerFunc(serverLcsHandler, responseFuncParams[0], responseFuncParams[1])
				callbackResult.Result = fmt.Sprintf("%v", gasCnt)
			case SHA_256_FUNC:
				resStr, gasCnt, notNil := Sha256Func(responseFuncParams[0])
				callbackResult.Result = resStr
				callbackResult.NotNull = notNil
				callbackResult.Extra = append(callbackResult.Extra, fmt.Sprintf("%v", gasCnt))
			case SHA_3256_FUNC:
				resStr, gasCnt, notNil := Sha3256Func(responseFuncParams[0])
				callbackResult.Result = resStr
				callbackResult.NotNull = notNil
				callbackResult.Extra = append(callbackResult.Extra, fmt.Sprintf("%v", gasCnt))
			case RIPEMD_160_FUNC:
				resStr, gasCnt, notNil := Ripemd160Func(responseFuncParams[0])
				callbackResult.Result = resStr
				callbackResult.NotNull = notNil
				callbackResult.Extra = append(callbackResult.Extra, fmt.Sprintf("%v", gasCnt))
			case RECOVER_ADDRESS_FUNC:
				alg, _ := strconv.Atoi(responseFuncParams[0])
				resStr, gasCnt, notNil := RecoverAddressFunc(alg, responseFuncParams[1], responseFuncParams[2])
				callbackResult.Result = resStr
				callbackResult.NotNull = notNil
				callbackResult.Extra = append(callbackResult.Extra, fmt.Sprintf("%v", gasCnt))
			case MD5_FUNC:
				resStr, gasCnt, notNil := Md5Func(responseFuncParams[0])
				callbackResult.Result = resStr
				callbackResult.NotNull = notNil
				callbackResult.Extra = append(callbackResult.Extra, fmt.Sprintf("%v", gasCnt))
			case BASE64_FUNC:
				resStr, gasCnt, notNil := Base64Func(responseFuncParams[0])
				callbackResult.Result = resStr
				callbackResult.NotNull = notNil
				callbackResult.Extra = append(callbackResult.Extra, fmt.Sprintf("%v", gasCnt))
			default:
				logging.CLog().WithFields(logrus.Fields{
					"func": responseFuncName,
					"params": responseFuncParams,
				}).Error("Invalid callback function name")
			}

			// stream.Send()
			nvmRequestIndex += 1
			newRequest := &NVMDataRequest{
				RequestType:NVMDataExchangeTypeCallBack, 
				RequestIndx:dataResponse.GetResponseIndx(),
				LcsHandler:serverLcsHandler,
				GcsHandler:serverGcsHandler,
				CallbackResult:callbackResult}

			stream.Send(newRequest)
		}
		
		if(e.CheckTimeout()){
			return "", ErrExecutionTimeout
			break
		}
	}
<<<<<<< HEAD

	return "", ErrUnexpected
=======
	runnableSource = fmt.Sprintf(`Blockchain.blockParse("%s");
									Blockchain.transactionParse("%s");
									var __contract = require("%s");
									var __instance = new __contract();
									__instance["%s"].apply(__instance, JSON.parse("%s"));`,
		formatArgs(string(blockJSON)), formatArgs(string(txJSON)),
		ModuleID, function, formatArgs(string(argsInput))) //TODO: freeze?
	return runnableSource, 0, nil
>>>>>>> d0e43c55
}

func getEngineByStorageHandler(handler uint64) (*V8Engine, Account) {
	storagesLock.RLock()
	engine := storages[handler]
	storagesLock.RUnlock()

	if engine == nil {
		logging.VLog().WithFields(logrus.Fields{
			"wantedHandler": handler,
		}).Error("wantedHandler is not found.")
		return nil, nil
	}

	if engine.lcsHandler == handler {
		return engine, engine.ctx.contract
	} else if engine.gcsHandler == handler {
		// disable gcs according to issue https://github.com/nebulasio/go-nebulas/issues/23.
		return nil, nil
		// return engine, engine.ctx.owner
	} else {
		logging.VLog().WithFields(logrus.Fields{
			"lcsHandler":    engine.lcsHandler,
			"gcsHandler":    engine.gcsHandler,
			"wantedHandler": handler,
		}).Error("in-consistent storage handler.")
		return nil, nil
	}
}

// Still use the storage maps to get the v8 engine
func getEngineByEngineHandler(handler uint64) *V8Engine {
	storagesLock.RLock()
	defer storagesLock.RUnlock()

	engine := storages[handler]
	if engine == nil {
		logging.VLog().WithFields(logrus.Fields{
			"wantedHandler": handler,
		}).Error("wantedHandler is not found.")
		return nil
	}

	// only use the lcs handler to check
	if engine.lcsHandler == handler {
		return engine
	} else {
		return nil
	}
}

/*
func getEngineByEngineHandler(handler unsafe.Pointer) *V8Engine {
	v8engine := (*C.V8Engine)(handler)
	enginesLock.RLock()
	defer enginesLock.RUnlock()

	return engines[v8engine]
}
*/

func formatArgs(s string) string {
	s = strings.Replace(s, "\\", "\\\\", -1)
	s = strings.Replace(s, "\n", "\\n", -1)
	s = strings.Replace(s, "\r", "\\r", -1)
	s = strings.Replace(s, "\"", "\\\"", -1)
	return s
}<|MERGE_RESOLUTION|>--- conflicted
+++ resolved
@@ -18,48 +18,6 @@
 
 package nvm
 
-<<<<<<< HEAD
-=======
-/*
-#include <stdlib.h>
-#cgo CFLAGS:
-#cgo LDFLAGS: -L${SRCDIR}/native-lib -lnebulasv8
-
-#include "v8/engine.h"
-
-// Forward declaration.
-void V8Log_cgo(int level, const char *msg);
-
-char *RequireDelegateFunc_cgo(void *handler, const char *filename, size_t *lineOffset);
-char *AttachLibVersionDelegateFunc_cgo(void *handler, const char *libname);
-
-char *StorageGetFunc_cgo(void *handler, const char *key, size_t *gasCnt);
-int StoragePutFunc_cgo(void *handler, const char *key, const char *value, size_t *gasCnt);
-int StorageDelFunc_cgo(void *handler, const char *key, size_t *gasCnt);
-
-char *GetTxByHashFunc_cgo(void *handler, const char *hash);
-char *GetAccountStateFunc_cgo(void *handler, const char *address);
-int TransferFunc_cgo(void *handler, const char *to, const char *value);
-int VerifyAddressFunc_cgo(void *handler, const char *address);
-char *GetPreBlockHashFunc_cgo(void *handler, unsigned long long offset, size_t *gasCnt);
-char *GetPreBlockSeedFunc_cgo(void *handler, unsigned long long offset, size_t *gasCnt);
-
-char *Sha256Func_cgo(const char *data, size_t *gasCnt);
-char *Sha3256Func_cgo(const char *data, size_t *gasCnt);
-char *Ripemd160Func_cgo(const char *data, size_t *gasCnt);
-char *RecoverAddressFunc_cgo(int alg, const char *data, const char *sign, size_t *gasCnt);
-char *Md5Func_cgo(const char *data, size_t *gasCnt);
-char *Base64Func_cgo(const char *data, size_t *gasCnt);
-char *GetContractSourceFunc_cgo(void *handler, const char *address);
-char *InnerContractFunc_cgo(void *handler, const char *address, const char *funcName, const char * v, const char *args, size_t *gasCnt);
-
-char *GetTxRandomFunc_cgo(void *handler, size_t *gasCnt, char **result, char **exceptionInfo);
-
-void EventTriggerFunc_cgo(void *handler, const char *topic, const char *data, size_t *gasCnt);
-
-*/
-import "C"
->>>>>>> d0e43c55
 import (
 	"fmt"
 	"strings"
@@ -87,12 +45,12 @@
 	OriginExecutionTimeout           = 5 * 1000 * 1000
 	CompatibleExecutionTimeout       = 20 * 1000 * 1000
 	TimeoutGasLimitCost              = 100000000
-<<<<<<< HEAD
 	MaxLimitsOfExecutionInstructions = 10000000 // 10,000,000
 
 	NVMDataExchangeTypeStart = "start"
 	NVMDataExchangeTypeCallBack = "callback"
 	NVMDataExchangeTypeFinal = "final"
+	NVMDataInnerContractCall = "innercall"
 
 	NVM_SUCCESS = 0
 	NVM_EXCEPTION_ERR = -1
@@ -123,17 +81,11 @@
 	RIPEMD_160_FUNC = "Ripemd160Func"
 	RECOVER_ADDRESS_FUNC = "RecoverAddressFunc"
 	MD5_FUNC = "Md5Func"
-	BASE64_FUNC = "Base64Func"	
-=======
-	MaxLimitsOfExecutionInstructions = 10000000 // TODO: set max gasLimit with execution 5s *0.8
->>>>>>> d0e43c55
+	BASE64_FUNC = "Base64Func"
+	// inner contract call
+	GET_CONTRACT_SRC = "GetContractSource"
+	INNER_CONTRACT_CALL = "InnerContractCall"
 )
-
-// const (
-// 	ExecutionFailedErr   = 1
-// 	ExecutionInnerNvmErr = 2
-// 	ExecutionTimeOutErr  = 3
-// )
 
 //engine_v8 private data
 var (
@@ -162,15 +114,13 @@
 	actualTotalMemorySize                   uint64
 	lcsHandler                              uint64
 	gcsHandler                              uint64
-<<<<<<< HEAD
 	serverListenAddr						string
 	chainID 								uint32
 	startExeTime							time.Time
 	executionTimeOut						uint64
-=======
 	innerErrMsg                             string
 	innerErr                                error
->>>>>>> d0e43c55
+	enableInnerContract						bool
 }
 
 type sourceModuleItem struct {
@@ -180,55 +130,6 @@
 	traceableSourceLineOffset int
 }
 
-<<<<<<< HEAD
-=======
-// InitV8Engine initialize the v8 engine.
-func InitV8Engine() {
-	C.Initialize()
-
-	// Logger.
-	C.InitializeLogger((C.LogFunc)(unsafe.Pointer(C.V8Log_cgo)))
-
-	// Require.
-	C.InitializeRequireDelegate((C.RequireDelegate)(unsafe.Pointer(C.RequireDelegateFunc_cgo)), (C.AttachLibVersionDelegate)(unsafe.Pointer(C.AttachLibVersionDelegateFunc_cgo)))
-
-	// execution_env require
-	C.InitializeExecutionEnvDelegate((C.AttachLibVersionDelegate)(unsafe.Pointer(C.AttachLibVersionDelegateFunc_cgo)))
-
-	// Storage.
-	C.InitializeStorage((C.StorageGetFunc)(unsafe.Pointer(C.StorageGetFunc_cgo)),
-		(C.StoragePutFunc)(unsafe.Pointer(C.StoragePutFunc_cgo)),
-		(C.StorageDelFunc)(unsafe.Pointer(C.StorageDelFunc_cgo)))
-
-	// Blockchain.
-	C.InitializeBlockchain((C.GetTxByHashFunc)(unsafe.Pointer(C.GetTxByHashFunc_cgo)),
-		(C.GetAccountStateFunc)(unsafe.Pointer(C.GetAccountStateFunc_cgo)),
-		(C.TransferFunc)(unsafe.Pointer(C.TransferFunc_cgo)),
-		(C.VerifyAddressFunc)(unsafe.Pointer(C.VerifyAddressFunc_cgo)),
-		(C.GetPreBlockHashFunc)(unsafe.Pointer(C.GetPreBlockHashFunc_cgo)),
-		(C.GetPreBlockSeedFunc)(unsafe.Pointer(C.GetPreBlockSeedFunc_cgo)),
-		(C.GetContractSourceFunc)(unsafe.Pointer(C.GetContractSourceFunc_cgo)),
-		(C.InnerContractFunc)(unsafe.Pointer(C.InnerContractFunc_cgo)))
-	// random.
-	C.InitializeRandom((C.GetTxRandomFunc)(unsafe.Pointer(C.GetTxRandomFunc_cgo)))
-	// Event.
-	C.InitializeEvent((C.EventTriggerFunc)(unsafe.Pointer(C.EventTriggerFunc_cgo)))
-
-	// Crypto
-	C.InitializeCrypto((C.Sha256Func)(unsafe.Pointer(C.Sha256Func_cgo)),
-		(C.Sha3256Func)(unsafe.Pointer(C.Sha3256Func_cgo)),
-		(C.Ripemd160Func)(unsafe.Pointer(C.Ripemd160Func_cgo)),
-		(C.RecoverAddressFunc)(unsafe.Pointer(C.RecoverAddressFunc_cgo)),
-		(C.Md5Func)(unsafe.Pointer(C.Md5Func_cgo)),
-		(C.Base64Func)(unsafe.Pointer(C.Base64Func_cgo)))
-}
-
-// DisposeV8Engine dispose the v8 engine.
-func DisposeV8Engine() {
-	C.Dispose()
-}
-
->>>>>>> d0e43c55
 // NewV8Engine return new V8Engine instance.
 func NewV8Engine(ctx *Context) *V8Engine {
 
@@ -242,7 +143,7 @@
 		actualCountOfExecutionInstructions:      0,
 		actualTotalMemorySize:                   0,
 		executionTimeOut:			  			 0,
-		chainID:								 1,		// default,set to be mainnet
+		chainID:								 ctx.tx.ChainID(),		// default, set to be mainnet
 	}
 
 	(func() {
@@ -257,27 +158,20 @@
 		storages[engine.lcsHandler] = engine
 		storages[engine.gcsHandler] = engine
 	})()
-<<<<<<< HEAD
-
-	if ctx.block.Height() >= core.NvmGasLimitWithoutTimeoutAtHeight {
-		engine.executionTimeOut = ExecutionTimeout		// set to max
-=======
-	// engine.v8engine.lcs = C.uintptr_t(engine.lcsHandler)
-	// engine.v8engine.gcs = C.uintptr_t(engine.gcsHandler)
+
 	if core.NvmGasLimitWithoutTimeoutAtHeight(ctx.block.Height()) {
-		engine.SetTimeOut(ExecutionTimeout)
+		engine.executionTimeOut = ExecutionTimeout
 	} else {
 		timeoutMark := core.NvmExeTimeoutAtHeight(ctx.block.Height())
 		if timeoutMark {
-			engine.SetTimeOut(OriginExecutionTimeout)
+			engine.executionTimeOut = OriginExecutionTimeout
 		} else {
-			engine.SetTimeOut(CompatibleExecutionTimeout)
+			engine.executionTimeOut = CompatibleExecutionTimeout
 		}
->>>>>>> d0e43c55
 	}
 
 	if core.EnableInnerContractAtHeight(ctx.block.Height()) {
-		engine.EnableInnerContract()
+		engine.enableInnerContract = true;
 	}
 	return engine
 }
@@ -300,35 +194,8 @@
 	return e.ctx
 }
 
-<<<<<<< HEAD
 // SetExecutionLimits set execution limits of V8 Engine, prevent Halting Problem.
 func (e *V8Engine) SetExecutionLimits(limitsOfExecutionInstructions, limitsOfTotalMemorySize uint64) error {
-=======
-// SetTestingFlag set testing flag, default is False.
-func (e *V8Engine) SetTestingFlag(flag bool) {
-	// deprecated.
-	/*if flag {
-		e.v8engine.testing = C.int(1)
-	} else {
-		e.v8engine.testing = C.int(0)
-	}*/
-}
-
-// SetTimeOut set nvm timeout, if not set, the default is 5*1000*1000
-func (e *V8Engine) SetTimeOut(timeout uint64) {
-	e.v8engine.timeout = C.int(timeout) //TODO:
-}
-func (e *V8Engine) EnableInnerContract() {
-	C.EnableInnerContract(e.v8engine)
-}
-
-// SetExecutionLimits set execution limits of V8 Engine, prevent Halting Problem.
-func (e *V8Engine) SetExecutionLimits(limitsOfExecutionInstructions, limitsOfTotalMemorySize uint64) error {
-
-	e.v8engine.limits_of_executed_instructions = C.size_t(limitsOfExecutionInstructions)
-	e.v8engine.limits_of_total_memory_size = C.size_t(limitsOfTotalMemorySize)
->>>>>>> d0e43c55
-
 	logging.VLog().WithFields(logrus.Fields{
 		"limits_of_executed_instructions": limitsOfExecutionInstructions,
 		"limits_of_total_memory_size":     limitsOfTotalMemorySize,
@@ -390,10 +257,9 @@
 	return e.RunScriptSource(config)
 }
 
-<<<<<<< HEAD
-func (e *V8Engine) RunScriptSource(config *core.NVMConfig) (string, error){
-=======
+/*
 // GetNVMLeftResources return current NVM verb total resource
+//TODO: move this into V8 process
 func (e *V8Engine) GetNVMLeftResources() (uint64, uint64) {
 	e.CollectTracingStats()
 	instruction := uint64(0)
@@ -405,110 +271,29 @@
 	if e.limitsOfTotalMemorySize >= e.actualTotalMemorySize {
 		mem = e.limitsOfTotalMemorySize - e.actualTotalMemorySize
 	}
-
 	return instruction, mem
 }
-
-// RunScriptSource run js source.
-func (e *V8Engine) RunScriptSource(source string, sourceLineOffset int) (string, error) {
-	cSource := C.CString(source)
-	defer C.free(unsafe.Pointer(cSource))
-
-	var (
-		result  string
-		err     error
-		ret     C.int
-		cResult *C.char
-	)
-	ctx := e.Context()
-	if ctx == nil || ctx.block == nil {
-		logging.VLog().WithFields(logrus.Fields{
-			"ctx": ctx,
-		}).Error("Unexpected: Failed to get current height")
-		err = core.ErrUnexpected
-		return "", err
-	}
-	// done := make(chan bool, 1)
-	// go func() {
-	// 	ret = C.RunScriptSource(&cResult, e.v8engine, cSource, C.int(sourceLineOffset), C.uintptr_t(e.lcsHandler),
-	// 		C.uintptr_t(e.gcsHandler))
-	// 	done <- true
-	// }()
-
-	ret = C.RunScriptSourceThread(&cResult, e.v8engine, cSource, C.int(sourceLineOffset), C.uintptr_t(e.lcsHandler),
-		C.uintptr_t(e.gcsHandler))
-	e.CollectTracingStats()
-
-	if e.innerErr != nil {
-		if e.innerErrMsg == "" { //the first call of muti-nvm
-			result = "Inner Contract: \"\""
-		} else {
-			result = "Inner Contract: " + e.innerErrMsg
-		}
-		err := e.innerErr
-		if cResult != nil {
-			C.free(unsafe.Pointer(cResult))
-		}
-		if e.actualCountOfExecutionInstructions > e.limitsOfExecutionInstructions {
-			e.actualCountOfExecutionInstructions = e.limitsOfExecutionInstructions
-		}
-		return result, err
-	}
-
-	if ret == C.NVM_EXE_TIMEOUT_ERR { //TODO: errcode in v8
-		err = ErrExecutionTimeout
-		if core.NvmGasLimitWithoutTimeoutAtHeight(ctx.block.Height()) {
-			err = core.ErrUnexpected
-		} else if core.NewNvmExeTimeoutConsumeGasAtHeight(ctx.block.Height()) {
-			if TimeoutGasLimitCost > e.limitsOfExecutionInstructions {
-				e.actualCountOfExecutionInstructions = e.limitsOfExecutionInstructions
-			} else {
-				e.actualCountOfExecutionInstructions = TimeoutGasLimitCost
-			}
-		}
-	} else if ret == C.NVM_UNEXPECTED_ERR {
-		err = core.ErrUnexpected
-	} else if ret == C.NVM_INNER_EXE_ERR {
-		err = core.ErrInnerExecutionFailed
-		if e.limitsOfExecutionInstructions < e.actualCountOfExecutionInstructions {
-			logging.VLog().WithFields(logrus.Fields{
-				"actualGas": e.actualCountOfExecutionInstructions,
-				"limitGas":  e.limitsOfExecutionInstructions,
-			}).Error("Unexpected error: actual gas exceed the limit")
-		}
-	} else {
-		if ret != C.NVM_SUCCESS {
-			err = core.ErrExecutionFailed
-		}
-		if e.limitsOfExecutionInstructions > 0 &&
-			e.limitsOfExecutionInstructions < e.actualCountOfExecutionInstructions {
-			// Reach instruction limits.
-			err = ErrInsufficientGas
-			e.actualCountOfExecutionInstructions = e.limitsOfExecutionInstructions
-		} else if e.limitsOfTotalMemorySize > 0 && e.limitsOfTotalMemorySize < e.actualTotalMemorySize {
-			// reach memory limits.
-			err = ErrExceedMemoryLimits
-			e.actualCountOfExecutionInstructions = e.limitsOfExecutionInstructions
-		}
-	}
->>>>>>> d0e43c55
+*/
+
+// Prepare V8 data exchange request, if it's inner contract call, then the innercall flag is true
+func PrepareLaunchRequest(e *V8Engine, config *core.NVMConfig, innerCallFlag bool) (*NVMDataRequest, error) {
 
 	// check source type
 	sourceType := config.PayloadSourceType
 	if sourceType != core.SourceTypeJavaScript && sourceType != core.SourceTypeTypeScript {
-		return "", ErrUnsupportedSourceType
+		return nil, ErrUnsupportedSourceType
 	}
 
 	// prepare for execute.
 	block := toSerializableBlock(e.ctx.block)
 	blockJSON, err := json.Marshal(block)
 	if err != nil {
-		return "", errors.New("Failed to serialize block")
+		return nil, errors.New("Failed to serialize block")
 	}
 	tx := toSerializableTransaction(e.ctx.tx)
 	txJSON, err := json.Marshal(tx)
 	if err != nil {
-		return "", errors.New("Failed to serialize transaction")
+		return nil, errors.New("Failed to serialize transaction")
 	}
 
 	//var runnableSource string
@@ -517,17 +302,23 @@
 	if len(args) > 0 {
 		var argsObj []interface{}
 		if err := json.Unmarshal([]byte(args), &argsObj); err != nil {
-			return "", errors.New("Arguments error")
+			return nil, errors.New("Arguments error")
 		}
 		if argsInput, err = json.Marshal(argsObj); err != nil {
-			return "", errors.New("Arguments error")
+			return nil, errors.New("Arguments error")
 		}
 	} else {
 		argsInput = []byte("[]")
 	}
 
-<<<<<<< HEAD
-	moduleID := "contract.js"			// for module recognition
+	var moduleID string
+	if innerCallFlag {
+		engineIndx := fmt.Sprintf("%v", e.ctx.index);
+		moduleID = "contract" + engineIndx + ".js"
+	}else{
+		moduleID = "contract.js"
+	}
+	
 	runnableSource := fmt.Sprintf(`Blockchain.blockParse("%s");
 		Blockchain.transactionParse("%s");
 		var __contract = require("%s");
@@ -536,17 +327,42 @@
 			formatArgs(string(blockJSON)), formatArgs(string(txJSON)),
 			moduleID, config.FunctionName, formatArgs(string(argsInput)))
 
+	if core.NvmGasLimitWithoutTimeoutAtHeight(e.ctx.block.Height()) {
+		if e.limitsOfExecutionInstructions > MaxLimitsOfExecutionInstructions {
+			e.limitsOfExecutionInstructions = MaxLimitsOfExecutionInstructions
+		}
+	}
+
+	configBundle := &NVMConfigBundle{ScriptSrc:config.PayloadSource, ScriptType:config.PayloadSourceType, EnableLimits: true, RunnableSrc: runnableSource, 
+		MaxLimitsOfExecutionInstruction:MaxLimitsOfExecutionInstructions, DefaultLimitsOfTotalMemSize:core.DefaultLimitsOfTotalMemorySize,
+		LimitsExeInstruction: e.limitsOfExecutionInstructions, LimitsTotalMemSize: e.limitsOfTotalMemorySize, ExecutionTimeout: e.executionTimeOut,
+		BlockJson:formatArgs(string(blockJSON)), TxJson: formatArgs(string(txJSON)), 
+		ModuleId: moduleID, ChainId: e.chainID, BlockHeight: e.ctx.block.Height()}
+
+	callbackResult := &NVMCallbackResult{Result:""}
+
+	// for call request, the metadata is nil
+	requestType := NVMDataExchangeTypeStart
+	if innerCallFlag {
+		requestType = NVMDataInnerContractCall
+	}
+	request := &NVMDataRequest{
+		RequestType: requestType, 
+		RequestIndx:nvmRequestIndex,
+		ConfigBundle: configBundle,
+		LcsHandler: e.lcsHandler, 
+		GcsHandler: e.gcsHandler,
+		CallbackResult: callbackResult}
+	
+	return request, nil
+}
+
+func (e *V8Engine) RunScriptSource(config *core.NVMConfig) (string, error){
+
 	// check height settings carefully
 	/*
 	if e.ctx.block.Height() >= core.NvmMemoryLimitWithoutInjectHeight {
 		//TODO: collect tracing stats
-=======
-	if err != nil {
-		return "", err
-	}
-	if core.NvmMemoryLimitWithoutInjectAtHeight(e.ctx.block.Height()) {
-		e.CollectTracingStats()
->>>>>>> d0e43c55
 		mem := e.actualTotalMemorySize + core.DefaultLimitsOfTotalMemorySize
 		logging.VLog().WithFields(logrus.Fields{
 			"actualTotalMemorySize": e.actualTotalMemorySize,
@@ -557,50 +373,14 @@
 	}
 	*/
 
-	if core.NvmGasLimitWithoutTimeoutAtHeight(e.ctx.block.Height()) {
-		if e.limitsOfExecutionInstructions > MaxLimitsOfExecutionInstructions {
-			e.limitsOfExecutionInstructions = MaxLimitsOfExecutionInstructions
-		}
-	}
-
-<<<<<<< HEAD
 	// Send request
 	conn, err := grpc.Dial(e.serverListenAddr, grpc.WithInsecure())
 	if err != nil {
 		logging.VLog().WithFields(logrus.Fields{
 			"err": err,
 		}).Error("Failed to connect with V8 server")
-=======
-	if core.NvmGasLimitWithoutTimeoutAtHeight(e.ctx.block.Height()) {
-		if e.limitsOfExecutionInstructions == MaxLimitsOfExecutionInstructions && err == ErrInsufficientGas {
-			err = ErrExecutionTimeout
-			result = "\"null\""
-		}
-	}
-	return result, err
-}
-
-// ClearModuleCache ..
-func ClearSourceModuleCache() {
-	sourceModuleCache.Purge()
-}
-
-// AddModule add module.
-func (e *V8Engine) AddModule(id, source string, sourceLineOffset int) error {
-	// inject tracing instruction when enable limits.
-	if e.enableLimits {
-		var item *sourceModuleItem
-		sourceHash := byteutils.Hex(hash.Sha3256([]byte(source)))
-
-		// try read from cache.
-		if sourceModuleCache.Contains(sourceHash) { //ToDo cache whether need into db
-			value, _ := sourceModuleCache.Get(sourceHash)
-			item = value.(*sourceModuleItem)
-		}
->>>>>>> d0e43c55
-
-		//TODO: try to re-launch the process
-		
+
+		//TODO: try to re-launch the process		
 	}
 	defer conn.Close()
 
@@ -613,22 +393,10 @@
 	
 	logging.CLog().Info(">>>>>>>>>Now started call request!, the listener address is: ", e.serverListenAddr)
 
-	configBundle := &NVMConfigBundle{ScriptSrc:config.PayloadSource, ScriptType:config.PayloadSourceType, EnableLimits: true, RunnableSrc: runnableSource, 
-		MaxLimitsOfExecutionInstruction:MaxLimitsOfExecutionInstructions, DefaultLimitsOfTotalMemSize:core.DefaultLimitsOfTotalMemorySize,
-		LimitsExeInstruction: e.limitsOfExecutionInstructions, LimitsTotalMemSize: e.limitsOfTotalMemorySize, ExecutionTimeout: e.executionTimeOut,
-		BlockJson:formatArgs(string(blockJSON)), TxJson: formatArgs(string(txJSON)), 
-		ModuleId: moduleID, ChainId: e.chainID, BlockHeight: e.ctx.block.Height()}
-
-	callbackResult := &NVMCallbackResult{Result:""}
-
-	// for call request, the metadata is nil
-	request := &NVMDataRequest{
-		RequestType:NVMDataExchangeTypeStart, 
-		RequestIndx:nvmRequestIndex,
-		ConfigBundle: configBundle,
-		LcsHandler: e.lcsHandler, 
-		GcsHandler: e.gcsHandler,
-		CallbackResult: callbackResult}
+	request, err := PrepareLaunchRequest(e, config, false)
+	if err != nil {
+		return "", err
+	}
 
 	stream, err := v8Client.SmartContractCall(ctx); if err != nil {
 		logging.VLog().WithFields(logrus.Fields{
@@ -658,7 +426,6 @@
 			return "", ErrRPCConnection
 		}
 
-<<<<<<< HEAD
 		if(dataResponse.GetResponseType() == NVMDataExchangeTypeFinal && dataResponse.GetFinalResponse() != nil){
 
 			stream.CloseSend()
@@ -690,13 +457,26 @@
 				"tx height": e.ctx.block.Height(),
 			}).Info(">>>>Got stats info")
 		
-			if e.ctx.block.Height() >= core.NvmGasLimitWithoutTimeoutAtHeight {
+			if core.NvmGasLimitWithoutTimeoutAtHeight(e.ctx.block.Height()) {
 				if e.limitsOfExecutionInstructions == MaxLimitsOfExecutionInstructions && err == ErrInsufficientGas {
 				  err = ErrExecutionTimeout
 				  result = "\"null\""
 				}
 			}
 
+			/*
+			recordInnerContractEvent(err, fromAddr.String(), addr.String(), toValue.String(), ws, parentTx.Hash())
+			if err != nil {
+				if err == core.ErrInnerExecutionFailed {
+					logging.VLog().Errorf("check inner err, engine index:%v", index)
+				} else {
+					errLog := setHeadErrAndLog(engine, index, err, val, false)
+					logging.VLog().Errorf(errLog)
+				}
+				return engineNew, nvmConfigNew, gasCnt, err.Error()
+			}
+			*/
+
 			//set err
 			if ret == NVM_TRANSPILE_SCRIPT_ERR {
 				err = ErrTranspileTypeScriptFailed
@@ -706,9 +486,9 @@
 
 			} else if ret == NVM_EXE_TIMEOUT_ERR {
 				err = ErrExecutionTimeout
-				if e.ctx.block.Height() >= core.NvmGasLimitWithoutTimeoutAtHeight {
+				if core.NvmGasLimitWithoutTimeoutAtHeight(e.ctx.block.Height()) {
 					err = core.ErrUnexpected
-				} else if e.ctx.block.Height() >= core.NewNvmExeTimeoutConsumeGasHeight {
+				} else if core.NewNvmExeTimeoutConsumeGasAtHeight(e.ctx.block.Height()) {
 					if TimeoutGasLimitCost > e.limitsOfExecutionInstructions {
 						e.actualCountOfExecutionInstructions = e.limitsOfExecutionInstructions
 						//actualCountOfExecutionInstructions = e.limitsOfExecutionInstructions
@@ -720,14 +500,6 @@
 				}
 			} else if ret == NVM_UNEXPECTED_ERR {
 				err = core.ErrUnexpected
-=======
-		source = item.traceableSource
-		sourceLineOffset = item.traceableSourceLineOffset
-	}
-	e.modules.Add(NewModule(id, source, sourceLineOffset))
-	return nil
-}
->>>>>>> d0e43c55
 
 			} else {
 				if ret != NVM_SUCCESS {
@@ -764,112 +536,144 @@
 			responseFuncName := callbackResponse.GetFuncName()
 			responseFuncParams := callbackResponse.GetFuncParams()
 
-			// check the callback type
-			callbackResult := &NVMCallbackResult{}
-			callbackResult.FuncName = responseFuncName
-
-			switch responseFuncName{
-			case ATTACH_LIB_VERSION_DELEGATE_FUNC:
-				pathName := AttachLibVersionDelegateFunc(serverLcsHandler, responseFuncParams[0])
-				callbackResult.Result = pathName
-			case STORAGE_GET:
-				value, gasCnt, notNil := StorageGetFunc(serverLcsHandler, responseFuncParams[0])
-				callbackResult.Result = value
-				callbackResult.NotNull = notNil
-				callbackResult.Extra = append(callbackResult.Extra, fmt.Sprintf("%v", gasCnt))
-			case STORAGE_PUT:
-				resCode, gasCnt := StoragePutFunc(serverLcsHandler, responseFuncParams[0], responseFuncParams[1])
-				callbackResult.Result = fmt.Sprintf("%v", resCode)
-				callbackResult.Extra = append(callbackResult.Extra, fmt.Sprintf("%v", gasCnt))
-			case STORAGE_DEL:
-				resCode, gasCnt := StorageDelFunc(serverLcsHandler, responseFuncParams[0])
-				callbackResult.Result = fmt.Sprintf("%v", resCode)
-				callbackResult.Extra = append(callbackResult.Extra, fmt.Sprintf("%v", gasCnt))
-			case GET_TX_BY_HASH:
-				resStr, gasCnt, notNil := GetTxByHashFunc(serverLcsHandler, responseFuncParams[0])
-				callbackResult.Result = resStr
-				callbackResult.NotNull = notNil
-				callbackResult.Extra = append(callbackResult.Extra, fmt.Sprintf("%v", gasCnt))
-			case GET_ACCOUNT_STATE:
-				resCode, resStr, exceptionInfo, gasCnt, notNil := GetAccountStateFunc(serverLcsHandler, responseFuncParams[0])
-				callbackResult.Result = fmt.Sprintf("%v", resCode)
-				callbackResult.NotNull = notNil
-				callbackResult.Extra = append(callbackResult.Extra, resStr)
-				callbackResult.Extra = append(callbackResult.Extra, exceptionInfo)
-				callbackResult.Extra = append(callbackResult.Extra, fmt.Sprintf("%v", gasCnt))
-			case TRANSFER:
-				resCode, gasCnt := TransferFunc(serverLcsHandler, responseFuncParams[0], responseFuncParams[1])
-				callbackResult.Result = fmt.Sprintf("%v", resCode)
-				callbackResult.Extra = append(callbackResult.Extra, fmt.Sprintf("%v", gasCnt))
-			case VERIFY_ADDR:
-				resCode, gasCnt := VerifyAddressFunc(serverLcsHandler, responseFuncParams[0])
-				callbackResult.Result = fmt.Sprintf("%v", resCode)
-				callbackResult.Extra = append(callbackResult.Extra, fmt.Sprintf("%v", gasCnt))
-			case GET_PRE_BLOCK_HASH:
-				offset, _ := strconv.ParseInt(responseFuncParams[0], 10, 64)
-				resCode, resStr, exceptionInfo, gasCnt, notNil := GetPreBlockHashFunc(serverLcsHandler, uint64(offset))
-				callbackResult.Result = fmt.Sprintf("%v", resCode)
-				callbackResult.NotNull = notNil
-				callbackResult.Extra = append(callbackResult.Extra, resStr)
-				callbackResult.Extra = append(callbackResult.Extra, exceptionInfo)
-				callbackResult.Extra = append(callbackResult.Extra, fmt.Sprintf("%v", gasCnt))
-			case GET_PRE_BLOCK_SEED:
-				offset, _ := strconv.ParseInt(responseFuncParams[0], 10, 64)
-				resCode, resStr, exceptionInfo, gasCnt, notNil := GetPreBlockSeedFunc(serverLcsHandler, uint64(offset))
-				callbackResult.Result = fmt.Sprintf("%v", resCode)
-				callbackResult.NotNull = notNil
-				callbackResult.Extra = append(callbackResult.Extra, resStr)
-				callbackResult.Extra = append(callbackResult.Extra, exceptionInfo)
-				callbackResult.Extra = append(callbackResult.Extra, fmt.Sprintf("%v", gasCnt))
-			case EVENT_TRIGGER_FUNC:
-				gasCnt := EventTriggerFunc(serverLcsHandler, responseFuncParams[0], responseFuncParams[1])
-				callbackResult.Result = fmt.Sprintf("%v", gasCnt)
-			case SHA_256_FUNC:
-				resStr, gasCnt, notNil := Sha256Func(responseFuncParams[0])
-				callbackResult.Result = resStr
-				callbackResult.NotNull = notNil
-				callbackResult.Extra = append(callbackResult.Extra, fmt.Sprintf("%v", gasCnt))
-			case SHA_3256_FUNC:
-				resStr, gasCnt, notNil := Sha3256Func(responseFuncParams[0])
-				callbackResult.Result = resStr
-				callbackResult.NotNull = notNil
-				callbackResult.Extra = append(callbackResult.Extra, fmt.Sprintf("%v", gasCnt))
-			case RIPEMD_160_FUNC:
-				resStr, gasCnt, notNil := Ripemd160Func(responseFuncParams[0])
-				callbackResult.Result = resStr
-				callbackResult.NotNull = notNil
-				callbackResult.Extra = append(callbackResult.Extra, fmt.Sprintf("%v", gasCnt))
-			case RECOVER_ADDRESS_FUNC:
-				alg, _ := strconv.Atoi(responseFuncParams[0])
-				resStr, gasCnt, notNil := RecoverAddressFunc(alg, responseFuncParams[1], responseFuncParams[2])
-				callbackResult.Result = resStr
-				callbackResult.NotNull = notNil
-				callbackResult.Extra = append(callbackResult.Extra, fmt.Sprintf("%v", gasCnt))
-			case MD5_FUNC:
-				resStr, gasCnt, notNil := Md5Func(responseFuncParams[0])
-				callbackResult.Result = resStr
-				callbackResult.NotNull = notNil
-				callbackResult.Extra = append(callbackResult.Extra, fmt.Sprintf("%v", gasCnt))
-			case BASE64_FUNC:
-				resStr, gasCnt, notNil := Base64Func(responseFuncParams[0])
-				callbackResult.Result = resStr
-				callbackResult.NotNull = notNil
-				callbackResult.Extra = append(callbackResult.Extra, fmt.Sprintf("%v", gasCnt))
-			default:
-				logging.CLog().WithFields(logrus.Fields{
-					"func": responseFuncName,
-					"params": responseFuncParams,
-				}).Error("Invalid callback function name")
+			var newRequest *NVMDataRequest
+
+			if responseFuncName == INNER_CONTRACT_CALL {
+
+				resStr := "success"
+				engineNew, nvmConfigNew, gasCnt, innerCallErr := InnerContractFunc(serverLcsHandler, responseFuncParams[0], responseFuncParams[1], responseFuncParams[2], responseFuncParams[3])
+				if innerCallErr != nil {
+					resStr = "fail"
+				}
+
+				newRequest, err = PrepareLaunchRequest(engineNew, nvmConfigNew, true)
+				if err != nil {
+					resStr = "fail"
+				}
+
+				newRequest.CallbackResult.Result = resStr
+				newRequest.CallbackResult.NotNull = true
+				newRequest.CallbackResult.FuncName = responseFuncName
+				newRequest.CallbackResult.Extra = append(newRequest.CallbackResult.Extra, fmt.Sprintf("%v", gasCnt))
+
+				//TODO, move this into v8 process
+				//logging.VLog().Infof("end cal val:%v,gascount:%v,gasSum:%v, engine index:%v", val, gasCout, gasSum, index)
+
+			} else {
+				callbackResult := &NVMCallbackResult{}
+
+				switch responseFuncName{
+				case ATTACH_LIB_VERSION_DELEGATE_FUNC:
+					pathName := AttachLibVersionDelegateFunc(serverLcsHandler, responseFuncParams[0])
+					callbackResult.Result = pathName
+				case STORAGE_GET:
+					value, gasCnt, notNil := StorageGetFunc(serverLcsHandler, responseFuncParams[0])
+					callbackResult.Result = value
+					callbackResult.NotNull = notNil
+					callbackResult.Extra = append(callbackResult.Extra, fmt.Sprintf("%v", gasCnt))
+				case STORAGE_PUT:
+					resCode, gasCnt := StoragePutFunc(serverLcsHandler, responseFuncParams[0], responseFuncParams[1])
+					callbackResult.Result = fmt.Sprintf("%v", resCode)
+					callbackResult.Extra = append(callbackResult.Extra, fmt.Sprintf("%v", gasCnt))
+				case STORAGE_DEL:
+					resCode, gasCnt := StorageDelFunc(serverLcsHandler, responseFuncParams[0])
+					callbackResult.Result = fmt.Sprintf("%v", resCode)
+					callbackResult.Extra = append(callbackResult.Extra, fmt.Sprintf("%v", gasCnt))
+				case GET_TX_BY_HASH:
+					resStr, gasCnt, notNil := GetTxByHashFunc(serverLcsHandler, responseFuncParams[0])
+					callbackResult.Result = resStr
+					callbackResult.NotNull = notNil
+					callbackResult.Extra = append(callbackResult.Extra, fmt.Sprintf("%v", gasCnt))
+				case GET_ACCOUNT_STATE:
+					resCode, resStr, exceptionInfo, gasCnt, notNil := GetAccountStateFunc(serverLcsHandler, responseFuncParams[0])
+					callbackResult.Result = fmt.Sprintf("%v", resCode)
+					callbackResult.NotNull = notNil
+					callbackResult.Extra = append(callbackResult.Extra, resStr)
+					callbackResult.Extra = append(callbackResult.Extra, exceptionInfo)
+					callbackResult.Extra = append(callbackResult.Extra, fmt.Sprintf("%v", gasCnt))
+				case TRANSFER:
+					resCode, gasCnt := TransferFunc(serverLcsHandler, responseFuncParams[0], responseFuncParams[1])
+					callbackResult.Result = fmt.Sprintf("%v", resCode)
+					callbackResult.Extra = append(callbackResult.Extra, fmt.Sprintf("%v", gasCnt))
+				case VERIFY_ADDR:
+					resCode, gasCnt := VerifyAddressFunc(serverLcsHandler, responseFuncParams[0])
+					callbackResult.Result = fmt.Sprintf("%v", resCode)
+					callbackResult.Extra = append(callbackResult.Extra, fmt.Sprintf("%v", gasCnt))
+				case GET_PRE_BLOCK_HASH:
+					offset, _ := strconv.ParseInt(responseFuncParams[0], 10, 64)
+					resCode, resStr, exceptionInfo, gasCnt, notNil := GetPreBlockHashFunc(serverLcsHandler, uint64(offset))
+					callbackResult.Result = fmt.Sprintf("%v", resCode)
+					callbackResult.NotNull = notNil
+					callbackResult.Extra = append(callbackResult.Extra, resStr)
+					callbackResult.Extra = append(callbackResult.Extra, exceptionInfo)
+					callbackResult.Extra = append(callbackResult.Extra, fmt.Sprintf("%v", gasCnt))
+				case GET_PRE_BLOCK_SEED:
+					offset, _ := strconv.ParseInt(responseFuncParams[0], 10, 64)
+					resCode, resStr, exceptionInfo, gasCnt, notNil := GetPreBlockSeedFunc(serverLcsHandler, uint64(offset))
+					callbackResult.Result = fmt.Sprintf("%v", resCode)
+					callbackResult.NotNull = notNil
+					callbackResult.Extra = append(callbackResult.Extra, resStr)
+					callbackResult.Extra = append(callbackResult.Extra, exceptionInfo)
+					callbackResult.Extra = append(callbackResult.Extra, fmt.Sprintf("%v", gasCnt))
+				case EVENT_TRIGGER_FUNC:
+					gasCnt := EventTriggerFunc(serverLcsHandler, responseFuncParams[0], responseFuncParams[1])
+					callbackResult.Result = fmt.Sprintf("%v", gasCnt)
+				case SHA_256_FUNC:
+					resStr, gasCnt, notNil := Sha256Func(responseFuncParams[0])
+					callbackResult.Result = resStr
+					callbackResult.NotNull = notNil
+					callbackResult.Extra = append(callbackResult.Extra, fmt.Sprintf("%v", gasCnt))
+				case SHA_3256_FUNC:
+					resStr, gasCnt, notNil := Sha3256Func(responseFuncParams[0])
+					callbackResult.Result = resStr
+					callbackResult.NotNull = notNil
+					callbackResult.Extra = append(callbackResult.Extra, fmt.Sprintf("%v", gasCnt))
+				case RIPEMD_160_FUNC:
+					resStr, gasCnt, notNil := Ripemd160Func(responseFuncParams[0])
+					callbackResult.Result = resStr
+					callbackResult.NotNull = notNil
+					callbackResult.Extra = append(callbackResult.Extra, fmt.Sprintf("%v", gasCnt))
+				case RECOVER_ADDRESS_FUNC:
+					alg, _ := strconv.Atoi(responseFuncParams[0])
+					resStr, gasCnt, notNil := RecoverAddressFunc(alg, responseFuncParams[1], responseFuncParams[2])
+					callbackResult.Result = resStr
+					callbackResult.NotNull = notNil
+					callbackResult.Extra = append(callbackResult.Extra, fmt.Sprintf("%v", gasCnt))
+				case MD5_FUNC:
+					resStr, gasCnt, notNil := Md5Func(responseFuncParams[0])
+					callbackResult.Result = resStr
+					callbackResult.NotNull = notNil
+					callbackResult.Extra = append(callbackResult.Extra, fmt.Sprintf("%v", gasCnt))
+				case BASE64_FUNC:
+					resStr, gasCnt, notNil := Base64Func(responseFuncParams[0])
+					callbackResult.Result = resStr
+					callbackResult.NotNull = notNil
+					callbackResult.Extra = append(callbackResult.Extra, fmt.Sprintf("%v", gasCnt))
+				case GET_CONTRACT_SRC:
+					resStr, gasCnt, notNil := GetContractSourceFunc(serverLcsHandler, responseFuncParams[0])
+					callbackResult.Result = resStr
+					callbackResult.NotNull = notNil
+					callbackResult.Extra = append(callbackResult.Extra, fmt.Sprintf("%v", gasCnt))
+				default:
+					logging.CLog().WithFields(logrus.Fields{
+						"func": responseFuncName,
+						"params": responseFuncParams,
+					}).Error("Invalid callback function name")
+				}
+
+				// stream.Send()
+				nvmRequestIndex += 1
+				// check the callback type
+				callbackResult.FuncName = responseFuncName
+				newRequest = &NVMDataRequest{
+					RequestType:NVMDataExchangeTypeCallBack, 
+					RequestIndx:dataResponse.GetResponseIndx(),
+					LcsHandler:serverLcsHandler,
+					GcsHandler:serverGcsHandler,
+					CallbackResult:callbackResult,
+				}
+			
 			}
-
-			// stream.Send()
-			nvmRequestIndex += 1
-			newRequest := &NVMDataRequest{
-				RequestType:NVMDataExchangeTypeCallBack, 
-				RequestIndx:dataResponse.GetResponseIndx(),
-				LcsHandler:serverLcsHandler,
-				GcsHandler:serverGcsHandler,
-				CallbackResult:callbackResult}
 
 			stream.Send(newRequest)
 		}
@@ -879,19 +683,8 @@
 			break
 		}
 	}
-<<<<<<< HEAD
 
 	return "", ErrUnexpected
-=======
-	runnableSource = fmt.Sprintf(`Blockchain.blockParse("%s");
-									Blockchain.transactionParse("%s");
-									var __contract = require("%s");
-									var __instance = new __contract();
-									__instance["%s"].apply(__instance, JSON.parse("%s"));`,
-		formatArgs(string(blockJSON)), formatArgs(string(txJSON)),
-		ModuleID, function, formatArgs(string(argsInput))) //TODO: freeze?
-	return runnableSource, 0, nil
->>>>>>> d0e43c55
 }
 
 func getEngineByStorageHandler(handler uint64) (*V8Engine, Account) {
