--- conflicted
+++ resolved
@@ -1896,7 +1896,6 @@
 	}
 }
 
-<<<<<<< HEAD
 func TestMultiLibVersion(t *testing.T) {
 	tests := []struct {
 		filepath       string
@@ -1908,22 +1907,12 @@
 		{"test/test_date_1.0.5.js", nil, "\"\""},
 		{"test/test_crypto.js", nil, "\"\""},
 		{"test/test_blockchain_1.0.5.js", nil, "\"\""},
-=======
-func TestStackOverflow(t *testing.T) {
-	tests := []struct {
-		filepath    string
-		expectedErr error
-	}{
-		{"test/contract_stack_overflow.js", core.ErrExecutionFailed},
->>>>>>> 9e0892e9
 	}
 
 	for _, tt := range tests {
 		t.Run(tt.filepath, func(t *testing.T) {
 			data, err := ioutil.ReadFile(tt.filepath)
 			assert.Nil(t, err, "filepath read error")
-
-<<<<<<< HEAD
 			mem, _ := storage.NewMemoryStorage()
 			context, _ := state.NewWorldState(dpos.NewDpos(), mem)
 			owner, err := context.GetOrCreateUserAccount([]byte("account1"))
@@ -1938,7 +1927,23 @@
 			assert.Equal(t, tt.expectedErr, err)
 			assert.Equal(t, tt.expectedResult, result)
 			engine.Dispose()
-=======
+		})
+	}
+}
+
+func TestStackOverflow(t *testing.T) {
+	tests := []struct {
+		filepath    string
+		expectedErr error
+	}{
+		{"test/contract_stack_overflow.js", core.ErrExecutionFailed},
+	}
+
+	for _, tt := range tests {
+		t.Run(tt.filepath, func(t *testing.T) {
+			data, err := ioutil.ReadFile(tt.filepath)
+			assert.Nil(t, err, "filepath read error")
+
 			var wg sync.WaitGroup
 			for i := 0; i < 2; i++ {
 				wg.Add(1)
@@ -1950,7 +1955,7 @@
 					owner, err := context.GetOrCreateUserAccount([]byte("n1FkntVUMPAsESuCAAPK711omQk19JotBjM"))
 					assert.Nil(t, err)
 					owner.AddBalance(newUint128FromIntWrapper(1000000000))
-					contract, err := context.CreateContractAccount([]byte("n1JNHZJEUvfBYfjDRD14Q73FX62nJAzXkMR"), nil)
+					contract, err := context.CreateContractAccount([]byte("n1JNHZJEUvfBYfjDRD14Q73FX62nJAzXkMR"), nil, nil)
 					assert.Nil(t, err)
 
 					ctx, err := NewContext(mockBlock(), mockTransaction(), contract, context)
@@ -1970,7 +1975,6 @@
 
 			wg.Wait()
 
->>>>>>> 9e0892e9
 		})
 	}
 }