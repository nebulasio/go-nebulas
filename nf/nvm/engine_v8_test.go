// Copyright (C) 2017 go-nebulas authors
//
// This file is part of the go-nebulas library.
//
// the go-nebulas library is free software: you can redistribute it and/or modify
// it under the terms of the GNU General Public License as published by
// the Free Software Foundation, either version 3 of the License, or
// (at your option) any later version.
//
// the go-nebulas library is distributed in the hope that it will be useful,
// but WITHOUT ANY WARRANTY; without even the implied warranty of
// MERCHANTABILITY or FITNESS FOR A PARTICULAR PURPOSE.  See the
// GNU General Public License for more details.
//
// You should have received a copy of the GNU General Public License
// along with the go-nebulas library.  If not, see <http://www.gnu.org/licenses/>.
//

package nvm

import (
	"bufio"
	"bytes"
	"encoding/json"
	"fmt"
	"io/ioutil"
	"math/big"
	"os"
	"strings"
	"sync"
	"testing"
	"time"

	"github.com/gogo/protobuf/proto"
	"github.com/nebulasio/go-nebulas/account"
<<<<<<< HEAD
=======
	"github.com/nebulasio/go-nebulas/net"

	// "github.com/gogo/protobuf/proto"
	// "github.com/nebulasio/go-nebulas/account"
>>>>>>> a436cd22
	"github.com/nebulasio/go-nebulas/consensus/dpos"
	"github.com/nebulasio/go-nebulas/core/pb"
	"github.com/nebulasio/go-nebulas/neblet/pb"
	"github.com/nebulasio/go-nebulas/net"

	"github.com/nebulasio/go-nebulas/core"
	"github.com/nebulasio/go-nebulas/core/state"
	"github.com/nebulasio/go-nebulas/crypto"
	"github.com/nebulasio/go-nebulas/crypto/keystore"
	"github.com/nebulasio/go-nebulas/crypto/keystore/secp256k1"
	"github.com/nebulasio/go-nebulas/storage"
	"github.com/nebulasio/go-nebulas/util"
	"github.com/nebulasio/go-nebulas/util/byteutils"
	"github.com/stretchr/testify/assert"
	"github.com/stretchr/testify/require"
)

func newUint128FromIntWrapper(a int64) *util.Uint128 {
	b, _ := util.NewUint128FromInt(a)
	return b
}

type testBlock struct {
}

// Coinbase mock
func (block *testBlock) Coinbase() *core.Address {
	addr, _ := core.AddressParse("n1FkntVUMPAsESuCAAPK711omQk19JotBjM")
	return addr
}

// Hash mock
func (block *testBlock) Hash() byteutils.Hash {
	return []byte("59fc526072b09af8a8ca9732dae17132c4e9127e43cf2232")
}

// Height mock
func (block *testBlock) Height() uint64 {
	return core.NvmMemoryLimitWithoutInjectHeight
}

// RandomSeed mock
func (block *testBlock) RandomSeed() string {
	return "59fc526072b09af8a8ca9732dae17132c4e9127e43cf2232"
}

// RandomAvailable mock
func (block *testBlock) RandomAvailable() bool {
	return true
}

// DateAvailable
func (block *testBlock) DateAvailable() bool {
	return true
}

// GetTransaction mock
func (block *testBlock) GetTransaction(hash byteutils.Hash) (*core.Transaction, error) {
	return nil, nil
}

// RecordEvent mock
func (block *testBlock) RecordEvent(txHash byteutils.Hash, topic, data string) error {
	return nil
}

func (block *testBlock) Timestamp() int64 {
	return int64(0)
}

func mockBlock() Block {
	block := &testBlock{}
	return block
}

func mockTransaction() *core.Transaction {
	return mockNormalTransaction("n1FkntVUMPAsESuCAAPK711omQk19JotBjM", "n1JNHZJEUvfBYfjDRD14Q73FX62nJAzXkMR", "0")
}

const ContractName = "contract.js"

func mockNormalTransaction(from, to, value string) *core.Transaction {

	fromAddr, _ := core.AddressParse(from)
	toAddr, _ := core.AddressParse(to)
	payload, _ := core.NewBinaryPayload(nil).ToBytes()
	gasPrice, _ := util.NewUint128FromString("1000000")
	gasLimit, _ := util.NewUint128FromString("2000000")
	v, _ := util.NewUint128FromString(value)
	tx, _ := core.NewTransaction(1, fromAddr, toAddr, v, 1, core.TxPayloadBinaryType, payload, gasPrice, gasLimit)

	priv1 := secp256k1.GeneratePrivateKey()
	signature, _ := crypto.NewSignature(keystore.SECP256K1)
	signature.InitSign(priv1)
	tx.Sign(signature)
	return tx
}

func TestRunScriptSource(t *testing.T) {
	tests := []struct {
		filepath       string
		expectedErr    error
		expectedResult string
	}{
		{"test/test_require.js", nil, "\"\""},
		{"test/test_console.js", nil, "\"\""},
		{"test/test_storage_handlers.js", nil, "\"\""},
		{"test/test_storage_class.js", nil, "\"\""},
		{"test/test_storage.js", nil, "\"\""},
		{"test/test_eval.js", core.ErrExecutionFailed, "EvalError: Code generation from strings disallowed for this context"},
		{"test/test_date.js", nil, "\"\""},
		{"test/test_bignumber_random.js", core.ErrExecutionFailed, "Error: BigNumber.random is not allowed in nvm."},
		{"test/test_random_enable.js", nil, "\"\""},
		{"test/test_random_disable.js", core.ErrExecutionFailed, "Error: Math.random func is not allowed in nvm."},
		{"test/test_random_seed.js", core.ErrExecutionFailed, "Error: input seed must be a string"},
	}

	for _, tt := range tests {
		t.Run(tt.filepath, func(t *testing.T) {
			data, err := ioutil.ReadFile(tt.filepath)
			assert.Nil(t, err, "filepath read error")

			mem, _ := storage.NewMemoryStorage()
			context, _ := state.NewWorldState(dpos.NewDpos(), mem)
			owner, err := context.GetOrCreateUserAccount([]byte("account1"))
			assert.Nil(t, err)
			owner.AddBalance(newUint128FromIntWrapper(1000000000))
			contract, _ := context.CreateContractAccount([]byte("account2"), nil)
			ctx, err := NewContext(mockBlock(), mockTransaction(), contract, context)

			engine := NewV8Engine(ctx)
			engine.SetExecutionLimits(900000, 10000000)
			result, err := engine.RunScriptSource(string(data), 0)
			assert.Equal(t, tt.expectedErr, err)
			assert.Equal(t, tt.expectedResult, result)
			engine.Dispose()
		})
	}
}

func TestRunScriptSourceInModule(t *testing.T) {
	tests := []struct {
		filepath    string
		sourceType  string
		expectedErr error
	}{
		{"./test/test_require.js", "js", nil},
		{"./test/test_setTimeout.js", "js", core.ErrExecutionFailed},
		{"./test/test_console.js", "js", nil},
		{"./test/test_storage_handlers.js", "js", nil},
		{"./test/test_storage_class.js", "js", nil},
		{"./test/test_storage.js", "js", nil},
		{"./test/test_ERC20.js", "js", nil},
		{"./test/test_eval.js", "js", core.ErrExecutionFailed},
	}

	for _, tt := range tests {
		t.Run(tt.filepath, func(t *testing.T) {
			data, err := ioutil.ReadFile(tt.filepath)
			assert.Nil(t, err, "filepath read error")

			mem, _ := storage.NewMemoryStorage()
			context, _ := state.NewWorldState(dpos.NewDpos(), mem)
			owner, err := context.GetOrCreateUserAccount([]byte("account1"))
			assert.Nil(t, err)
			owner.AddBalance(newUint128FromIntWrapper(1000000000))
			contract, _ := context.CreateContractAccount([]byte("account2"), nil)
			ctx, err := NewContext(mockBlock(), mockTransaction(), contract, context)

			engine := NewV8Engine(ctx)
			engine.SetExecutionLimits(100000, 10000000)
			engine.AddModule(ContractName, string(data), 0)
			runnableSource := fmt.Sprintf("require(\"%s\");", ContractName)
			_, err = engine.RunScriptSource(runnableSource, 0)

			assert.Equal(t, tt.expectedErr, err)
			engine.Dispose()
		})
	}
}

func TestRunScriptSourceWithLimits(t *testing.T) {
	tests := []struct {
		name                          string
		filepath                      string
		limitsOfExecutionInstructions uint64
		limitsOfTotalMemorySize       uint64
		expectedErr                   error
	}{
		{"1", "test/test_oom_1.js", 100000, 0, ErrInsufficientGas},
		{"2", "test/test_oom_1.js", 0, 500000, ErrExceedMemoryLimits},
		{"3", "test/test_oom_1.js", 1000000, 50000000, ErrInsufficientGas},
		{"4", "test/test_oom_1.js", 5000000, 70000, ErrExceedMemoryLimits},

		{"5", "test/test_oom_2.js", 100000, 0, ErrInsufficientGas},
		{"6", "test/test_oom_2.js", 0, 80000, ErrExceedMemoryLimits},
		{"7", "test/test_oom_2.js", 10000000, 10000000, ErrInsufficientGas},
		{"8", "test/test_oom_2.js", 10000000, 70000, ErrExceedMemoryLimits},
	}

	for _, tt := range tests {
		t.Run(tt.name, func(t *testing.T) {
			data, err := ioutil.ReadFile(tt.filepath)
			assert.Nil(t, err, "filepath read error")

			mem, _ := storage.NewMemoryStorage()
			context, _ := state.NewWorldState(dpos.NewDpos(), mem)
			owner, err := context.GetOrCreateUserAccount([]byte("account1"))
			assert.Nil(t, err)
			owner.AddBalance(newUint128FromIntWrapper(100000))
			contract, _ := context.CreateContractAccount([]byte("account2"), nil)
			ctx, err := NewContext(mockBlock(), mockTransaction(), contract, context)

			// direct run.
			(func() {
				engine := NewV8Engine(ctx)
				engine.SetExecutionLimits(tt.limitsOfExecutionInstructions, tt.limitsOfTotalMemorySize)
				source, _, _ := engine.InjectTracingInstructions(string(data))
				_, err = engine.RunScriptSource(source, 0)
				fmt.Printf("err:%v\n", err)
				assert.Equal(t, tt.expectedErr, err)
				engine.Dispose()
			})()

			// modularized run.
			(func() {
				moduleID := fmt.Sprintf("%s", ContractName)
				runnableSource := fmt.Sprintf("require(\"%s\");", moduleID)

				engine := NewV8Engine(ctx)
				engine.SetExecutionLimits(tt.limitsOfExecutionInstructions, tt.limitsOfTotalMemorySize)
				engine.AddModule(ContractName, string(data), 0)
				_, err = engine.RunScriptSource(runnableSource, 0)
				assert.Equal(t, tt.expectedErr, err)
				engine.Dispose()
			})()
		})
	}
}

func TestV8ResourceLimit(t *testing.T) {
	tests := []struct {
		name          string
		contractPath  string
		sourceType    string
		initArgs      string
		callArgs      string
		initExceptErr string
		callExceptErr string
	}{
		{"deploy test_oom_4.js", "./test/test_oom_4.js", "js", "[31457280]", "[31457280]", "", ""},
		{"deploy test_oom_4.js", "./test/test_oom_4.js", "js", "[37748736]", "[37748736]", "", ""},
		{"deploy test_oom_4.js", "./test/test_oom_4.js", "js", "[41943039]", "[41943039]", "exceed memory limits", "exceed memory limits"},
	}

	for _, tt := range tests {
		t.Run(tt.name, func(t *testing.T) {
			data, err := ioutil.ReadFile(tt.contractPath)
			assert.Nil(t, err, "contract path read error")

			mem, _ := storage.NewMemoryStorage()
			context, _ := state.NewWorldState(dpos.NewDpos(), mem)
			owner, err := context.GetOrCreateUserAccount([]byte("account1"))
			assert.Nil(t, err)
			owner.AddBalance(newUint128FromIntWrapper(10000000))
			contract, _ := context.CreateContractAccount([]byte("account2"), nil)

			ctx, err := NewContext(mockBlock(), mockTransaction(), contract, context)
			engine := NewV8Engine(ctx)
			engine.SetExecutionLimits(10000, 10000000)
			_, err = engine.DeployAndInit(string(data), tt.sourceType, tt.initArgs)
			engine.CollectTracingStats()
			fmt.Printf("total:%v", engine.actualTotalMemorySize)
			// assert.Nil(t, err)
			if err != nil {
				fmt.Printf("err:%v", err.Error())
				assert.Equal(t, tt.initExceptErr, err.Error())
			} else {
				assert.Equal(t, tt.initExceptErr, "")
			}
			// assert.Equal(t, tt.initExceptErr, err.Error)

			engine.Dispose()

			engine = NewV8Engine(ctx)
			engine.SetExecutionLimits(10000, 10000000)
			_, err = engine.Call(string(data), tt.sourceType, "newMem", tt.callArgs)
			// assert.Nil(t, err)
			// assert.Equal(t, tt.initExceptErr, err.Error)
			if err != nil {
				assert.Equal(t, tt.initExceptErr, err.Error())
			} else {
				assert.Equal(t, tt.initExceptErr, "")
			}
			engine.Dispose()

		})
	}
}
func TestRunScriptSourceTimeout(t *testing.T) {
	tests := []struct {
		filepath string
	}{
		{"test/test_infinite_loop.js"},
	}

	for _, tt := range tests {
		t.Run(tt.filepath, func(t *testing.T) {
			data, err := ioutil.ReadFile(tt.filepath)
			assert.Nil(t, err, "filepath read error")

			mem, _ := storage.NewMemoryStorage()
			context, _ := state.NewWorldState(dpos.NewDpos(), mem)

			// owner, err := context.GetOrCreateUserAccount([]byte("account1"))
			// assert.Nil(t, err)

			contract, _ := context.CreateContractAccount([]byte("account2"), nil)
			ctx, err := NewContext(mockBlock(), mockTransaction(), contract, context)

			// direct run.
			(func() {
				engine := NewV8Engine(ctx)
				_, err = engine.RunScriptSource(string(data), 0)
				assert.Equal(t, ErrExecutionTimeout, err)
				engine.Dispose()
			})()

			// modularized run.
			(func() {
				moduleID := fmt.Sprintf("%s", ContractName)
				runnableSource := fmt.Sprintf("require(\"%s\");", moduleID)

				engine := NewV8Engine(ctx)
				engine.AddModule(moduleID, string(data), 0)
				_, err = engine.RunScriptSource(runnableSource, 0)
				assert.Equal(t, ErrExecutionTimeout, err)
				engine.Dispose()
			})()
		})
	}
}

func TestDeployAndInitAndCall(t *testing.T) {
	tests := []struct {
		name         string
		contractPath string
		sourceType   string
		initArgs     string
		verifyArgs   string
	}{
		{"deploy sample_contract.js", "./test/sample_contract.js", "js", "[\"TEST001\", 123,[{\"name\":\"robin\",\"count\":2},{\"name\":\"roy\",\"count\":3},{\"name\":\"leon\",\"count\":4}]]", "[\"TEST001\", 123,[{\"name\":\"robin\",\"count\":2},{\"name\":\"roy\",\"count\":3},{\"name\":\"leon\",\"count\":4}]]"},
	}

	for _, tt := range tests {
		t.Run(tt.name, func(t *testing.T) {
			data, err := ioutil.ReadFile(tt.contractPath)
			assert.Nil(t, err, "contract path read error")

			mem, _ := storage.NewMemoryStorage()
			context, _ := state.NewWorldState(dpos.NewDpos(), mem)
			owner, err := context.GetOrCreateUserAccount([]byte("account1"))
			assert.Nil(t, err)
			owner.AddBalance(newUint128FromIntWrapper(10000000))
			contract, _ := context.CreateContractAccount([]byte("account2"), nil)

			ctx, err := NewContext(mockBlock(), mockTransaction(), contract, context)
			engine := NewV8Engine(ctx)
			engine.SetExecutionLimits(10000, 10000000)
			_, err = engine.DeployAndInit(string(data), tt.sourceType, tt.initArgs)
			assert.Nil(t, err)
			engine.Dispose()

			engine = NewV8Engine(ctx)
			engine.SetExecutionLimits(10000, 10000000)
			_, err = engine.Call(string(data), tt.sourceType, "dump", "")
			assert.Nil(t, err)
			engine.Dispose()

			engine = NewV8Engine(ctx)
			engine.SetExecutionLimits(10000, 10000000)
			_, err = engine.Call(string(data), tt.sourceType, "verify", tt.verifyArgs)
			assert.Nil(t, err)
			engine.Dispose()

			// force error.
			mem, _ = storage.NewMemoryStorage()
			context, _ = state.NewWorldState(dpos.NewDpos(), mem)
			owner, err = context.GetOrCreateUserAccount([]byte("account1"))
			assert.Nil(t, err)
			contract, err = context.CreateContractAccount([]byte("account2"), nil)
			assert.Nil(t, err)

			ctx, err = NewContext(mockBlock(), mockTransaction(), contract, context)
			engine = NewV8Engine(ctx)
			engine.SetExecutionLimits(10000, 10000000)
			_, err = engine.Call(string(data), tt.sourceType, "verify", tt.verifyArgs)
			assert.NotNil(t, err)
			engine.Dispose()
		})
	}
}

func TestERC20(t *testing.T) {
	tests := []struct {
		name         string
		contractPath string
		sourceType   string
		initArgs     string
		totalSupply  string
	}{
		{"deploy ERC20.js", "./test/ERC20.js", "js", "[\"TEST001\", \"TEST\", 1000000000]", "1000000000"},
	}

	// TODO: Addd more test cases
	for _, tt := range tests {
		t.Run(tt.name, func(t *testing.T) {
			data, err := ioutil.ReadFile(tt.contractPath)
			assert.Nil(t, err, "contract path read error")

			mem, _ := storage.NewMemoryStorage()
			context, _ := state.NewWorldState(dpos.NewDpos(), mem)
			owner, err := context.GetOrCreateUserAccount([]byte("account1"))
			assert.Nil(t, err)
			owner.AddBalance(newUint128FromIntWrapper(10000000))
			contract, _ := context.CreateContractAccount([]byte("account2"), nil)

			ctx, err := NewContext(mockBlock(), mockTransaction(), contract, context)
			engine := NewV8Engine(ctx)
			engine.SetExecutionLimits(10000, 10000000)
			_, err = engine.DeployAndInit(string(data), tt.sourceType, tt.initArgs)
			assert.Nil(t, err)
			engine.Dispose()

			engine = NewV8Engine(ctx)
			engine.SetExecutionLimits(10000, 10000000)
			_, err = engine.Call(string(data), tt.sourceType, "totalSupply", "[]")
			assert.Nil(t, err)
			engine.Dispose()

		})
	}
}

func TestContracts(t *testing.T) {
	type fields struct {
		function string
		args     string
	}
	tests := []struct {
		contract   string
		sourceType string
		initArgs   string
		calls      []fields
	}{
		{
			"./test/contract_rectangle.js",
			"js",
			"[\"1024\", \"768\"]",
			[]fields{
				{"calcArea", "[]"},
				{"verify", "[\"786432\"]"},
			},
		},
		{
			"./test/contract_rectangle.js",
			"js",
			"[\"999\", \"123\"]",
			[]fields{
				{"calcArea", "[]"},
				{"verify", "[\"122877\"]"},
			},
		},
	}

	for _, tt := range tests {
		t.Run(tt.contract, func(t *testing.T) {
			data, err := ioutil.ReadFile(tt.contract)
			assert.Nil(t, err, "contract path read error")

			mem, _ := storage.NewMemoryStorage()
			context, _ := state.NewWorldState(dpos.NewDpos(), mem)
			owner, err := context.GetOrCreateUserAccount([]byte("account1"))
			assert.Nil(t, err)
			owner.AddBalance(newUint128FromIntWrapper(10000000))
			contract, err := context.CreateContractAccount([]byte("account2"), nil)
			assert.Nil(t, err)
			ctx, err := NewContext(mockBlock(), mockTransaction(), contract, context)

			// deploy and init.
			engine := NewV8Engine(ctx)
			engine.SetExecutionLimits(1000, 10000000)
			_, err = engine.DeployAndInit(string(data), tt.sourceType, tt.initArgs)
			assert.Nil(t, err)
			engine.Dispose()

			// call.
			for _, fields := range tt.calls {
				engine = NewV8Engine(ctx)
				engine.SetExecutionLimits(1000, 10000000)
				_, err = engine.Call(string(data), tt.sourceType, fields.function, fields.args)
				assert.Nil(t, err)
				engine.Dispose()
			}
		})
	}
}

func TestFunctionNameCheck(t *testing.T) {
	tests := []struct {
		function    string
		expectedErr error
		args        string
	}{
		{"$dump", nil, ""},
		{"dump", nil, ""},
		{"dump_1", nil, ""},
		{"init", ErrDisallowCallPrivateFunction, ""},
		{"Init", ErrDisallowCallPrivateFunction, ""},
		{"9dump", ErrDisallowCallNotStandardFunction, ""},
		{"_dump", ErrDisallowCallNotStandardFunction, ""},
	}

	for _, tt := range tests {
		t.Run(tt.function, func(t *testing.T) {
			data, err := ioutil.ReadFile("test/sample_contract.js")
			sourceType := "js"
			assert.Nil(t, err, "contract path read error")

			mem, _ := storage.NewMemoryStorage()
			context, _ := state.NewWorldState(dpos.NewDpos(), mem)
			owner, err := context.GetOrCreateUserAccount([]byte("account1"))
			assert.Nil(t, err)
			owner.AddBalance(newUint128FromIntWrapper(1000000))
			contract, _ := context.CreateContractAccount([]byte("account2"), nil)
			ctx, err := NewContext(mockBlock(), mockTransaction(), contract, context)

			engine := NewV8Engine(ctx)
			engine.SetExecutionLimits(1000, 10000000)
			_, err = engine.Call(string(data), sourceType, tt.function, tt.args)
			assert.Equal(t, tt.expectedErr, err)
			engine.Dispose()
		})
	}
}
func TestMultiEngine(t *testing.T) {
	mem, _ := storage.NewMemoryStorage()
	context, _ := state.NewWorldState(dpos.NewDpos(), mem)
	owner, err := context.GetOrCreateUserAccount([]byte("account1"))
	assert.Nil(t, err)
	owner.AddBalance(newUint128FromIntWrapper(1000000))
	contract, _ := context.CreateContractAccount([]byte("account2"), nil)

	var wg sync.WaitGroup
	for i := 0; i < 100; i++ {
		wg.Add(1)
		go func() {
			defer wg.Done()

			ctx, err := NewContext(mockBlock(), mockTransaction(), contract, context)

			engine := NewV8Engine(ctx)
			engine.SetExecutionLimits(1000, 10000000)
			defer engine.Dispose()

			_, err = engine.RunScriptSource("console.log('running.');", 0)
			assert.Nil(t, err)
		}()
	}
	wg.Wait()
}
func TestInstructionCounterTestSuite(t *testing.T) {
	tests := []struct {
		filepath                                string
		strictDisallowUsageOfInstructionCounter int
		expectedErr                             error
		expectedResult                          string
	}{
		{"./test/instruction_counter_tests/redefine1.js", 1, ErrInjectTracingInstructionFailed, ""},
		{"./test/instruction_counter_tests/redefine2.js", 1, ErrInjectTracingInstructionFailed, ""},
		{"./test/instruction_counter_tests/redefine3.js", 1, ErrInjectTracingInstructionFailed, ""},
		{"./test/instruction_counter_tests/redefine4.js", 1, ErrInjectTracingInstructionFailed, ""},
		{"./test/instruction_counter_tests/redefine5.js", 1, ErrInjectTracingInstructionFailed, ""},
		{"./test/instruction_counter_tests/redefine6.js", 1, ErrInjectTracingInstructionFailed, ""},
		{"./test/instruction_counter_tests/redefine7.js", 1, ErrInjectTracingInstructionFailed, ""},
		{"./test/instruction_counter_tests/function.js", 1, ErrInjectTracingInstructionFailed, ""},
		{"./test/instruction_counter_tests/redefine1.js", 0, ErrInjectTracingInstructionFailed, ""},
		{"./test/instruction_counter_tests/redefine2.js", 0, ErrInjectTracingInstructionFailed, ""},
		{"./test/instruction_counter_tests/redefine3.js", 0, ErrInjectTracingInstructionFailed, ""},
		{"./test/instruction_counter_tests/redefine4.js", 0, core.ErrExecutionFailed, "Error: still not break the jail of _instruction_counter."},
		{"./test/instruction_counter_tests/redefine5.js", 0, ErrInjectTracingInstructionFailed, ""},
		{"./test/instruction_counter_tests/redefine6.js", 0, nil, "\"\""},
		{"./test/instruction_counter_tests/redefine7.js", 0, nil, "\"\""},
		{"./test/instruction_counter_tests/function.js", 0, nil, "\"\""},
		{"./test/instruction_counter_tests/if.js", 0, nil, "\"\""},
		{"./test/instruction_counter_tests/switch.js", 0, nil, "\"\""},
		{"./test/instruction_counter_tests/for.js", 0, nil, "\"\""},
		{"./test/instruction_counter_tests/with.js", 0, nil, "\"\""},
		{"./test/instruction_counter_tests/while.js", 0, nil, "\"\""},
		{"./test/instruction_counter_tests/throw.js", 0, nil, "\"\""},
		{"./test/instruction_counter_tests/switch.js", 0, nil, "\"\""},
		{"./test/instruction_counter_tests/condition_operator.js", 0, nil, "\"\""},
		{"./test/instruction_counter_tests/storage_usage.js", 0, nil, "\"\""},
		{"./test/instruction_counter_tests/event_usage.js", 0, nil, "\"\""},
		{"./test/instruction_counter_tests/blockchain_usage.js", 0, nil, "\"\""},
	}

	for _, tt := range tests {
		t.Run(tt.filepath, func(t *testing.T) {
			data, err := ioutil.ReadFile(tt.filepath)
			assert.Nil(t, err, "filepath read error")

			mem, _ := storage.NewMemoryStorage()
			context, _ := state.NewWorldState(dpos.NewDpos(), mem)
			owner, err := context.GetOrCreateUserAccount([]byte("account1"))
			assert.Nil(t, err)
			owner.AddBalance(newUint128FromIntWrapper(1000000000))
			addr, err := core.NewContractAddressFromData([]byte("n1FkntVUMPAsESuCAAPK711omQk19JotBjM"), byteutils.FromUint64(1))
			assert.Nil(t, err)
			contract, err := context.CreateContractAccount(addr.Bytes(), nil)
			assert.Nil(t, err)
			ctx, err := NewContext(mockBlock(), mockTransaction(), contract, context)

			moduleID := ContractName
			runnableSource := fmt.Sprintf("var x = require(\"%s\");", moduleID)

			engine := NewV8Engine(ctx)
			engine.strictDisallowUsageOfInstructionCounter = tt.strictDisallowUsageOfInstructionCounter
			engine.enableLimits = true
			err = engine.AddModule(moduleID, string(data), 0)
			if err != nil {
				assert.Equal(t, tt.expectedErr, err)
			} else {
				result, err := engine.RunScriptSource(runnableSource, 0)
				assert.Equal(t, tt.expectedErr, err)
				assert.Equal(t, tt.expectedResult, result)
			}
			engine.Dispose()
		})
	}
}

func TestTypeScriptExecution(t *testing.T) {
	tests := []struct {
		filepath    string
		expectedErr error
	}{
		{"./test/test_greeter.ts", nil},
	}

	for _, tt := range tests {
		t.Run(tt.filepath, func(t *testing.T) {
			data, err := ioutil.ReadFile(tt.filepath)
			assert.Nil(t, err, "filepath read error")

			mem, _ := storage.NewMemoryStorage()
			context, _ := state.NewWorldState(dpos.NewDpos(), mem)
			owner, err := context.GetOrCreateUserAccount([]byte("account1"))
			assert.Nil(t, err)
			owner.AddBalance(newUint128FromIntWrapper(1000000000))
			contract, err := context.CreateContractAccount([]byte("account2"), nil)
			assert.Nil(t, err)
			ctx, err := NewContext(mockBlock(), mockTransaction(), contract, context)

			moduleID := ContractName
			runnableSource := fmt.Sprintf("require(\"%s\");", moduleID)

			engine := NewV8Engine(ctx)
			defer engine.Dispose()

			engine.enableLimits = true
			jsSource, _, err := engine.TranspileTypeScript(string(data))
			if err != nil {
				assert.Equal(t, tt.expectedErr, err)
				return
			}

			err = engine.AddModule(moduleID, string(jsSource), 0)
			if err != nil {
				assert.Equal(t, tt.expectedErr, err)
			} else {
				_, err := engine.RunScriptSource(runnableSource, 0)
				assert.Equal(t, tt.expectedErr, err)
			}
		})
	}
}

func DeprecatedTestRunMozillaJSTestSuite(t *testing.T) {
	mem, _ := storage.NewMemoryStorage()
	context, _ := state.NewWorldState(dpos.NewDpos(), mem)
	owner, err := context.GetOrCreateUserAccount([]byte("account1"))
	assert.Nil(t, err)
	owner.AddBalance(newUint128FromIntWrapper(1000000000))

	contract, err := context.CreateContractAccount([]byte("account2"), nil)
	assert.Nil(t, err)
	ctx, err := NewContext(mockBlock(), mockTransaction(), contract, context)

	var runTest func(dir string, shelljs string)
	runTest = func(dir string, shelljs string) {
		files, err := ioutil.ReadDir(dir)
		require.Nil(t, err)

		cwdShelljs := fmt.Sprintf("%s/shell.js", dir)
		if _, err := os.Stat(cwdShelljs); !os.IsNotExist(err) {
			shelljs = fmt.Sprintf("%s;%s", shelljs, cwdShelljs)
		}

		for _, file := range files {
			filepath := fmt.Sprintf("%s/%s", dir, file.Name())
			fi, err := os.Stat(filepath)
			require.Nil(t, err)

			if fi.IsDir() {
				runTest(filepath, shelljs)
				continue
			}

			if !strings.HasSuffix(file.Name(), ".js") {
				continue
			}
			if strings.Compare(file.Name(), "browser.js") == 0 || strings.Compare(file.Name(), "shell.js") == 0 || strings.HasPrefix(file.Name(), "toLocale") {
				continue
			}

			buf := bytes.NewBufferString("this.print = console.log;var native_eval = eval;eval = function (s) { try {  return native_eval(s); } catch (e) { return \"error\"; }};")

			jsfiles := fmt.Sprintf("%s;%s;%s", shelljs, "test/mozilla_js_tests_loader.js", filepath)

			for _, v := range strings.Split(jsfiles, ";") {
				if len(v) == 0 {
					continue
				}

				fi, err := os.Stat(v)
				require.Nil(t, err)
				f, err := os.Open(v)
				require.Nil(t, err)
				reader := bufio.NewReader(f)
				buf.Grow(int(fi.Size()))
				buf.ReadFrom(reader)
			}
			// execute.
			engine := NewV8Engine(ctx)
			engine.SetTestingFlag(true)
			engine.enableLimits = true
			_, err = engine.RunScriptSource(buf.String(), 0)
			//t.Logf("ret:%v, err:%v", ret, err)
			assert.Nil(t, err)
		}
	}

	runTest("test/mozilla_js_tests", "")
}

func TestBlockChain(t *testing.T) {
	tests := []struct {
		filepath    string
		expectedErr error
	}{
		{"test/test_blockchain.js", nil},
	}

	for _, tt := range tests {
		t.Run(tt.filepath, func(t *testing.T) {
			data, err := ioutil.ReadFile(tt.filepath)
			assert.Nil(t, err, "filepath read error")

			mem, _ := storage.NewMemoryStorage()
			context, _ := state.NewWorldState(dpos.NewDpos(), mem)
			owner, err := context.GetOrCreateUserAccount([]byte("n1FkntVUMPAsESuCAAPK711omQk19JotBjM"))
			assert.Nil(t, err)
			owner.AddBalance(newUint128FromIntWrapper(1000000000))
			contract, err := context.CreateContractAccount([]byte("n1JNHZJEUvfBYfjDRD14Q73FX62nJAzXkMR"), nil)
			assert.Nil(t, err)

			ctx, err := NewContext(mockBlock(), mockTransaction(), contract, context)
			engine := NewV8Engine(ctx)
			engine.SetExecutionLimits(100000, 10000000)
			_, err = engine.RunScriptSource(string(data), 0)
			assert.Equal(t, tt.expectedErr, err)
			engine.Dispose()
		})
	}
}

func TestBankVaultContract(t *testing.T) {
	type TakeoutTest struct {
		args          string
		expectedErr   error
		beforeBalance string
		afterBalance  string
	}

	tests := []struct {
		name         string
		contractPath string
		sourceType   string
		saveValue    string
		saveArgs     string
		takeoutTests []TakeoutTest
	}{
		{"deploy bank_vault_contract.js", "./test/bank_vault_contract.js", "js", "5", "[0]",
			[]TakeoutTest{
				{"[1]", nil, "5", "4"},
				{"[5]", core.ErrExecutionFailed, "4", "4"},
				{"[4]", nil, "4", "0"},
				{"[1]", core.ErrExecutionFailed, "0", "0"},
			},
		},
		{"deploy bank_vault_contract.ts", "./test/bank_vault_contract.ts", "ts", "5", "[0]",
			[]TakeoutTest{
				{"[1]", nil, "5", "4"},
				{"[5]", core.ErrExecutionFailed, "4", "4"},
				{"[4]", nil, "4", "0"},
				{"[1]", core.ErrExecutionFailed, "0", "0"},
			},
		},
	}

	for _, tt := range tests {
		t.Run(tt.name, func(t *testing.T) {
			data, err := ioutil.ReadFile(tt.contractPath)
			assert.Nil(t, err, "contract path read error")

			mem, _ := storage.NewMemoryStorage()
			context, _ := state.NewWorldState(dpos.NewDpos(), mem)
			owner, err := context.GetOrCreateUserAccount([]byte("account1"))
			assert.Nil(t, err)
			owner.AddBalance(newUint128FromIntWrapper(10000000))

			// prepare the contract.
			addr, err := core.NewContractAddressFromData([]byte("n1FkntVUMPAsESuCAAPK711omQk19JotBjM"), byteutils.FromUint64(1))
			assert.Nil(t, err)
			contract, _ := context.CreateContractAccount(addr.Bytes(), nil)
			contract.AddBalance(newUint128FromIntWrapper(5))

			// parepare env, block & transactions.
			tx := mockNormalTransaction("n1FkntVUMPAsESuCAAPK711omQk19JotBjM", "n1JNHZJEUvfBYfjDRD14Q73FX62nJAzXkMR", tt.saveValue)
			ctx, err := NewContext(mockBlock(), tx, contract, context)

			// execute.
			engine := NewV8Engine(ctx)
			engine.SetExecutionLimits(10000, 100000000)
			_, err = engine.DeployAndInit(string(data), tt.sourceType, "")
			assert.Nil(t, err)
			engine.Dispose()

			// call save.
			engine = NewV8Engine(ctx)
			engine.SetExecutionLimits(10000, 100000000)
			_, err = engine.Call(string(data), tt.sourceType, "save", tt.saveArgs)
			assert.Nil(t, err)
			engine.Dispose()

			var (
				bal struct {
					Balance string `json:"balance"`
				}
			)

			// call takeout.
			for _, tot := range tt.takeoutTests {
				// call balanceOf.
				engine = NewV8Engine(ctx)
				engine.SetExecutionLimits(10000, 100000000)
				balance, err := engine.Call(string(data), tt.sourceType, "balanceOf", "")
				assert.Nil(t, err)
				bal.Balance = ""
				err = json.Unmarshal([]byte(balance), &bal)
				assert.Nil(t, err)
				assert.Equal(t, tot.beforeBalance, bal.Balance)
				engine.Dispose()

				engine = NewV8Engine(ctx)
				engine.SetExecutionLimits(10000, 100000000)
				_, err = engine.Call(string(data), tt.sourceType, "takeout", tot.args)
				assert.Equal(t, err, tot.expectedErr)
				engine.Dispose()

				// call balanceOf.
				engine = NewV8Engine(ctx)
				engine.SetExecutionLimits(10000, 100000000)
				balance, err = engine.Call(string(data), tt.sourceType, "balanceOf", "")
				assert.Nil(t, err)
				bal.Balance = ""
				err = json.Unmarshal([]byte(balance), &bal)
				assert.Nil(t, err)
				assert.Equal(t, tot.afterBalance, bal.Balance)
				engine.Dispose()
			}
		})
	}
}

func TestEvent(t *testing.T) {
	tests := []struct {
		filepath string
	}{
		{"test/test_event.js"},
	}

	for _, tt := range tests {
		t.Run(tt.filepath, func(t *testing.T) {
			data, err := ioutil.ReadFile(tt.filepath)
			assert.Nil(t, err, "filepath read error")

			mem, _ := storage.NewMemoryStorage()
			context, _ := state.NewWorldState(dpos.NewDpos(), mem)
			owner, err := context.GetOrCreateUserAccount([]byte("n1FkntVUMPAsESuCAAPK711omQk19JotBjM"))
			assert.Nil(t, err)
			owner.AddBalance(newUint128FromIntWrapper(1000000000))
			contract, _ := context.CreateContractAccount([]byte("n1JNHZJEUvfBYfjDRD14Q73FX62nJAzXkMR"), nil)

			ctx, err := NewContext(mockBlock(), mockTransaction(), contract, context)
			engine := NewV8Engine(ctx)
			engine.SetExecutionLimits(100000, 10000000)
			_, err = engine.RunScriptSource(string(data), 0)
			engine.Dispose()
		})
	}
}

func TestNRC20Contract(t *testing.T) {
	type TransferTest struct {
		to     string
		result bool
		value  string
	}

	tests := []struct {
		test          string
		contractPath  string
		sourceType    string
		name          string
		symbol        string
		decimals      int
		totalSupply   string
		from          string
		transferTests []TransferTest
	}{
		{"nrc20", "./test/NRC20.js", "js", "StandardToken标准代币", "ST", 18, "1000000000",
			"n1FkntVUMPAsESuCAAPK711omQk19JotBjM",
			[]TransferTest{
				{"n1FkntVUMPAsESuCAAPK711omQk19JotBjM", true, "5"},
				{"n1JNHZJEUvfBYfjDRD14Q73FX62nJAzXkMR", true, "10"},
				{"n1Kjom3J4KPsHKKzZ2xtt8Lc9W5pRDjeLcW", true, "15"},
			},
		},
	}

	for _, tt := range tests {
		t.Run(tt.name, func(t *testing.T) {
			data, err := ioutil.ReadFile(tt.contractPath)
			assert.Nil(t, err, "contract path read error")

			mem, _ := storage.NewMemoryStorage()
			context, _ := state.NewWorldState(dpos.NewDpos(), mem)
			owner, err := context.GetOrCreateUserAccount([]byte(tt.from))
			assert.Nil(t, err)
			owner.AddBalance(newUint128FromIntWrapper(10000000))

			// prepare the contract.
			contract, _ := context.CreateContractAccount([]byte("account2"), nil)
			contract.AddBalance(newUint128FromIntWrapper(5))

			// parepare env, block & transactions.
			tx := mockNormalTransaction(tt.from, "n1TV3sU6jyzR4rJ1D7jCAmtVGSntJagXZHC", "0")
			ctx, err := NewContext(mockBlock(), tx, contract, context)

			// execute.
			engine := NewV8Engine(ctx)
			engine.SetExecutionLimits(10000, 100000000)
			args := fmt.Sprintf("[\"%s\", \"%s\", %d, \"%s\"]", tt.name, tt.symbol, tt.decimals, tt.totalSupply)
			_, err = engine.DeployAndInit(string(data), tt.sourceType, args)
			assert.Nil(t, err)
			engine.Dispose()

			// call name.
			engine = NewV8Engine(ctx)
			engine.SetExecutionLimits(10000, 100000000)
			name, err := engine.Call(string(data), tt.sourceType, "name", "")
			assert.Nil(t, err)
			var nameStr string
			err = json.Unmarshal([]byte(name), &nameStr)
			assert.Nil(t, err)
			assert.Equal(t, tt.name, nameStr)
			engine.Dispose()

			// call symbol.
			engine = NewV8Engine(ctx)
			engine.SetExecutionLimits(10000, 100000000)
			symbol, err := engine.Call(string(data), tt.sourceType, "symbol", "")
			assert.Nil(t, err)
			var symbolStr string
			err = json.Unmarshal([]byte(symbol), &symbolStr)
			assert.Nil(t, err)
			assert.Equal(t, tt.symbol, symbolStr)
			assert.Nil(t, err)
			engine.Dispose()

			// call decimals.
			engine = NewV8Engine(ctx)
			engine.SetExecutionLimits(10000, 100000000)
			decimals, err := engine.Call(string(data), tt.sourceType, "decimals", "")
			assert.Nil(t, err)
			var decimalsInt int
			err = json.Unmarshal([]byte(decimals), &decimalsInt)
			assert.Nil(t, err)
			assert.Equal(t, tt.decimals, decimalsInt)
			assert.Nil(t, err)
			engine.Dispose()

			// call totalSupply.
			engine = NewV8Engine(ctx)
			engine.SetExecutionLimits(10000, 100000000)
			totalSupply, err := engine.Call(string(data), tt.sourceType, "totalSupply", "")
			assert.Nil(t, err)
			var totalSupplyStr string
			err = json.Unmarshal([]byte(totalSupply), &totalSupplyStr)
			assert.Nil(t, err)
			expect, _ := big.NewInt(0).SetString(tt.totalSupply, 10)
			expect = expect.Mul(expect, big.NewInt(0).Exp(big.NewInt(10), big.NewInt(int64(tt.decimals)), nil))
			assert.Equal(t, expect.String(), totalSupplyStr)
			assert.Nil(t, err)
			engine.Dispose()

			// call takeout.
			for _, tot := range tt.transferTests {
				// call balanceOf.
				ctx.tx = mockNormalTransaction(tt.from, "n1TV3sU6jyzR4rJ1D7jCAmtVGSntJagXZHC", "0")
				engine = NewV8Engine(ctx)
				engine.SetExecutionLimits(10000, 100000000)
				balArgs := fmt.Sprintf("[\"%s\"]", tt.from)
				_, err := engine.Call(string(data), tt.sourceType, "balanceOf", balArgs)
				assert.Nil(t, err)
				engine.Dispose()

				engine = NewV8Engine(ctx)
				engine.SetExecutionLimits(10000, 100000000)
				transferArgs := fmt.Sprintf("[\"%s\", \"%s\"]", tot.to, tot.value)
				result, err := engine.Call(string(data), tt.sourceType, "transfer", transferArgs)
				assert.Nil(t, err)
				assert.Equal(t, "\"\"", result)
				engine.Dispose()

				engine = NewV8Engine(ctx)
				engine.SetExecutionLimits(10000, 100000000)
				approveArgs := fmt.Sprintf("[\"%s\", \"0\", \"%s\"]", tot.to, tot.value)
				result, err = engine.Call(string(data), tt.sourceType, "approve", approveArgs)
				assert.Nil(t, err)
				assert.Equal(t, "\"\"", result)
				engine.Dispose()

				engine = NewV8Engine(ctx)
				engine.SetExecutionLimits(10000, 100000000)
				allowanceArgs := fmt.Sprintf("[\"%s\", \"%s\"]", tt.from, tot.to)
				amount, err := engine.Call(string(data), tt.sourceType, "allowance", allowanceArgs)
				assert.Nil(t, err)
				var amountStr string
				err = json.Unmarshal([]byte(amount), &amountStr)
				assert.Nil(t, err)
				assert.Equal(t, tot.value, amountStr)
				engine.Dispose()

				ctx.tx = mockNormalTransaction(tot.to, "n1TV3sU6jyzR4rJ1D7jCAmtVGSntJagXZHC", "0")
				engine = NewV8Engine(ctx)
				engine.SetExecutionLimits(10000, 100000000)
				transferFromArgs := fmt.Sprintf("[\"%s\", \"%s\", \"%s\"]", tt.from, tot.to, tot.value)
				result, err = engine.Call(string(data), tt.sourceType, "transferFrom", transferFromArgs)
				assert.Nil(t, err)
				assert.Equal(t, "\"\"", result)
				engine.Dispose()

				ctx.tx = mockNormalTransaction(tot.to, "n1TV3sU6jyzR4rJ1D7jCAmtVGSntJagXZHC", "0")
				engine = NewV8Engine(ctx)
				engine.SetExecutionLimits(10000, 100000000)
				transferFromArgs = fmt.Sprintf("[\"%s\", \"%s\", \"%s\"]", tt.from, tot.to, tot.value)
				_, err = engine.Call(string(data), tt.sourceType, "transferFrom", transferFromArgs)
				assert.NotNil(t, err)
				engine.Dispose()
			}
		})
	}
}

func TestNRC20ContractMultitimes(t *testing.T) {
	for i := 0; i < 5; i++ {
		TestNRC20Contract(t)
	}
}

func TestNRC721Contract(t *testing.T) {

	tests := []struct {
		name         string
		contractPath string
		sourceType   string
		from         string
		to           string
		tokenID      string
	}{
		{"nrc721", "./test/NRC721BasicToken.js", "js",
			"n1FkntVUMPAsESuCAAPK711omQk19JotBjM", "n1Kjom3J4KPsHKKzZ2xtt8Lc9W5pRDjeLcW", "1001",
		},
	}

	for _, tt := range tests {
		t.Run(tt.name, func(t *testing.T) {
			data, err := ioutil.ReadFile(tt.contractPath)
			assert.Nil(t, err, "contract path read error")

			mem, _ := storage.NewMemoryStorage()
			context, _ := state.NewWorldState(dpos.NewDpos(), mem)
			assert.Nil(t, err)

			// prepare the contract.
			contract, _ := context.CreateContractAccount([]byte("account2"), nil)
			contract.AddBalance(newUint128FromIntWrapper(5))

			// parepare env, block & transactions.
			tx := mockNormalTransaction(tt.from, "n1TV3sU6jyzR4rJ1D7jCAmtVGSntJagXZHC", "0")
			ctx, err := NewContext(mockBlock(), tx, contract, context)

			// execute.
			engine := NewV8Engine(ctx)
			engine.SetExecutionLimits(10000, 100000000)
			args := fmt.Sprintf("[\"%s\"]", tt.name)
			_, err = engine.DeployAndInit(string(data), tt.sourceType, args)
			assert.Nil(t, err)
			engine.Dispose()

			// call name.
			engine = NewV8Engine(ctx)
			engine.SetExecutionLimits(10000, 100000000)
			name, err := engine.Call(string(data), tt.sourceType, "name", "")
			assert.Nil(t, err)
			var nameStr string
			err = json.Unmarshal([]byte(name), &nameStr)
			assert.Nil(t, err)
			assert.Equal(t, tt.name, nameStr)
			engine.Dispose()

			// call mint.
			engine = NewV8Engine(ctx)
			engine.SetExecutionLimits(10000, 100000000)
			mintArgs := fmt.Sprintf("[\"%s\", \"%s\"]", tt.from, tt.tokenID)
			result, err := engine.Call(string(data), tt.sourceType, "mint", mintArgs)
			assert.Nil(t, err)
			assert.Equal(t, "\"\"", result)
			engine.Dispose()

			// call approve.
			engine = NewV8Engine(ctx)
			engine.SetExecutionLimits(10000, 100000000)
			approveArgs := fmt.Sprintf("[\"%s\", \"%s\"]", tt.to, tt.tokenID)
			result, err = engine.Call(string(data), tt.sourceType, "approve", approveArgs)
			assert.Nil(t, err)
			assert.Equal(t, "\"\"", result)
			engine.Dispose()

			// parepare env, block & transactions.
			tx = mockNormalTransaction(tt.to, "n1TV3sU6jyzR4rJ1D7jCAmtVGSntJagXZHC", "0")
			ctx, err = NewContext(mockBlock(), tx, contract, context)

			// call transferFrom.
			engine = NewV8Engine(ctx)
			engine.SetExecutionLimits(10000, 100000000)
			transferFromArgs := fmt.Sprintf("[\"%s\", \"%s\", \"%s\"]", tt.from, tt.to, tt.tokenID)
			result, err = engine.Call(string(data), tt.sourceType, "transferFrom", transferFromArgs)
			assert.Nil(t, err)
			assert.Equal(t, "\"\"", result)
			engine.Dispose()

		})
	}
}

func TestNebulasContract(t *testing.T) {
	tests := []struct {
		name     string
		value    string
		function string
		args     string
		err      error
	}{
		{"1", "0", "unpayable", "", nil},
		{"2", "0", "unpayable", "[1]", nil},
		{"3", "1", "unpayable", "", nil},
		{"4", "0", "payable", "", core.ErrExecutionFailed},
		{"5", "1", "payable", "", nil},
		{"6", "1", "payable", "[1]", nil},
		{"7", "0", "contract1", "[1]", nil},
		{"8", "1", "contract1", "[1]", nil},
		{"9", "0", "contract2", "[1]", core.ErrExecutionFailed},
		{"10", "1", "contract2", "[1]", core.ErrExecutionFailed},
		{"11", "0", "contract3", "[1]", core.ErrExecutionFailed},
		{"12", "1", "contract3", "[1]", nil},
		{"13", "0", "contract4", "[1]", core.ErrExecutionFailed},
		{"14", "1", "contract4", "[1]", core.ErrExecutionFailed},
	}

	mem, _ := storage.NewMemoryStorage()
	context, _ := state.NewWorldState(dpos.NewDpos(), mem)

	addr, _ := core.NewAddressFromPublicKey([]byte{
		2, 3, 5, 7, 2, 3, 5, 7, 2, 3, 5, 7, 2, 3, 5, 7, 2, 3, 5, 7,
		2, 3, 5, 7, 2, 3, 5, 7, 2, 3, 5, 7, 2, 3, 5, 7, 2, 3, 5, 7,
		2, 3, 5, 7, 2, 3, 5, 7, 2, 3, 5, 7, 2, 3, 5, 7, 2, 3, 5, 7, 1, 2, 4, 5, 3})
	owner, err := context.GetOrCreateUserAccount(addr.Bytes())
	assert.Nil(t, err)
	owner.AddBalance(newUint128FromIntWrapper(1000000000))

	addr, _ = core.NewContractAddressFromData([]byte{1, 2, 3, 5, 7}, []byte{1, 2, 3, 5, 7})
	contract, _ := context.CreateContractAccount(addr.Bytes(), nil)

	ctx, err := NewContext(mockBlock(), mockTransaction(), contract, context)

	data, err := ioutil.ReadFile("test/mixin.js")
	assert.Nil(t, err, "filepath read error")
	sourceType := "js"

	for _, tt := range tests {
		t.Run(tt.name, func(t *testing.T) {

			ctx.tx = mockNormalTransaction("n1FkntVUMPAsESuCAAPK711omQk19JotBjM", "n1JNHZJEUvfBYfjDRD14Q73FX62nJAzXkMR", tt.value)
			engine := NewV8Engine(ctx)
			engine.SetExecutionLimits(10000, 100000000)
			_, err := engine.Call(string(data), sourceType, tt.function, tt.args)
			assert.Equal(t, tt.err, err)
			engine.Dispose()
		})
	}
}
func TestTransferValueFromContracts(t *testing.T) {
	type fields struct {
		function string
		args     string
	}
	tests := []struct {
		contract   string
		sourceType string
		initArgs   string
		calls      []fields
		value      string
		success    bool
	}{
		{
			"./test/transfer_value_from_contract.js",
			"js",
			"",
			[]fields{
				{"transfer", "[\"n1SAeQRVn33bamxN4ehWUT7JGdxipwn8b17\"]"},
			},
			"100",
			true,
		},
		{
			"./test/transfer_value_from_contract.js",
			"js",
			"",
			[]fields{
				{"transfer", "[\"n1SAeQRVn33bamxN4ehWUT7JGdxipwn8b17\"]"},
			},
			"101",
			false,
		},
	}

	for _, tt := range tests {
		t.Run(tt.contract, func(t *testing.T) {
			data, err := ioutil.ReadFile(tt.contract)
			assert.Nil(t, err, "contract path read error")

			mem, _ := storage.NewMemoryStorage()
			context, _ := state.NewWorldState(dpos.NewDpos(), mem)
			owner, err := context.GetOrCreateUserAccount([]byte("account1"))
			assert.Nil(t, err)
			owner.AddBalance(newUint128FromIntWrapper(10000000))
			addr, err := core.NewContractAddressFromData([]byte("n1FkntVUMPAsESuCAAPK711omQk19JotBjM"), byteutils.FromUint64(1))
			assert.Nil(t, err)
			contract, err := context.CreateContractAccount(addr.Bytes(), nil)
			assert.Nil(t, err)

			contract.AddBalance(newUint128FromIntWrapper(100))
			mockTx := mockNormalTransaction("n1FkntVUMPAsESuCAAPK711omQk19JotBjM", "n1FkntVUMPAsESuCAAPK711omQk19JotBjM", tt.value)
			ctx, err := NewContext(mockBlock(), mockTx, contract, context)

			// deploy and init.
			engine := NewV8Engine(ctx)
			engine.SetExecutionLimits(1000, 10000000)
			_, err = engine.DeployAndInit(string(data), tt.sourceType, tt.initArgs)
			assert.Nil(t, err)
			engine.Dispose()

			// call.
			for _, fields := range tt.calls {
				engine = NewV8Engine(ctx)
				engine.SetExecutionLimits(10000, 10000000)
				result, err := engine.Call(string(data), tt.sourceType, fields.function, fields.args)
				if tt.success {
					assert.Equal(t, result, "\""+fmt.Sprint(tt.value)+"\"")
					assert.Nil(t, err)
				} else {
					assert.NotNil(t, err)
				}
				engine.Dispose()
			}
		})
	}
}

func TestRequireModule(t *testing.T) {
	tests := []struct {
		name         string
		contractPath string
		sourceType   string
		initArgs     string
	}{
		{"deploy test_require_module.js", "./test/test_require_module.js", "js", ""},
	}

	for _, tt := range tests {
		t.Run(tt.name, func(t *testing.T) {
			data, err := ioutil.ReadFile(tt.contractPath)
			assert.Nil(t, err, "contract path read error")

			mem, _ := storage.NewMemoryStorage()
			context, _ := state.NewWorldState(dpos.NewDpos(), mem)
			owner, err := context.GetOrCreateUserAccount([]byte("account1"))
			assert.Nil(t, err)
			owner.AddBalance(newUint128FromIntWrapper(10000000))
			contract, _ := context.CreateContractAccount([]byte("account2"), nil)

			ctx, err := NewContext(mockBlock(), mockTransaction(), contract, context)
			engine := NewV8Engine(ctx)
			engine.SetExecutionLimits(10000, 10000000)
			_, err = engine.DeployAndInit(string(data), tt.sourceType, tt.initArgs)
			assert.Nil(t, err)
			engine.Dispose()

			engine = NewV8Engine(ctx)
			engine.SetExecutionLimits(10000, 10000000)
			_, err = engine.Call(string(data), tt.sourceType, "requireNULL", "")
			assert.NotNil(t, err)
			engine.Dispose()

			engine = NewV8Engine(ctx)
			engine.SetExecutionLimits(10000, 10000000)
			_, err = engine.Call(string(data), tt.sourceType, "requireNotExistPath", "")
			assert.NotNil(t, err)
			engine.Dispose()

			engine = NewV8Engine(ctx)
			engine.SetExecutionLimits(10000, 10000000)
			_, err = engine.Call(string(data), tt.sourceType, "requireCurPath", "")
			assert.NotNil(t, err)
			engine.Dispose()

			engine = NewV8Engine(ctx)
			engine.SetExecutionLimits(10000, 10000000)
			_, err = engine.Call(string(data), tt.sourceType, "requireNotExistFile", "")
			assert.NotNil(t, err)
			engine.Dispose()
		})
	}
}

type Neb struct {
	config    *nebletpb.Config
	chain     *core.BlockChain
	ns        net.Service
	am        *account.Manager
	genesis   *corepb.Genesis
	storage   storage.Storage
	consensus core.Consensus
	emitter   *core.EventEmitter
	nvm       core.NVM
}

func mockNeb(t *testing.T) *Neb {
	// storage, _ := storage.NewDiskStorage("test.db")
	// storage, err := storage.NewRocksStorage("rocks.db")
	// assert.Nil(t, err)
	storage, _ := storage.NewMemoryStorage()
	eventEmitter := core.NewEventEmitter(1024)
	genesisConf := MockGenesisConf()
	consensus := dpos.NewDpos()
	nvm := NewNebulasVM()
	neb := &Neb{
		genesis:   genesisConf,
		storage:   storage,
		emitter:   eventEmitter,
		consensus: consensus,
		nvm:       nvm,
		config: &nebletpb.Config{
			Chain: &nebletpb.ChainConfig{
				ChainId:    genesisConf.Meta.ChainId,
				Keydir:     "keydir",
				StartMine:  true,
				Coinbase:   "n1dYu2BXgV3xgUh8LhZu8QDDNr15tz4hVDv",
				Miner:      "n1FF1nz6tarkDVwWQkMnnwFPuPKUaQTdptE",
				Passphrase: "passphrase",
			},
		},
		ns: mockNetService{},
	}

	am, _ := account.NewManager(neb)
	neb.am = am

	chain, err := core.NewBlockChain(neb)
	assert.Nil(t, err)
	neb.chain = chain
	assert.Nil(t, consensus.Setup(neb))
	assert.Nil(t, chain.Setup(neb))

	var ns mockNetService
	neb.ns = ns
	neb.chain.BlockPool().RegisterInNetwork(ns)

	eventEmitter.Start()
	return neb
}

func (n *Neb) Config() *nebletpb.Config {
	return n.config
}

func (n *Neb) BlockChain() *core.BlockChain {
	return n.chain
}

func (n *Neb) NetService() net.Service {
	return n.ns
}

func (n *Neb) IsActiveSyncing() bool {
	return true
}

func (n *Neb) AccountManager() core.AccountManager {
	return n.am
}

func (n *Neb) Genesis() *corepb.Genesis {
	return n.genesis
}

func (n *Neb) Storage() storage.Storage {
	return n.storage
}

func (n *Neb) EventEmitter() *core.EventEmitter {
	return n.emitter
}

func (n *Neb) Consensus() core.Consensus {
	return n.consensus
}

func (n *Neb) Nvm() core.NVM {
	return n.nvm
}

func (n *Neb) StartActiveSync() {}

func (n *Neb) StartPprof(string) error { return nil }

func (n *Neb) SetGenesis(genesis *corepb.Genesis) {
	n.genesis = genesis
}

var (
	DefaultOpenDynasty = []string{
		"n1FF1nz6tarkDVwWQkMnnwFPuPKUaQTdptE",
		"n1GmkKH6nBMw4rrjt16RrJ9WcgvKUtAZP1s",
		"n1H4MYms9F55ehcvygwWE71J8tJC4CRr2so",
		"n1JAy4X6KKLCNiTd7MWMRsVBjgdVq5WCCpf",
		"n1LkDi2gGMqPrjYcczUiweyP4RxTB6Go1qS",
		"n1LmP9K8pFF33fgdgHZonFEMsqZinJ4EUqk",
		"n1MNXBKm6uJ5d76nJTdRvkPNVq85n6CnXAi",
		"n1NrMKTYESZRCwPFDLFKiKREzZKaN1nhQvz",
		"n1NwoSCDFwFL2981k6j9DPooigW33hjAgTa",
		"n1PfACnkcfJoNm1Pbuz55pQCwueW1BYs83m",
		"n1Q8mxXp4PtHaXtebhY12BnHEwu4mryEkXH",
		"n1RYagU8n3JSuV4R7q4Qs5gQJ3pEmrZd6cJ",
		"n1SAQy3ix1pZj8MPzNeVqpAmu1nCVqb5w8c",
		"n1SHufJdxt2vRWGKAxwPETYfEq3MCQXnEXE",
		"n1SSda41zGr9FKF5DJNE2ryY1ToNrndMauN",
		"n1TmQtaCn3PNpk4f4ycwrBxCZFSVKvwBtzc",
		"n1UM7z6MqnGyKEPvUpwrfxZpM1eB7UpzmLJ",
		"n1UnCsJZjQiKyQiPBr7qG27exqCLuWUf1d7",
		"n1XkoVVjswb5Gek3rRufqjKNpwrDdsnQ7Hq",
		"n1cYKNHTeVW9v1NQRWuhZZn9ETbqAYozckh",
		"n1dYu2BXgV3xgUh8LhZu8QDDNr15tz4hVDv",
	}
)

// MockGenesisConf return mock genesis conf
func MockGenesisConf() *corepb.Genesis {
	dynasty := []string{}
	for _, v := range DefaultOpenDynasty {
		dynasty = append(dynasty, v)
	}
	return &corepb.Genesis{
		Meta: &corepb.GenesisMeta{ChainId: 0},
		Consensus: &corepb.GenesisConsensus{
			Dpos: &corepb.GenesisConsensusDpos{
				Dynasty: dynasty,
			},
		},
		TokenDistribution: []*corepb.GenesisTokenDistribution{
			&corepb.GenesisTokenDistribution{
				Address: "n1FF1nz6tarkDVwWQkMnnwFPuPKUaQTdptE",
				Value:   "5000000000000000000000000",
			},
			&corepb.GenesisTokenDistribution{
				Address: "n1GmkKH6nBMw4rrjt16RrJ9WcgvKUtAZP1s",
				Value:   "5000000000000000000000000",
			},
			&corepb.GenesisTokenDistribution{
				Address: "n1H4MYms9F55ehcvygwWE71J8tJC4CRr2so",
				Value:   "5000000000000000000000000",
			},
			&corepb.GenesisTokenDistribution{
				Address: "n1JAy4X6KKLCNiTd7MWMRsVBjgdVq5WCCpf",
				Value:   "5000000000000000000000000",
			},
			&corepb.GenesisTokenDistribution{
				Address: "n1LkDi2gGMqPrjYcczUiweyP4RxTB6Go1qS",
				Value:   "5000000000000000000000000",
			},
			&corepb.GenesisTokenDistribution{
				Address: "n1LmP9K8pFF33fgdgHZonFEMsqZinJ4EUqk",
				Value:   "5000000000000000000000000",
			},
		},
	}
}

var (
	received = []byte{}
)

type mockNetService struct{}

func (n mockNetService) Start() error { return nil }
func (n mockNetService) Stop()        {}

func (n mockNetService) Node() *net.Node { return nil }

func (n mockNetService) Sync(net.Serializable) error { return nil }

func (n mockNetService) Register(...*net.Subscriber)   {}
func (n mockNetService) Deregister(...*net.Subscriber) {}

func (n mockNetService) Broadcast(name string, msg net.Serializable, priority int) {
	pb, _ := msg.ToProto()
	bytes, _ := proto.Marshal(pb)
	received = bytes
}
func (n mockNetService) Relay(name string, msg net.Serializable, priority int) {
	pb, _ := msg.ToProto()
	bytes, _ := proto.Marshal(pb)
	received = bytes
}
func (n mockNetService) SendMsg(name string, msg []byte, target string, priority int) error {
	received = msg
	return nil
}

func (n mockNetService) SendMessageToPeers(messageName string, data []byte, priority int, filter net.PeerFilterAlgorithm) []string {
	return make([]string, 0)
}
func (n mockNetService) SendMessageToPeer(messageName string, data []byte, priority int, peerID string) error {
	return nil
}

func (n mockNetService) ClosePeer(peerID string, reason error) {}

func (n mockNetService) BroadcastNetworkID([]byte) {}

type contract struct {
	contractPath string
	sourceType   string
	initArgs     string
}

type call struct {
	function string
	args     string
}

func TestInnerTransactions(t *testing.T) {
	tests := []struct {
		name      string
		contracts []contract
		call      call
	}{
		{
			"deploy test_require_module.js",
			[]contract{
				contract{
					"./test/bank_vault_contract.js",
					"js",
					"",
				},
				contract{
					"./test/bank_vault_contract.js",
					"js",
					"",
				},
			},
			call{
				"save",
				"[1]",
			},
		},
	}

	for _, tt := range tests {
		neb := mockNeb(t)
		tail := neb.chain.TailBlock()
		manager, err := account.NewManager(neb)
		assert.Nil(t, err)

		a, _ := core.AddressParse("n1FF1nz6tarkDVwWQkMnnwFPuPKUaQTdptE")
		assert.Nil(t, manager.Unlock(a, []byte("passphrase"), keystore.YearUnlockDuration))
		b, _ := core.AddressParse("n1GmkKH6nBMw4rrjt16RrJ9WcgvKUtAZP1s")
		assert.Nil(t, manager.Unlock(b, []byte("passphrase"), keystore.YearUnlockDuration))
		c, _ := core.AddressParse("n1H4MYms9F55ehcvygwWE71J8tJC4CRr2so")
		assert.Nil(t, manager.Unlock(c, []byte("passphrase"), keystore.YearUnlockDuration))

		elapsedSecond := dpos.BlockIntervalInMs / dpos.SecondInMs
		consensusState, err := tail.WorldState().NextConsensusState(elapsedSecond)
		assert.Nil(t, err)
		block, err := core.NewBlock(neb.chain.ChainID(), b, tail)
		assert.Nil(t, err)
		block.WorldState().SetConsensusState(consensusState)
		block.SetTimestamp(consensusState.TimeStamp())

		contractsAddr := []string{}

		t.Run(tt.name, func(t *testing.T) {
			for k, v := range tt.contracts {
				data, err := ioutil.ReadFile(v.contractPath)
				assert.Nil(t, err, "contract path read error")
				source := string(data)
				sourceType := "js"
				argsDeploy := ""
				deploy, _ := core.NewDeployPayload(source, sourceType, argsDeploy)
				payloadDeploy, _ := deploy.ToBytes()

				value, _ := util.NewUint128FromInt(0)
				gasLimit, _ := util.NewUint128FromInt(200000)
				txDeploy, err := core.NewTransaction(neb.chain.ChainID(), a, a, value, uint64(k+1), core.TxPayloadDeployType, payloadDeploy, core.TransactionGasPrice, gasLimit)
				assert.Nil(t, err)
				assert.Nil(t, manager.SignTransaction(a, txDeploy))
				assert.Nil(t, neb.chain.TransactionPool().Push(txDeploy))

				contractAddr, err := txDeploy.GenerateContractAddress()
				assert.Nil(t, err)
				contractsAddr = append(contractsAddr, contractAddr.String())
			}
		})

		block.CollectTransactions((time.Now().Unix() + 1) * dpos.SecondInMs)
		assert.Nil(t, block.Seal())
		assert.Nil(t, manager.SignBlock(b, block))
		assert.Nil(t, neb.chain.BlockPool().Push(block))

		for _, v := range contractsAddr {
			contract, err := core.AddressParse(v)
			assert.Nil(t, err)
			_, err = neb.chain.TailBlock().CheckContract(contract)
			assert.Nil(t, err)
		}

		elapsedSecond = dpos.BlockIntervalInMs / dpos.SecondInMs
		tail = neb.chain.TailBlock()
		consensusState, err = tail.WorldState().NextConsensusState(elapsedSecond)
		assert.Nil(t, err)
		block, err = core.NewBlock(neb.chain.ChainID(), c, tail)
		assert.Nil(t, err)
		block.WorldState().SetConsensusState(consensusState)
		block.SetTimestamp(consensusState.TimeStamp())

		callPayload, _ := core.NewCallPayload(tt.call.function, tt.call.args)
		payloadCall, _ := callPayload.ToBytes()

		value, _ := util.NewUint128FromInt(0)
		gasLimit, _ := util.NewUint128FromInt(200000)
		txCall, err := core.NewTransaction(neb.chain.ChainID(), a, a, value, uint64(len(contractsAddr)+1), core.TxPayloadCallType, payloadCall, core.TransactionGasPrice, gasLimit)
		assert.Nil(t, err)
		assert.Nil(t, manager.SignTransaction(a, txCall))
		assert.Nil(t, neb.chain.TransactionPool().Push(txCall))

		block.CollectTransactions((time.Now().Unix() + 1) * dpos.SecondInMs)
		assert.Nil(t, block.Seal())
		assert.Nil(t, manager.SignBlock(c, block))
		assert.Nil(t, neb.chain.BlockPool().Push(block))

		// check
	}
}

<<<<<<< HEAD
=======
/*
func Test_fe_ttttt(t *testing.T) {
	tests := []struct {
		name         string
		contractPath string
		sourceType   string
		initArgs     string
		verifyArgs   string
	}{
		{"deploy test_fe.js", "./test/test_fe.js", "js", "[\"TEST001\", 123,[{\"name\":\"robin\",\"count\":2},{\"name\":\"roy\",\"count\":3},{\"name\":\"leon\",\"count\":4}]]", "[\"TEST001\", 123,[{\"name\":\"robin\",\"count\":2},{\"name\":\"roy\",\"count\":3},{\"name\":\"leon\",\"count\":4}]]"},
	}

	for _, tt := range tests {
		t.Run(tt.name, func(t *testing.T) {
			data, err := ioutil.ReadFile(tt.contractPath)
			assert.Nil(t, err, "contract path read error")

			for i := 0; i < 100; i++ {
				mem, _ := storage.NewMemoryStorage()
				context, _ := state.NewWorldState(dpos.NewDpos(), mem)
				owner, err := context.GetOrCreateUserAccount([]byte("account1"))
				assert.Nil(t, err)
				owner.AddBalance(newUint128FromIntWrapper(10000000))
				contract, _ := context.CreateContractAccount([]byte("account2"), nil)

				ctx, err := NewContext(mockBlock(), mockTransaction(), contract, context)
				engine := NewV8Engine(ctx)
				engine.SetExecutionLimits(10000000, 10000000)
				// _, err = engine.RunScriptSource(string(data), 0)
				_, err = engine.DeployAndInit(string(data), tt.sourceType, "")
				// _, err = engine.DeployAndInit(string(data), tt.sourceType, "")
				// assert.Nil(t, err)
				if data != nil {

				}
				engine.Dispose()
			}
			// mem, _ := storage.NewMemoryStorage()
			// context, _ := state.NewWorldState(dpos.NewDpos(), mem)
			// owner, err := context.GetOrCreateUserAccount([]byte("account1"))
			// assert.Nil(t, err)
			// owner.AddBalance(newUint128FromIntWrapper(10000000))
			// contract, _ := context.CreateContractAccount([]byte("account2"), nil)

			// ctx, err := NewContext(mockBlock(), mockTransaction(), contract, context)
			// engine := NewV8Engine(ctx)
			// engine.SetExecutionLimits(10000000, 10000000)
			// // _, err = engine.RunScriptSource(string(data), 0)
			// _, err = engine.DeployAndInit(string(data), tt.sourceType, "")
			// // _, err = engine.DeployAndInit(string(data), tt.sourceType, "")
			// // assert.Nil(t, err)
			// if data != nil {

			// }
			// engine.Dispose()

		})
	}
}*/

>>>>>>> a436cd22
func TestStackOverflow(t *testing.T) {
	tests := []struct {
		filepath    string
		expectedErr error
	}{
<<<<<<< HEAD
		{"test/contract_stack_overflow.js", core.ErrExecutionFailed},
	}
=======
		{"test/test_stack_overflow.js", core.ErrExecutionFailed},
	}
	// lockx := sync.RWMutex{}
>>>>>>> a436cd22

	for _, tt := range tests {
		t.Run(tt.filepath, func(t *testing.T) {
			data, err := ioutil.ReadFile(tt.filepath)
			assert.Nil(t, err, "filepath read error")

			var wg sync.WaitGroup
<<<<<<< HEAD
			for i := 0; i < 2; i++ {
				wg.Add(1)
				go func() {
					defer wg.Done()

=======
			for i := 0; i < 1; i++ {
				if i == 1 {
					// time.Sleep(1)
				}
				wg.Add(1)
				go func() {
					// runtime.LockOSThread()
					defer wg.Done()
					// for j := 0; j < 1000; j++ {
					// 	mem, _ := storage.NewMemoryStorage()
					// 	context, _ := state.NewWorldState(dpos.NewDpos(), mem)
					// 	owner, err := context.GetOrCreateUserAccount([]byte("n1FkntVUMPAsESuCAAPK711omQk19JotBjM"))
					// 	assert.Nil(t, err)
					// 	owner.AddBalance(newUint128FromIntWrapper(1000000000))
					// 	contract, err := context.CreateContractAccount([]byte("n1JNHZJEUvfBYfjDRD14Q73FX62nJAzXkMR"), nil)
					// 	assert.Nil(t, err)

					// 	ctx, err := NewContext(mockBlock(), mockTransaction(), contract, context)
					// 	engine := NewV8Engine(ctx)
					// 	// engine.SetExecutionLimits(100000000, 10000000)
					// 	// _, err = engine.DeployAndInit(string(data), "js", "")
					// 	_, err = engine.RunScriptSource(string(data), 0)
					// 	// assert.Equal(t, tt.expectedErr, err)
					// 	engine.Dispose()
					// }
					// lockx.Lock()
>>>>>>> a436cd22
					mem, _ := storage.NewMemoryStorage()
					context, _ := state.NewWorldState(dpos.NewDpos(), mem)
					owner, err := context.GetOrCreateUserAccount([]byte("n1FkntVUMPAsESuCAAPK711omQk19JotBjM"))
					assert.Nil(t, err)
					owner.AddBalance(newUint128FromIntWrapper(1000000000))
					contract, err := context.CreateContractAccount([]byte("n1JNHZJEUvfBYfjDRD14Q73FX62nJAzXkMR"), nil)
					assert.Nil(t, err)

					ctx, err := NewContext(mockBlock(), mockTransaction(), contract, context)
					engine := NewV8Engine(ctx)
					engine.SetExecutionLimits(100000000, 10000000)

<<<<<<< HEAD
					// _, err = engine.DeployAndInit(string(data), "js", "")
					_, err = engine.RunScriptSource(string(data), 0)
=======
					_, err = engine.DeployAndInit(string(data), "js", "")
					fmt.Printf("err:%v", err)
					// _, err = engine.RunScriptSource(string(data), 0)
>>>>>>> a436cd22

					//logging.CLog().Info("err:", err)
					assert.Equal(t, tt.expectedErr, err)

					engine.Dispose()
<<<<<<< HEAD

				}()
=======
					// lockx.Unlock()
				}()
				// }
>>>>>>> a436cd22
			}

			wg.Wait()

		})
	}
<<<<<<< HEAD
=======
}

// func TestThreadStackOverflow(t *testing.T) {
// 	tests := []struct {
// 		filepath    string
// 		expectedErr error
// 	}{
// 		{"test/test_fe1.js", nil},
// 	}
// 	// lockx := sync.RWMutex{}

// 	for _, tt := range tests {
// 		t.Run(tt.filepath, func(t *testing.T) {
// 			// data, err := ioutil.ReadFile(tt.filepath)
// 			// assert.Nil(t, err, "filepath read error")

// 			var wg sync.WaitGroup
// 			for i := 0; i < 1000; i++ {
// 				if i == 1 {
// 					// time.Sleep(1)
// 				}
// 				wg.Add(1)
// 				go func() {
// 					// runtime.LockOSThread()
// 					defer wg.Done()
// 					// for j := 0; j < 1000; j++ {
// 					// 	mem, _ := storage.NewMemoryStorage()
// 					// 	context, _ := state.NewWorldState(dpos.NewDpos(), mem)
// 					// 	owner, err := context.GetOrCreateUserAccount([]byte("n1FkntVUMPAsESuCAAPK711omQk19JotBjM"))
// 					// 	assert.Nil(t, err)
// 					// 	owner.AddBalance(newUint128FromIntWrapper(1000000000))
// 					// 	contract, err := context.CreateContractAccount([]byte("n1JNHZJEUvfBYfjDRD14Q73FX62nJAzXkMR"), nil)
// 					// 	assert.Nil(t, err)

// 					// 	ctx, err := NewContext(mockBlock(), mockTransaction(), contract, context)
// 					// 	engine := NewV8Engine(ctx)
// 					// 	// engine.SetExecutionLimits(100000000, 10000000)
// 					// 	// _, err = engine.DeployAndInit(string(data), "js", "")
// 					// 	_, err = engine.RunScriptSource(string(data), 0)
// 					// 	// assert.Equal(t, tt.expectedErr, err)
// 					// 	engine.Dispose()
// 					// }
// 					// lockx.Lock()
// 					// mem, _ := storage.NewMemoryStorage()
// 					// context, _ := state.NewWorldState(dpos.NewDpos(), mem)
// 					// owner, err := context.GetOrCreateUserAccount([]byte("n1FkntVUMPAsESuCAAPK711omQk19JotBjM"))
// 					// assert.Nil(t, err)
// 					// owner.AddBalance(newUint128FromIntWrapper(1000000000))
// 					// contract, err := context.CreateContractAccount([]byte("n1JNHZJEUvfBYfjDRD14Q73FX62nJAzXkMR"), nil)
// 					// assert.Nil(t, err)

// 					// ctx, err := NewContext(mockBlock(), mockTransaction(), contract, context)
// 					// engine := NewV8Engine(ctx)
// 					// engine.SetExecutionLimits(100000000, 10000000)
// 					// // _, err = engine.DeployAndInit(string(data), "js", "")
// 					// fmt.Printf("err:%v", err)
// 					// _, err = engine.RunScriptSource(string(data), 0)
// 					// // assert.Equal(t, tt.expectedErr, err)
// 					// engine.Dispose()
// 					// // lockx.Unlock()

// 					engine := NewV8ThreadEngine(nil)
// 					_, err := engine.RunScriptSource("", 0)
// 					fmt.Printf("engine err:%v", err)
// 					// engine.Dispose()
// 				}()
// 				// }
// 			}

// 			wg.Wait()

// 		})
// 	}
// }

func TestThreadStackOverflowE(t *testing.T) {
	tests := []struct {
		filepath    string
		expectedErr error
	}{
		{"test/test_stack_overflow.js", core.ErrExecutionFailed},
	}
	// lockx := sync.RWMutex{}

	for _, tt := range tests {
		t.Run(tt.filepath, func(t *testing.T) {
			data, err := ioutil.ReadFile(tt.filepath)
			assert.Nil(t, err, "filepath read error")
			for j := 0; j < 100; j++ {

				var wg sync.WaitGroup
				for i := 0; i < 50; i++ {
					if i == 1 {
						// time.Sleep(1)
					}
					wg.Add(1)
					go func() {
						// runtime.LockOSThread()
						defer wg.Done()
						// for j := 0; j < 1000; j++ {
						// 	mem, _ := storage.NewMemoryStorage()
						// 	context, _ := state.NewWorldState(dpos.NewDpos(), mem)
						// 	owner, err := context.GetOrCreateUserAccount([]byte("n1FkntVUMPAsESuCAAPK711omQk19JotBjM"))
						// 	assert.Nil(t, err)
						// 	owner.AddBalance(newUint128FromIntWrapper(1000000000))
						// 	contract, err := context.CreateContractAccount([]byte("n1JNHZJEUvfBYfjDRD14Q73FX62nJAzXkMR"), nil)
						// 	assert.Nil(t, err)

						// 	ctx, err := NewContext(mockBlock(), mockTransaction(), contract, context)
						// 	engine := NewV8Engine(ctx)
						// 	// engine.SetExecutionLimits(100000000, 10000000)
						// 	// _, err = engine.DeployAndInit(string(data), "js", "")
						// 	_, err = engine.RunScriptSource(string(data), 0)
						// 	// assert.Equal(t, tt.expectedErr, err)
						// 	engine.Dispose()
						// }
						// lockx.Lock()
						mem, _ := storage.NewMemoryStorage()
						context, _ := state.NewWorldState(dpos.NewDpos(), mem)
						owner, err := context.GetOrCreateUserAccount([]byte("n1FkntVUMPAsESuCAAPK711omQk19JotBjM"))
						assert.Nil(t, err)
						owner.AddBalance(newUint128FromIntWrapper(1000000000))
						contract, err := context.CreateContractAccount([]byte("n1JNHZJEUvfBYfjDRD14Q73FX62nJAzXkMR"), nil)
						assert.Nil(t, err)

						ctx, err := NewContext(mockBlock(), mockTransaction(), contract, context)
						engine := NewV8Engine(ctx)
						engine.SetExecutionLimits(100000000, 10000000)
						_, err = engine.DeployAndInit(string(data), "js", "")
						fmt.Printf("err:%v", err)
						// _, err = engine.RunScriptSource("", 0)
						assert.Equal(t, tt.expectedErr, err)
						engine.Dispose()
						// // lockx.Unlock()

					}()
					// }
				}
				wg.Wait()
			}

		})
	}
>>>>>>> a436cd22
}<|MERGE_RESOLUTION|>--- conflicted
+++ resolved
@@ -33,17 +33,11 @@
 
 	"github.com/gogo/protobuf/proto"
 	"github.com/nebulasio/go-nebulas/account"
-<<<<<<< HEAD
-=======
 	"github.com/nebulasio/go-nebulas/net"
 
-	// "github.com/gogo/protobuf/proto"
-	// "github.com/nebulasio/go-nebulas/account"
->>>>>>> a436cd22
 	"github.com/nebulasio/go-nebulas/consensus/dpos"
 	"github.com/nebulasio/go-nebulas/core/pb"
 	"github.com/nebulasio/go-nebulas/neblet/pb"
-	"github.com/nebulasio/go-nebulas/net"
 
 	"github.com/nebulasio/go-nebulas/core"
 	"github.com/nebulasio/go-nebulas/core/state"
@@ -1748,281 +1742,27 @@
 	}
 }
 
-<<<<<<< HEAD
-=======
-/*
-func Test_fe_ttttt(t *testing.T) {
-	tests := []struct {
-		name         string
-		contractPath string
-		sourceType   string
-		initArgs     string
-		verifyArgs   string
-	}{
-		{"deploy test_fe.js", "./test/test_fe.js", "js", "[\"TEST001\", 123,[{\"name\":\"robin\",\"count\":2},{\"name\":\"roy\",\"count\":3},{\"name\":\"leon\",\"count\":4}]]", "[\"TEST001\", 123,[{\"name\":\"robin\",\"count\":2},{\"name\":\"roy\",\"count\":3},{\"name\":\"leon\",\"count\":4}]]"},
-	}
-
-	for _, tt := range tests {
-		t.Run(tt.name, func(t *testing.T) {
-			data, err := ioutil.ReadFile(tt.contractPath)
-			assert.Nil(t, err, "contract path read error")
-
-			for i := 0; i < 100; i++ {
-				mem, _ := storage.NewMemoryStorage()
-				context, _ := state.NewWorldState(dpos.NewDpos(), mem)
-				owner, err := context.GetOrCreateUserAccount([]byte("account1"))
-				assert.Nil(t, err)
-				owner.AddBalance(newUint128FromIntWrapper(10000000))
-				contract, _ := context.CreateContractAccount([]byte("account2"), nil)
-
-				ctx, err := NewContext(mockBlock(), mockTransaction(), contract, context)
-				engine := NewV8Engine(ctx)
-				engine.SetExecutionLimits(10000000, 10000000)
-				// _, err = engine.RunScriptSource(string(data), 0)
-				_, err = engine.DeployAndInit(string(data), tt.sourceType, "")
-				// _, err = engine.DeployAndInit(string(data), tt.sourceType, "")
-				// assert.Nil(t, err)
-				if data != nil {
-
-				}
-				engine.Dispose()
-			}
-			// mem, _ := storage.NewMemoryStorage()
-			// context, _ := state.NewWorldState(dpos.NewDpos(), mem)
-			// owner, err := context.GetOrCreateUserAccount([]byte("account1"))
-			// assert.Nil(t, err)
-			// owner.AddBalance(newUint128FromIntWrapper(10000000))
-			// contract, _ := context.CreateContractAccount([]byte("account2"), nil)
-
-			// ctx, err := NewContext(mockBlock(), mockTransaction(), contract, context)
-			// engine := NewV8Engine(ctx)
-			// engine.SetExecutionLimits(10000000, 10000000)
-			// // _, err = engine.RunScriptSource(string(data), 0)
-			// _, err = engine.DeployAndInit(string(data), tt.sourceType, "")
-			// // _, err = engine.DeployAndInit(string(data), tt.sourceType, "")
-			// // assert.Nil(t, err)
-			// if data != nil {
-
-			// }
-			// engine.Dispose()
-
-		})
-	}
-}*/
-
->>>>>>> a436cd22
-func TestStackOverflow(t *testing.T) {
+func TestThreadStackOverflow(t *testing.T) {
 	tests := []struct {
 		filepath    string
 		expectedErr error
 	}{
-<<<<<<< HEAD
-		{"test/contract_stack_overflow.js", core.ErrExecutionFailed},
-	}
-=======
 		{"test/test_stack_overflow.js", core.ErrExecutionFailed},
 	}
 	// lockx := sync.RWMutex{}
->>>>>>> a436cd22
 
 	for _, tt := range tests {
 		t.Run(tt.filepath, func(t *testing.T) {
 			data, err := ioutil.ReadFile(tt.filepath)
 			assert.Nil(t, err, "filepath read error")
-
-			var wg sync.WaitGroup
-<<<<<<< HEAD
-			for i := 0; i < 2; i++ {
-				wg.Add(1)
-				go func() {
-					defer wg.Done()
-
-=======
-			for i := 0; i < 1; i++ {
-				if i == 1 {
-					// time.Sleep(1)
-				}
-				wg.Add(1)
-				go func() {
-					// runtime.LockOSThread()
-					defer wg.Done()
-					// for j := 0; j < 1000; j++ {
-					// 	mem, _ := storage.NewMemoryStorage()
-					// 	context, _ := state.NewWorldState(dpos.NewDpos(), mem)
-					// 	owner, err := context.GetOrCreateUserAccount([]byte("n1FkntVUMPAsESuCAAPK711omQk19JotBjM"))
-					// 	assert.Nil(t, err)
-					// 	owner.AddBalance(newUint128FromIntWrapper(1000000000))
-					// 	contract, err := context.CreateContractAccount([]byte("n1JNHZJEUvfBYfjDRD14Q73FX62nJAzXkMR"), nil)
-					// 	assert.Nil(t, err)
-
-					// 	ctx, err := NewContext(mockBlock(), mockTransaction(), contract, context)
-					// 	engine := NewV8Engine(ctx)
-					// 	// engine.SetExecutionLimits(100000000, 10000000)
-					// 	// _, err = engine.DeployAndInit(string(data), "js", "")
-					// 	_, err = engine.RunScriptSource(string(data), 0)
-					// 	// assert.Equal(t, tt.expectedErr, err)
-					// 	engine.Dispose()
-					// }
-					// lockx.Lock()
->>>>>>> a436cd22
-					mem, _ := storage.NewMemoryStorage()
-					context, _ := state.NewWorldState(dpos.NewDpos(), mem)
-					owner, err := context.GetOrCreateUserAccount([]byte("n1FkntVUMPAsESuCAAPK711omQk19JotBjM"))
-					assert.Nil(t, err)
-					owner.AddBalance(newUint128FromIntWrapper(1000000000))
-					contract, err := context.CreateContractAccount([]byte("n1JNHZJEUvfBYfjDRD14Q73FX62nJAzXkMR"), nil)
-					assert.Nil(t, err)
-
-					ctx, err := NewContext(mockBlock(), mockTransaction(), contract, context)
-					engine := NewV8Engine(ctx)
-					engine.SetExecutionLimits(100000000, 10000000)
-
-<<<<<<< HEAD
-					// _, err = engine.DeployAndInit(string(data), "js", "")
-					_, err = engine.RunScriptSource(string(data), 0)
-=======
-					_, err = engine.DeployAndInit(string(data), "js", "")
-					fmt.Printf("err:%v", err)
-					// _, err = engine.RunScriptSource(string(data), 0)
->>>>>>> a436cd22
-
-					//logging.CLog().Info("err:", err)
-					assert.Equal(t, tt.expectedErr, err)
-
-					engine.Dispose()
-<<<<<<< HEAD
-
-				}()
-=======
-					// lockx.Unlock()
-				}()
-				// }
->>>>>>> a436cd22
-			}
-
-			wg.Wait()
-
-		})
-	}
-<<<<<<< HEAD
-=======
-}
-
-// func TestThreadStackOverflow(t *testing.T) {
-// 	tests := []struct {
-// 		filepath    string
-// 		expectedErr error
-// 	}{
-// 		{"test/test_fe1.js", nil},
-// 	}
-// 	// lockx := sync.RWMutex{}
-
-// 	for _, tt := range tests {
-// 		t.Run(tt.filepath, func(t *testing.T) {
-// 			// data, err := ioutil.ReadFile(tt.filepath)
-// 			// assert.Nil(t, err, "filepath read error")
-
-// 			var wg sync.WaitGroup
-// 			for i := 0; i < 1000; i++ {
-// 				if i == 1 {
-// 					// time.Sleep(1)
-// 				}
-// 				wg.Add(1)
-// 				go func() {
-// 					// runtime.LockOSThread()
-// 					defer wg.Done()
-// 					// for j := 0; j < 1000; j++ {
-// 					// 	mem, _ := storage.NewMemoryStorage()
-// 					// 	context, _ := state.NewWorldState(dpos.NewDpos(), mem)
-// 					// 	owner, err := context.GetOrCreateUserAccount([]byte("n1FkntVUMPAsESuCAAPK711omQk19JotBjM"))
-// 					// 	assert.Nil(t, err)
-// 					// 	owner.AddBalance(newUint128FromIntWrapper(1000000000))
-// 					// 	contract, err := context.CreateContractAccount([]byte("n1JNHZJEUvfBYfjDRD14Q73FX62nJAzXkMR"), nil)
-// 					// 	assert.Nil(t, err)
-
-// 					// 	ctx, err := NewContext(mockBlock(), mockTransaction(), contract, context)
-// 					// 	engine := NewV8Engine(ctx)
-// 					// 	// engine.SetExecutionLimits(100000000, 10000000)
-// 					// 	// _, err = engine.DeployAndInit(string(data), "js", "")
-// 					// 	_, err = engine.RunScriptSource(string(data), 0)
-// 					// 	// assert.Equal(t, tt.expectedErr, err)
-// 					// 	engine.Dispose()
-// 					// }
-// 					// lockx.Lock()
-// 					// mem, _ := storage.NewMemoryStorage()
-// 					// context, _ := state.NewWorldState(dpos.NewDpos(), mem)
-// 					// owner, err := context.GetOrCreateUserAccount([]byte("n1FkntVUMPAsESuCAAPK711omQk19JotBjM"))
-// 					// assert.Nil(t, err)
-// 					// owner.AddBalance(newUint128FromIntWrapper(1000000000))
-// 					// contract, err := context.CreateContractAccount([]byte("n1JNHZJEUvfBYfjDRD14Q73FX62nJAzXkMR"), nil)
-// 					// assert.Nil(t, err)
-
-// 					// ctx, err := NewContext(mockBlock(), mockTransaction(), contract, context)
-// 					// engine := NewV8Engine(ctx)
-// 					// engine.SetExecutionLimits(100000000, 10000000)
-// 					// // _, err = engine.DeployAndInit(string(data), "js", "")
-// 					// fmt.Printf("err:%v", err)
-// 					// _, err = engine.RunScriptSource(string(data), 0)
-// 					// // assert.Equal(t, tt.expectedErr, err)
-// 					// engine.Dispose()
-// 					// // lockx.Unlock()
-
-// 					engine := NewV8ThreadEngine(nil)
-// 					_, err := engine.RunScriptSource("", 0)
-// 					fmt.Printf("engine err:%v", err)
-// 					// engine.Dispose()
-// 				}()
-// 				// }
-// 			}
-
-// 			wg.Wait()
-
-// 		})
-// 	}
-// }
-
-func TestThreadStackOverflowE(t *testing.T) {
-	tests := []struct {
-		filepath    string
-		expectedErr error
-	}{
-		{"test/test_stack_overflow.js", core.ErrExecutionFailed},
-	}
-	// lockx := sync.RWMutex{}
-
-	for _, tt := range tests {
-		t.Run(tt.filepath, func(t *testing.T) {
-			data, err := ioutil.ReadFile(tt.filepath)
-			assert.Nil(t, err, "filepath read error")
-			for j := 0; j < 100; j++ {
+			for j := 0; j < 10; j++ {
 
 				var wg sync.WaitGroup
-				for i := 0; i < 50; i++ {
-					if i == 1 {
-						// time.Sleep(1)
-					}
+				for i := 0; i < 5; i++ {
 					wg.Add(1)
 					go func() {
-						// runtime.LockOSThread()
 						defer wg.Done()
-						// for j := 0; j < 1000; j++ {
-						// 	mem, _ := storage.NewMemoryStorage()
-						// 	context, _ := state.NewWorldState(dpos.NewDpos(), mem)
-						// 	owner, err := context.GetOrCreateUserAccount([]byte("n1FkntVUMPAsESuCAAPK711omQk19JotBjM"))
-						// 	assert.Nil(t, err)
-						// 	owner.AddBalance(newUint128FromIntWrapper(1000000000))
-						// 	contract, err := context.CreateContractAccount([]byte("n1JNHZJEUvfBYfjDRD14Q73FX62nJAzXkMR"), nil)
-						// 	assert.Nil(t, err)
-
-						// 	ctx, err := NewContext(mockBlock(), mockTransaction(), contract, context)
-						// 	engine := NewV8Engine(ctx)
-						// 	// engine.SetExecutionLimits(100000000, 10000000)
-						// 	// _, err = engine.DeployAndInit(string(data), "js", "")
-						// 	_, err = engine.RunScriptSource(string(data), 0)
-						// 	// assert.Equal(t, tt.expectedErr, err)
-						// 	engine.Dispose()
-						// }
-						// lockx.Lock()
+
 						mem, _ := storage.NewMemoryStorage()
 						context, _ := state.NewWorldState(dpos.NewDpos(), mem)
 						owner, err := context.GetOrCreateUserAccount([]byte("n1FkntVUMPAsESuCAAPK711omQk19JotBjM"))
@@ -2039,7 +1779,6 @@
 						// _, err = engine.RunScriptSource("", 0)
 						assert.Equal(t, tt.expectedErr, err)
 						engine.Dispose()
-						// // lockx.Unlock()
 
 					}()
 					// }
@@ -2049,5 +1788,4 @@
 
 		})
 	}
->>>>>>> a436cd22
 }