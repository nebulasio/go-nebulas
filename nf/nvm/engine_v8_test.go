// Copyright (C) 2017 go-nebulas authors
//
// This file is part of the go-nebulas library.
//
// the go-nebulas library is free software: you can redistribute it and/or modify
// it under the terms of the GNU General Public License as published by
// the Free Software Foundation, either version 3 of the License, or
// (at your option) any later version.
//
// the go-nebulas library is distributed in the hope that it will be useful,
// but WITHOUT ANY WARRANTY; without even the implied warranty of
// MERCHANTABILITY or FITNESS FOR A PARTICULAR PURPOSE.  See the
// GNU General Public License for more details.
//
// You should have received a copy of the GNU General Public License
// along with the go-nebulas library.  If not, see <http://www.gnu.org/licenses/>.
//

package nvm

import (
	"bufio"
	"bytes"
	"encoding/json"
	"fmt"
	"io/ioutil"
	"math/big"
	"os"
	"strings"
	"sync"
	"testing"
	"time"

	"github.com/gogo/protobuf/proto"
	"github.com/nebulasio/go-nebulas/account"
	"github.com/nebulasio/go-nebulas/consensus/dpos"
	"github.com/nebulasio/go-nebulas/core/pb"
	"github.com/nebulasio/go-nebulas/neblet/pb"
	"github.com/nebulasio/go-nebulas/net"

	"github.com/nebulasio/go-nebulas/core"
	"github.com/nebulasio/go-nebulas/core/state"
	"github.com/nebulasio/go-nebulas/crypto"
	"github.com/nebulasio/go-nebulas/crypto/keystore"
	"github.com/nebulasio/go-nebulas/crypto/keystore/secp256k1"
	"github.com/nebulasio/go-nebulas/storage"
	"github.com/nebulasio/go-nebulas/util"
	"github.com/nebulasio/go-nebulas/util/byteutils"
	"github.com/stretchr/testify/assert"
	"github.com/stretchr/testify/require"
)

const contractStr = "n218MQSwc7hcXvM7rUkr6smMoiEf2VbGuYr"

func newUint128FromIntWrapper(a int64) *util.Uint128 {
	b, _ := util.NewUint128FromInt(a)
	return b
}

type testBlock struct {
	height uint64
}

// Coinbase mock
func (block *testBlock) Coinbase() *core.Address {
	addr, _ := core.AddressParse("n1FkntVUMPAsESuCAAPK711omQk19JotBjM")
	return addr
}

// Hash mock
func (block *testBlock) Hash() byteutils.Hash {
	return []byte("59fc526072b09af8a8ca9732dae17132c4e9127e43cf2232")
}

// Height mock
func (block *testBlock) Height() uint64 {
	return block.height
}

// RandomSeed mock
func (block *testBlock) RandomSeed() string {
	return "59fc526072b09af8a8ca9732dae17132c4e9127e43cf2232"
}

// RandomAvailable mock
func (block *testBlock) RandomAvailable() bool {
	return true
}

// DateAvailable
func (block *testBlock) DateAvailable() bool {
	return true
}

// GetTransaction mock
func (block *testBlock) GetTransaction(hash byteutils.Hash) (*core.Transaction, error) {
	return nil, nil
}

// RecordEvent mock
func (block *testBlock) RecordEvent(txHash byteutils.Hash, topic, data string) error {
	return nil
}

func (block *testBlock) Timestamp() int64 {
	return int64(0)
}

func mockBlock() Block {
	block := &testBlock{core.NvmMemoryLimitWithoutInjectHeight}
	return block
}

func mockBlockForLib(height uint64) Block {
	block := &testBlock{height}
	return block
}

func mockTransaction() *core.Transaction {
	return mockNormalTransaction("n1FkntVUMPAsESuCAAPK711omQk19JotBjM", "n1JNHZJEUvfBYfjDRD14Q73FX62nJAzXkMR", "0")
}

const ContractName = "contract.js"

func mockNormalTransaction(from, to, value string) *core.Transaction {

	fromAddr, _ := core.AddressParse(from)
	toAddr, _ := core.AddressParse(to)
	payload, _ := core.NewBinaryPayload(nil).ToBytes()
	gasPrice, _ := util.NewUint128FromString("1000000")
	gasLimit, _ := util.NewUint128FromString("2000000")
	v, _ := util.NewUint128FromString(value)
	tx, _ := core.NewTransaction(1, fromAddr, toAddr, v, 1, core.TxPayloadBinaryType, payload, gasPrice, gasLimit)

	priv1 := secp256k1.GeneratePrivateKey()
	signature, _ := crypto.NewSignature(keystore.SECP256K1)
	signature.InitSign(priv1)
	tx.Sign(signature)
	return tx
}

func TestRunScriptSource(t *testing.T) {
	tests := []struct {
		filepath       string
		expectedErr    error
		expectedResult string
	}{
		{"test/test_require.js", nil, "\"\""},
		{"test/test_console.js", nil, "\"\""},
		{"test/test_storage_handlers.js", nil, "\"\""},
		{"test/test_storage_class.js", nil, "\"\""},
		{"test/test_storage.js", nil, "\"\""},
		{"test/test_eval.js", core.ErrExecutionFailed, "EvalError: Code generation from strings disallowed for this context"},
		{"test/test_date.js", nil, "\"\""},
		{"test/test_bignumber_random.js", core.ErrExecutionFailed, "Error: BigNumber.random is not allowed in nvm."},
		{"test/test_random_enable.js", nil, "\"\""},
		{"test/test_random_disable.js", core.ErrExecutionFailed, "Error: Math.random func is not allowed in nvm."},
		{"test/test_random_seed.js", core.ErrExecutionFailed, "Error: input seed must be a string"},
	}

	for _, tt := range tests {
		t.Run(tt.filepath, func(t *testing.T) {
			data, err := ioutil.ReadFile(tt.filepath)
			assert.Nil(t, err, "filepath read error")

			mem, _ := storage.NewMemoryStorage()
			context, _ := state.NewWorldState(dpos.NewDpos(), mem)
			owner, err := context.GetOrCreateUserAccount([]byte("account1"))
			assert.Nil(t, err)
			owner.AddBalance(newUint128FromIntWrapper(1000000000))
			contract, _ := context.CreateContractAccount([]byte("account2"), nil, nil)
			ctx, err := NewContext(mockBlock(), mockTransaction(), contract, context)

			engine := NewV8Engine(ctx)
			engine.SetExecutionLimits(900000, 10000000)
			result, err := engine.RunScriptSource(string(data), 0)
			assert.Equal(t, tt.expectedErr, err)
			assert.Equal(t, tt.expectedResult, result)
			engine.Dispose()
		})
	}
}

func TestRunScriptSourceInModule(t *testing.T) {
	tests := []struct {
		filepath    string
		sourceType  string
		expectedErr error
	}{
		{"./test/test_require.js", "js", nil},
		{"./test/test_setTimeout.js", "js", core.ErrExecutionFailed},
		{"./test/test_console.js", "js", nil},
		{"./test/test_storage_handlers.js", "js", nil},
		{"./test/test_storage_class.js", "js", nil},
		{"./test/test_storage.js", "js", nil},
		{"./test/test_ERC20.js", "js", nil},
		{"./test/test_eval.js", "js", core.ErrExecutionFailed},
	}

	for _, tt := range tests {
		t.Run(tt.filepath, func(t *testing.T) {
			data, err := ioutil.ReadFile(tt.filepath)
			assert.Nil(t, err, "filepath read error")

			mem, _ := storage.NewMemoryStorage()
			context, _ := state.NewWorldState(dpos.NewDpos(), mem)
			owner, err := context.GetOrCreateUserAccount([]byte("account1"))
			assert.Nil(t, err)
			owner.AddBalance(newUint128FromIntWrapper(1000000000))
			contract, _ := context.CreateContractAccount([]byte("account2"), nil, nil)
			ctx, err := NewContext(mockBlock(), mockTransaction(), contract, context)

			engine := NewV8Engine(ctx)
			engine.SetExecutionLimits(100000, 10000000)
			engine.AddModule(ContractName, string(data), 0)
			runnableSource := fmt.Sprintf("require(\"%s\");", ContractName)
			_, err = engine.RunScriptSource(runnableSource, 0)

			assert.Equal(t, tt.expectedErr, err)
			engine.Dispose()
		})
	}
}

func TestRunScriptSourceWithLimits(t *testing.T) {
	tests := []struct {
		name                          string
		filepath                      string
		limitsOfExecutionInstructions uint64
		limitsOfTotalMemorySize       uint64
		expectedErr                   error
	}{
		{"1", "test/test_oom_1.js", 100000, 0, ErrInsufficientGas},
		{"2", "test/test_oom_1.js", 0, 500000, ErrExceedMemoryLimits},
		{"3", "test/test_oom_1.js", 1000000, 50000000, ErrInsufficientGas},
		{"4", "test/test_oom_1.js", 5000000, 70000, ErrExceedMemoryLimits},

		{"5", "test/test_oom_2.js", 100000, 0, ErrInsufficientGas},
		{"6", "test/test_oom_2.js", 0, 80000, ErrExceedMemoryLimits},
		{"7", "test/test_oom_2.js", 10000000, 10000000, ErrInsufficientGas},
		{"8", "test/test_oom_2.js", 10000000, 70000, ErrExceedMemoryLimits},
	}

	for _, tt := range tests {
		t.Run(tt.name, func(t *testing.T) {
			data, err := ioutil.ReadFile(tt.filepath)
			assert.Nil(t, err, "filepath read error")

			mem, _ := storage.NewMemoryStorage()
			context, _ := state.NewWorldState(dpos.NewDpos(), mem)
			owner, err := context.GetOrCreateUserAccount([]byte("account1"))
			assert.Nil(t, err)
			owner.AddBalance(newUint128FromIntWrapper(100000))
			contract, _ := context.CreateContractAccount([]byte("account2"), nil, nil)
			ctx, err := NewContext(mockBlock(), mockTransaction(), contract, context)

			// direct run.
			(func() {
				engine := NewV8Engine(ctx)
				engine.SetExecutionLimits(tt.limitsOfExecutionInstructions, tt.limitsOfTotalMemorySize)
				source, _, _ := engine.InjectTracingInstructions(string(data))
				_, err = engine.RunScriptSource(source, 0)
				fmt.Printf("err:%v\n", err)
				assert.Equal(t, tt.expectedErr, err)
				engine.Dispose()
			})()

			// modularized run.
			(func() {
				moduleID := fmt.Sprintf("%s", ContractName)
				runnableSource := fmt.Sprintf("require(\"%s\");", moduleID)

				engine := NewV8Engine(ctx)
				engine.SetExecutionLimits(tt.limitsOfExecutionInstructions, tt.limitsOfTotalMemorySize)
				engine.AddModule(ContractName, string(data), 0)
				_, err = engine.RunScriptSource(runnableSource, 0)
				assert.Equal(t, tt.expectedErr, err)
				engine.Dispose()
			})()
		})
	}
}

func TestRunScriptSourceMemConsistency(t *testing.T) {
	tests := []struct {
		name                          string
		filepath                      string
		limitsOfExecutionInstructions uint64
		limitsOfTotalMemorySize       uint64
		expectedMem                   uint64
	}{
		{"3", "test/test_oom_3.js", 1000000000, 5000000000, 0},
	}

	for _, tt := range tests {
		t.Run(tt.name, func(t *testing.T) {
			data, err := ioutil.ReadFile(tt.filepath)
			assert.Nil(t, err, "filepath read error")

			mem, _ := storage.NewMemoryStorage()
			context, _ := state.NewWorldState(dpos.NewDpos(), mem)
			owner, err := context.GetOrCreateUserAccount([]byte("account1"))
			assert.Nil(t, err)
			owner.AddBalance(newUint128FromIntWrapper(100000))
			contract, _ := context.CreateContractAccount([]byte("account2"), nil)
			ctx, err := NewContext(mockBlock(), mockTransaction(), contract, context)

			// direct run.
			(func() {
				engine := NewV8Engine(ctx)
				engine.SetExecutionLimits(tt.limitsOfExecutionInstructions, tt.limitsOfTotalMemorySize)
				source, _, _ := engine.InjectTracingInstructions(string(data))
				_, err = engine.RunScriptSource(source, 0)
				// assert.Equal(t, tt.expectedErr, err)
				assert.Nil(t, err)
				engine.Dispose()
			})()

			// modularized run.
			(func() {
				moduleID := fmt.Sprintf("%s", ContractName)
				runnableSource := fmt.Sprintf("require(\"%s\");", moduleID)

				engine := NewV8Engine(ctx)
				engine.SetExecutionLimits(tt.limitsOfExecutionInstructions, tt.limitsOfTotalMemorySize)
				engine.AddModule(ContractName, string(data), 0)
				_, err = engine.RunScriptSource(runnableSource, 0)
				// assert.Equal(t, tt.expectedErr, err)
				assert.Nil(t, err)
				engine.CollectTracingStats()
				// fmt.Printf("total:%v", engine.actualTotalMemorySize)
				assert.Equal(t, uint64(6703104), engine.actualTotalMemorySize)
				engine.Dispose()
			})()
		})
	}
}

func TestV8ResourceLimit(t *testing.T) {
	tests := []struct {
		name          string
		contractPath  string
		sourceType    string
		initArgs      string
		callArgs      string
		initExceptErr string
		callExceptErr string
	}{
		{"deploy test_oom_4.js", "./test/test_oom_4.js", "js", "[31457280]", "[31457280]", "", ""},
		{"deploy test_oom_4.js", "./test/test_oom_4.js", "js", "[37748736]", "[37748736]", "", ""},
		{"deploy test_oom_4.js", "./test/test_oom_4.js", "js", "[41943039]", "[41943039]", "exceed memory limits", "exceed memory limits"},
	}

	for _, tt := range tests {
		t.Run(tt.name, func(t *testing.T) {
			data, err := ioutil.ReadFile(tt.contractPath)
			assert.Nil(t, err, "contract path read error")

			mem, _ := storage.NewMemoryStorage()
			context, _ := state.NewWorldState(dpos.NewDpos(), mem)
			owner, err := context.GetOrCreateUserAccount([]byte("account1"))
			assert.Nil(t, err)
			owner.AddBalance(newUint128FromIntWrapper(10000000))
			contract, _ := context.CreateContractAccount([]byte("account2"), nil, nil)

			ctx, err := NewContext(mockBlock(), mockTransaction(), contract, context)
			engine := NewV8Engine(ctx)
			engine.SetExecutionLimits(10000, 10000000)
			_, err = engine.DeployAndInit(string(data), tt.sourceType, tt.initArgs)
			engine.CollectTracingStats()
			fmt.Printf("total:%v", engine.actualTotalMemorySize)
			// assert.Nil(t, err)
			if err != nil {
				fmt.Printf("err:%v", err.Error())
				assert.Equal(t, tt.initExceptErr, err.Error())
			} else {
				assert.Equal(t, tt.initExceptErr, "")
			}
			// assert.Equal(t, tt.initExceptErr, err.Error)

			engine.Dispose()

			engine = NewV8Engine(ctx)
			engine.SetExecutionLimits(10000, 10000000)
			_, err = engine.Call(string(data), tt.sourceType, "newMem", tt.callArgs)
			// assert.Nil(t, err)
			// assert.Equal(t, tt.initExceptErr, err.Error)
			if err != nil {
				assert.Equal(t, tt.initExceptErr, err.Error())
			} else {
				assert.Equal(t, tt.initExceptErr, "")
			}
			engine.Dispose()

		})
	}
}
func TestRunScriptSourceTimeout(t *testing.T) {
	tests := []struct {
		filepath string
	}{
		{"test/test_infinite_loop.js"},
	}

	for _, tt := range tests {
		t.Run(tt.filepath, func(t *testing.T) {
			data, err := ioutil.ReadFile(tt.filepath)
			assert.Nil(t, err, "filepath read error")

			mem, _ := storage.NewMemoryStorage()
			context, _ := state.NewWorldState(dpos.NewDpos(), mem)

			// owner, err := context.GetOrCreateUserAccount([]byte("account1"))
			// assert.Nil(t, err)

			contract, _ := context.CreateContractAccount([]byte("account2"), nil, nil)
			ctx, err := NewContext(mockBlock(), mockTransaction(), contract, context)

			// direct run.
			(func() {
				engine := NewV8Engine(ctx)
				_, err = engine.RunScriptSource(string(data), 0)
				assert.Equal(t, ErrExecutionTimeout, err)
				engine.Dispose()
			})()

			// modularized run.
			(func() {
				moduleID := fmt.Sprintf("%s", ContractName)
				runnableSource := fmt.Sprintf("require(\"%s\");", moduleID)

				engine := NewV8Engine(ctx)
				engine.AddModule(moduleID, string(data), 0)
				_, err = engine.RunScriptSource(runnableSource, 0)
				assert.Equal(t, ErrExecutionTimeout, err)
				engine.Dispose()
			})()
		})
	}
}

func TestDeployAndInitAndCall(t *testing.T) {
	tests := []struct {
		name         string
		contractPath string
		sourceType   string
		initArgs     string
		verifyArgs   string
	}{
		{"deploy sample_contract.js", "./test/sample_contract.js", "js", "[\"TEST001\", 123,[{\"name\":\"robin\",\"count\":2},{\"name\":\"roy\",\"count\":3},{\"name\":\"leon\",\"count\":4}]]", "[\"TEST001\", 123,[{\"name\":\"robin\",\"count\":2},{\"name\":\"roy\",\"count\":3},{\"name\":\"leon\",\"count\":4}]]"},
	}

	for _, tt := range tests {
		t.Run(tt.name, func(t *testing.T) {
			data, err := ioutil.ReadFile(tt.contractPath)
			assert.Nil(t, err, "contract path read error")

			mem, _ := storage.NewMemoryStorage()
			context, _ := state.NewWorldState(dpos.NewDpos(), mem)
			owner, err := context.GetOrCreateUserAccount([]byte("account1"))
			assert.Nil(t, err)
			owner.AddBalance(newUint128FromIntWrapper(10000000))
			contract, _ := context.CreateContractAccount([]byte("account2"), nil, nil)

			ctx, err := NewContext(mockBlock(), mockTransaction(), contract, context)
			engine := NewV8Engine(ctx)
			engine.SetExecutionLimits(10000, 10000000)
			_, err = engine.DeployAndInit(string(data), tt.sourceType, tt.initArgs)
			assert.Nil(t, err)
			engine.Dispose()

			engine = NewV8Engine(ctx)
			engine.SetExecutionLimits(10000, 10000000)
			_, err = engine.Call(string(data), tt.sourceType, "dump", "")
			assert.Nil(t, err)
			engine.Dispose()

			engine = NewV8Engine(ctx)
			engine.SetExecutionLimits(10000, 10000000)
			_, err = engine.Call(string(data), tt.sourceType, "verify", tt.verifyArgs)
			assert.Nil(t, err)
			engine.Dispose()

			// force error.
			mem, _ = storage.NewMemoryStorage()
			context, _ = state.NewWorldState(dpos.NewDpos(), mem)
			owner, err = context.GetOrCreateUserAccount([]byte("account1"))
			assert.Nil(t, err)
			contract, err = context.CreateContractAccount([]byte("account2"), nil, nil)
			assert.Nil(t, err)

			ctx, err = NewContext(mockBlock(), mockTransaction(), contract, context)
			engine = NewV8Engine(ctx)
			engine.SetExecutionLimits(10000, 10000000)
			_, err = engine.Call(string(data), tt.sourceType, "verify", tt.verifyArgs)
			assert.NotNil(t, err)
			engine.Dispose()
		})
	}
}

func TestERC20(t *testing.T) {
	tests := []struct {
		name         string
		contractPath string
		sourceType   string
		initArgs     string
		totalSupply  string
	}{
		{"deploy ERC20.js", "./test/ERC20.js", "js", "[\"TEST001\", \"TEST\", 1000000000]", "1000000000"},
	}

	// TODO: Addd more test cases
	for _, tt := range tests {
		t.Run(tt.name, func(t *testing.T) {
			data, err := ioutil.ReadFile(tt.contractPath)
			assert.Nil(t, err, "contract path read error")

			mem, _ := storage.NewMemoryStorage()
			context, _ := state.NewWorldState(dpos.NewDpos(), mem)
			owner, err := context.GetOrCreateUserAccount([]byte("account1"))
			assert.Nil(t, err)
			owner.AddBalance(newUint128FromIntWrapper(10000000))
			contract, _ := context.CreateContractAccount([]byte("account2"), nil, nil)

			ctx, err := NewContext(mockBlock(), mockTransaction(), contract, context)
			engine := NewV8Engine(ctx)
			engine.SetExecutionLimits(10000, 10000000)
			_, err = engine.DeployAndInit(string(data), tt.sourceType, tt.initArgs)
			assert.Nil(t, err)
			engine.Dispose()

			engine = NewV8Engine(ctx)
			engine.SetExecutionLimits(10000, 10000000)
			_, err = engine.Call(string(data), tt.sourceType, "totalSupply", "[]")
			assert.Nil(t, err)
			engine.Dispose()

		})
	}
}

func TestContracts(t *testing.T) {
	type fields struct {
		function string
		args     string
	}
	tests := []struct {
		contract   string
		sourceType string
		initArgs   string
		calls      []fields
	}{
		{
			"./test/contract_rectangle.js",
			"js",
			"[\"1024\", \"768\"]",
			[]fields{
				{"calcArea", "[]"},
				{"verify", "[\"786432\"]"},
			},
		},
		{
			"./test/contract_rectangle.js",
			"js",
			"[\"999\", \"123\"]",
			[]fields{
				{"calcArea", "[]"},
				{"verify", "[\"122877\"]"},
			},
		},
	}

	for _, tt := range tests {
		t.Run(tt.contract, func(t *testing.T) {
			data, err := ioutil.ReadFile(tt.contract)
			assert.Nil(t, err, "contract path read error")

			mem, _ := storage.NewMemoryStorage()
			context, _ := state.NewWorldState(dpos.NewDpos(), mem)
			owner, err := context.GetOrCreateUserAccount([]byte("account1"))
			assert.Nil(t, err)
			owner.AddBalance(newUint128FromIntWrapper(10000000))
			contract, err := context.CreateContractAccount([]byte("account2"), nil, nil)
			assert.Nil(t, err)
			ctx, err := NewContext(mockBlock(), mockTransaction(), contract, context)

			// deploy and init.
			engine := NewV8Engine(ctx)
			engine.SetExecutionLimits(1000, 10000000)
			_, err = engine.DeployAndInit(string(data), tt.sourceType, tt.initArgs)
			assert.Nil(t, err)
			engine.Dispose()

			// call.
			for _, fields := range tt.calls {
				engine = NewV8Engine(ctx)
				engine.SetExecutionLimits(1000, 10000000)
				_, err = engine.Call(string(data), tt.sourceType, fields.function, fields.args)
				assert.Nil(t, err)
				engine.Dispose()
			}
		})
	}
}

func TestContractFeatureGetAccountState(t *testing.T) {
	type fields struct {
		function string
		args     string
		result   string
		error    string
	}
	tests := []struct {
		contract   string
		sourceType string
		initArgs   string
		calls      []fields
	}{
		{
			"./test/test_contract_features.js",
			"js",
			"[]",
			[]fields{
				{"testGetAccountState", "[]", "\"1000000000000\"", ""},
				{"testGetAccountStateWrongAddr", "[]", "\"0\"", ""},
			},
		},
	}

	account1 := "n1FkntVUMPAsESuCAAPK711omQk19JotBjM"
	account2 := "n1JNHZJEUvfBYfjDRD14Q73FX62nJAzXkMR"

	for _, tt := range tests {
		t.Run(tt.contract, func(t *testing.T) {
			data, err := ioutil.ReadFile(tt.contract)
			assert.Nil(t, err, "contract path read error")

			mem, _ := storage.NewMemoryStorage()
			context, _ := state.NewWorldState(dpos.NewDpos(), mem)
			add1, _ := core.AddressParse(account1)
			owner, err := context.GetOrCreateUserAccount(add1.Bytes())
			assert.Nil(t, err)
			owner.AddBalance(newUint128FromIntWrapper(1000000000000))
			add2, _ := core.AddressParse(account2)
			contract, err := context.CreateContractAccount(add2.Bytes(), nil, &corepb.ContractMeta{Version: "1.0.5"})
			assert.Nil(t, err)
			tx := mockNormalTransaction("n1FkntVUMPAsESuCAAPK711omQk19JotBjM", "n1JNHZJEUvfBYfjDRD14Q73FX62nJAzXkMR", "0")
			ctx, err := NewContext(mockBlockForLib(2000000), tx, contract, context)

			// deploy and init.
			engine := NewV8Engine(ctx)
			engine.SetExecutionLimits(100000, 10000000)
			_, err = engine.DeployAndInit(string(data), tt.sourceType, tt.initArgs)
			assert.Nil(t, err)
			engine.Dispose()

			// call.
			for _, fields := range tt.calls {
				state, _ := ctx.state.GetOrCreateUserAccount([]byte(account1))
				fmt.Println("===", state)
				engine = NewV8Engine(ctx)
				engine.SetExecutionLimits(100000, 10000000)
				result, err := engine.Call(string(data), tt.sourceType, fields.function, fields.args)
				assert.Equal(t, fields.result, result)
				assert.Nil(t, err)
				engine.Dispose()
			}
		})
	}
}

func TestContractsFeatureGetBlockHashAndSeed(t *testing.T) {
	type fields struct {
		function string
		args     string
		result   string
		err      error
	}
	tests := []struct {
		contract   string
		sourceType string
		initArgs   string
		calls      []fields
	}{
		{
			"./test/test_contract_features.js",
			"js",
			"[]",
			[]fields{
				{"testGetPreBlockHash1", "[1]", "\"" + byteutils.Hex([]byte("blockHash")) + "\"", nil},
				{"testGetPreBlockHash1", "[0]", "getPreBlockHash: invalid offset", core.ErrExecutionFailed},
				{"testGetPreBlockHashByNativeBlock", "[1.1]", "Blockchain.GetPreBlockHash(), argument must be integer", core.ErrExecutionFailed},
				{"testGetPreBlockSeedByNativeBlock", "[1.1]", "Blockchain.GetPreBlockSeed(), argument must be integer", core.ErrExecutionFailed},
				{"testGetPreBlockHash1", "[1111111111111111111]", "getPreBlockHash: block not exist", core.ErrExecutionFailed},
				{"testGetPreBlockSeed1", "[1]", "\"" + byteutils.Hex([]byte("randomSeed")) + "\"", nil},
			},
		},
	}

	account1 := "n1FkntVUMPAsESuCAAPK711omQk19JotBjM"
	account2 := "n1JNHZJEUvfBYfjDRD14Q73FX62nJAzXkMR"

	for _, tt := range tests {
		t.Run(tt.contract, func(t *testing.T) {
			data, err := ioutil.ReadFile(tt.contract)
			assert.Nil(t, err, "contract path read error")

			mem, _ := storage.NewMemoryStorage()
			curBlock := mockBlockForLib(2000000)

			preBlock := &corepb.Block{
				Header: &corepb.BlockHeader{
					Random: &corepb.Random{
						VrfSeed: []byte("randomSeed"),
					},
				},
			}
			preBlockHash := []byte("blockHash")
			preBlockHeight := curBlock.Height() - 1
			blockBytes, err := proto.Marshal(preBlock)
			assert.Nil(t, err)

			mem.Put(byteutils.FromUint64(preBlockHeight), preBlockHash)
			mem.Put(preBlockHash, blockBytes)

			context, _ := state.NewWorldState(dpos.NewDpos(), mem)
			add1, _ := core.AddressParse(account1)
			owner, err := context.GetOrCreateUserAccount(add1.Bytes())
			assert.Nil(t, err)
			owner.AddBalance(newUint128FromIntWrapper(1000000000000))
			add2, _ := core.AddressParse(account2)
			contract, err := context.CreateContractAccount(add2.Bytes(), nil, &corepb.ContractMeta{Version: "1.0.5"})
			assert.Nil(t, err)
			tx := mockNormalTransaction("n1FkntVUMPAsESuCAAPK711omQk19JotBjM", "n1JNHZJEUvfBYfjDRD14Q73FX62nJAzXkMR", "0")
			ctx, err := NewContext(mockBlockForLib(2000000), tx, contract, context)

			// deploy and init.
			engine := NewV8Engine(ctx)
			engine.SetExecutionLimits(100000, 10000000)
			_, err = engine.DeployAndInit(string(data), tt.sourceType, tt.initArgs)
			assert.Nil(t, err)
			engine.Dispose()

			// call.
			for _, fields := range tt.calls {
				engine = NewV8Engine(ctx)
				engine.SetExecutionLimits(100000, 10000000)
				result, err := engine.Call(string(data), tt.sourceType, fields.function, fields.args)
				fmt.Println("result", result)
				assert.Equal(t, fields.result, result)
				assert.Equal(t, fields.err, err)
				engine.Dispose()
			}
		})
	}
}

func TestFunctionNameCheck(t *testing.T) {
	tests := []struct {
		function    string
		expectedErr error
		args        string
	}{
		{"$dump", nil, ""},
		{"dump", nil, ""},
		{"dump_1", nil, ""},
		{"init", ErrDisallowCallPrivateFunction, ""},
		{"Init", ErrDisallowCallPrivateFunction, ""},
		{"9dump", ErrDisallowCallNotStandardFunction, ""},
		{"_dump", ErrDisallowCallNotStandardFunction, ""},
	}

	for _, tt := range tests {
		t.Run(tt.function, func(t *testing.T) {
			data, err := ioutil.ReadFile("test/sample_contract.js")
			sourceType := "js"
			assert.Nil(t, err, "contract path read error")

			mem, _ := storage.NewMemoryStorage()
			context, _ := state.NewWorldState(dpos.NewDpos(), mem)
			owner, err := context.GetOrCreateUserAccount([]byte("account1"))
			assert.Nil(t, err)
			owner.AddBalance(newUint128FromIntWrapper(1000000))
			contract, _ := context.CreateContractAccount([]byte("account2"), nil, nil)
			ctx, err := NewContext(mockBlock(), mockTransaction(), contract, context)

			engine := NewV8Engine(ctx)
			engine.SetExecutionLimits(1000, 10000000)
			_, err = engine.Call(string(data), sourceType, tt.function, tt.args)
			assert.Equal(t, tt.expectedErr, err)
			engine.Dispose()
		})
	}
}
func TestMultiEngine(t *testing.T) {
	mem, _ := storage.NewMemoryStorage()
	context, _ := state.NewWorldState(dpos.NewDpos(), mem)
	owner, err := context.GetOrCreateUserAccount([]byte("account1"))
	assert.Nil(t, err)
	owner.AddBalance(newUint128FromIntWrapper(1000000))
	contract, _ := context.CreateContractAccount([]byte("account2"), nil, nil)

	var wg sync.WaitGroup
	for i := 0; i < 100; i++ {
		wg.Add(1)
		go func() {
			defer wg.Done()

			ctx, err := NewContext(mockBlock(), mockTransaction(), contract, context)

			engine := NewV8Engine(ctx)
			engine.SetExecutionLimits(1000, 10000000)
			defer engine.Dispose()

			_, err = engine.RunScriptSource("console.log('running.');", 0)
			assert.Nil(t, err)
		}()
	}
	wg.Wait()
}
func TestInstructionCounterTestSuite(t *testing.T) {
	tests := []struct {
		filepath                                string
		strictDisallowUsageOfInstructionCounter int
		expectedErr                             error
		expectedResult                          string
	}{
		{"./test/instruction_counter_tests/redefine1.js", 1, ErrInjectTracingInstructionFailed, ""},
		{"./test/instruction_counter_tests/redefine2.js", 1, ErrInjectTracingInstructionFailed, ""},
		{"./test/instruction_counter_tests/redefine3.js", 1, ErrInjectTracingInstructionFailed, ""},
		{"./test/instruction_counter_tests/redefine4.js", 1, ErrInjectTracingInstructionFailed, ""},
		{"./test/instruction_counter_tests/redefine5.js", 1, ErrInjectTracingInstructionFailed, ""},
		{"./test/instruction_counter_tests/redefine6.js", 1, ErrInjectTracingInstructionFailed, ""},
		{"./test/instruction_counter_tests/redefine7.js", 1, ErrInjectTracingInstructionFailed, ""},
		{"./test/instruction_counter_tests/function.js", 1, ErrInjectTracingInstructionFailed, ""},
		{"./test/instruction_counter_tests/redefine1.js", 0, ErrInjectTracingInstructionFailed, ""},
		{"./test/instruction_counter_tests/redefine2.js", 0, ErrInjectTracingInstructionFailed, ""},
		{"./test/instruction_counter_tests/redefine3.js", 0, ErrInjectTracingInstructionFailed, ""},
		{"./test/instruction_counter_tests/redefine4.js", 0, core.ErrExecutionFailed, "Error: still not break the jail of _instruction_counter."},
		{"./test/instruction_counter_tests/redefine5.js", 0, ErrInjectTracingInstructionFailed, ""},
		{"./test/instruction_counter_tests/redefine6.js", 0, nil, "\"\""},
		{"./test/instruction_counter_tests/redefine7.js", 0, nil, "\"\""},
		{"./test/instruction_counter_tests/function.js", 0, nil, "\"\""},
		{"./test/instruction_counter_tests/if.js", 0, nil, "\"\""},
		{"./test/instruction_counter_tests/switch.js", 0, nil, "\"\""},
		{"./test/instruction_counter_tests/for.js", 0, nil, "\"\""},
		{"./test/instruction_counter_tests/with.js", 0, nil, "\"\""},
		{"./test/instruction_counter_tests/while.js", 0, nil, "\"\""},
		{"./test/instruction_counter_tests/throw.js", 0, nil, "\"\""},
		{"./test/instruction_counter_tests/switch.js", 0, nil, "\"\""},
		{"./test/instruction_counter_tests/condition_operator.js", 0, nil, "\"\""},
		{"./test/instruction_counter_tests/storage_usage.js", 0, nil, "\"\""},
		{"./test/instruction_counter_tests/event_usage.js", 0, nil, "\"\""},
		{"./test/instruction_counter_tests/blockchain_usage.js", 0, nil, "\"\""},
	}

	for _, tt := range tests {
		t.Run(tt.filepath, func(t *testing.T) {
			data, err := ioutil.ReadFile(tt.filepath)
			assert.Nil(t, err, "filepath read error")

			mem, _ := storage.NewMemoryStorage()
			context, _ := state.NewWorldState(dpos.NewDpos(), mem)
			owner, err := context.GetOrCreateUserAccount([]byte("account1"))
			assert.Nil(t, err)
			owner.AddBalance(newUint128FromIntWrapper(1000000000))
			addr, err := core.NewContractAddressFromData([]byte("n1FkntVUMPAsESuCAAPK711omQk19JotBjM"), byteutils.FromUint64(1))
			assert.Nil(t, err)
			contract, err := context.CreateContractAccount(addr.Bytes(), nil, nil)
			assert.Nil(t, err)
			ctx, err := NewContext(mockBlock(), mockTransaction(), contract, context)

			moduleID := ContractName
			runnableSource := fmt.Sprintf("var x = require(\"%s\");", moduleID)

			engine := NewV8Engine(ctx)
			engine.strictDisallowUsageOfInstructionCounter = tt.strictDisallowUsageOfInstructionCounter
			engine.enableLimits = true
			err = engine.AddModule(moduleID, string(data), 0)
			if err != nil {
				assert.Equal(t, tt.expectedErr, err)
			} else {
				result, err := engine.RunScriptSource(runnableSource, 0)
				assert.Equal(t, tt.expectedErr, err)
				assert.Equal(t, tt.expectedResult, result)
			}
			engine.Dispose()
		})
	}
}

func TestTypeScriptExecution(t *testing.T) {
	tests := []struct {
		filepath    string
		expectedErr error
	}{
		{"./test/test_greeter.ts", nil},
	}

	for _, tt := range tests {
		t.Run(tt.filepath, func(t *testing.T) {
			data, err := ioutil.ReadFile(tt.filepath)
			assert.Nil(t, err, "filepath read error")

			mem, _ := storage.NewMemoryStorage()
			context, _ := state.NewWorldState(dpos.NewDpos(), mem)
			owner, err := context.GetOrCreateUserAccount([]byte("account1"))
			assert.Nil(t, err)
			owner.AddBalance(newUint128FromIntWrapper(1000000000))
			contract, err := context.CreateContractAccount([]byte("account2"), nil, nil)
			assert.Nil(t, err)
			ctx, err := NewContext(mockBlock(), mockTransaction(), contract, context)

			moduleID := ContractName
			runnableSource := fmt.Sprintf("require(\"%s\");", moduleID)

			engine := NewV8Engine(ctx)
			defer engine.Dispose()

			engine.enableLimits = true
			jsSource, _, err := engine.TranspileTypeScript(string(data))
			if err != nil {
				assert.Equal(t, tt.expectedErr, err)
				return
			}

			err = engine.AddModule(moduleID, string(jsSource), 0)
			if err != nil {
				assert.Equal(t, tt.expectedErr, err)
			} else {
				_, err := engine.RunScriptSource(runnableSource, 0)
				assert.Equal(t, tt.expectedErr, err)
			}
		})
	}
}

func DeprecatedTestRunMozillaJSTestSuite(t *testing.T) {
	mem, _ := storage.NewMemoryStorage()
	context, _ := state.NewWorldState(dpos.NewDpos(), mem)
	owner, err := context.GetOrCreateUserAccount([]byte("account1"))
	assert.Nil(t, err)
	owner.AddBalance(newUint128FromIntWrapper(1000000000))

	contract, err := context.CreateContractAccount([]byte("account2"), nil, nil)
	assert.Nil(t, err)
	ctx, err := NewContext(mockBlock(), mockTransaction(), contract, context)

	var runTest func(dir string, shelljs string)
	runTest = func(dir string, shelljs string) {
		files, err := ioutil.ReadDir(dir)
		require.Nil(t, err)

		cwdShelljs := fmt.Sprintf("%s/shell.js", dir)
		if _, err := os.Stat(cwdShelljs); !os.IsNotExist(err) {
			shelljs = fmt.Sprintf("%s;%s", shelljs, cwdShelljs)
		}

		for _, file := range files {
			filepath := fmt.Sprintf("%s/%s", dir, file.Name())
			fi, err := os.Stat(filepath)
			require.Nil(t, err)

			if fi.IsDir() {
				runTest(filepath, shelljs)
				continue
			}

			if !strings.HasSuffix(file.Name(), ".js") {
				continue
			}
			if strings.Compare(file.Name(), "browser.js") == 0 || strings.Compare(file.Name(), "shell.js") == 0 || strings.HasPrefix(file.Name(), "toLocale") {
				continue
			}

			buf := bytes.NewBufferString("this.print = console.log;var native_eval = eval;eval = function (s) { try {  return native_eval(s); } catch (e) { return \"error\"; }};")

			jsfiles := fmt.Sprintf("%s;%s;%s", shelljs, "test/mozilla_js_tests_loader.js", filepath)

			for _, v := range strings.Split(jsfiles, ";") {
				if len(v) == 0 {
					continue
				}

				fi, err := os.Stat(v)
				require.Nil(t, err)
				f, err := os.Open(v)
				require.Nil(t, err)
				reader := bufio.NewReader(f)
				buf.Grow(int(fi.Size()))
				buf.ReadFrom(reader)
			}
			// execute.
			engine := NewV8Engine(ctx)
			engine.SetTestingFlag(true)
			engine.enableLimits = true
			_, err = engine.RunScriptSource(buf.String(), 0)
			//t.Logf("ret:%v, err:%v", ret, err)
			assert.Nil(t, err)
		}
	}

	runTest("test/mozilla_js_tests", "")
}

func TestBlockChain(t *testing.T) {
	tests := []struct {
		filepath    string
		expectedErr error
	}{
		{"test/test_blockchain.js", nil},
	}

	for _, tt := range tests {
		t.Run(tt.filepath, func(t *testing.T) {
			data, err := ioutil.ReadFile(tt.filepath)
			assert.Nil(t, err, "filepath read error")

			mem, _ := storage.NewMemoryStorage()
			context, _ := state.NewWorldState(dpos.NewDpos(), mem)
			addr, _ := core.AddressParse("n1FkntVUMPAsESuCAAPK711omQk19JotBjM")
			owner, err := context.GetOrCreateUserAccount(addr.Bytes())
			assert.Nil(t, err)
			owner.AddBalance(newUint128FromIntWrapper(1000000000))
			addr, _ = core.AddressParse("n1JNHZJEUvfBYfjDRD14Q73FX62nJAzXkMR")
			contract, err := context.CreateContractAccount(addr.Bytes(), nil, nil)
			assert.Nil(t, err)

			ctx, err := NewContext(mockBlock(), mockTransaction(), contract, context)
			engine := NewV8Engine(ctx)
			engine.SetExecutionLimits(100000, 10000000)
			_, err = engine.RunScriptSource(string(data), 0)
			assert.Equal(t, tt.expectedErr, err)
			engine.Dispose()
		})
	}
}

func TestBankVaultContract(t *testing.T) {
	type TakeoutTest struct {
		args          string
		expectedErr   error
		beforeBalance string
		afterBalance  string
	}

	tests := []struct {
		name         string
		contractPath string
		sourceType   string
		saveValue    string
		saveArgs     string
		takeoutTests []TakeoutTest
	}{
		{"deploy bank_vault_contract.js", "./test/bank_vault_contract.js", "js", "5", "[0]",
			[]TakeoutTest{
				{"[1]", nil, "5", "4"},
				{"[5]", core.ErrExecutionFailed, "4", "4"},
				{"[4]", nil, "4", "0"},
				{"[1]", core.ErrExecutionFailed, "0", "0"},
			},
		},
		{"deploy bank_vault_contract.ts", "./test/bank_vault_contract.ts", "ts", "5", "[0]",
			[]TakeoutTest{
				{"[1]", nil, "5", "4"},
				{"[5]", core.ErrExecutionFailed, "4", "4"},
				{"[4]", nil, "4", "0"},
				{"[1]", core.ErrExecutionFailed, "0", "0"},
			},
		},
	}

	for _, tt := range tests {
		t.Run(tt.name, func(t *testing.T) {
			data, err := ioutil.ReadFile(tt.contractPath)
			assert.Nil(t, err, "contract path read error")

			mem, _ := storage.NewMemoryStorage()
			context, _ := state.NewWorldState(dpos.NewDpos(), mem)
			owner, err := context.GetOrCreateUserAccount([]byte("account1"))
			assert.Nil(t, err)
			owner.AddBalance(newUint128FromIntWrapper(10000000))

			// prepare the contract.
			addr, err := core.NewContractAddressFromData([]byte("n1FkntVUMPAsESuCAAPK711omQk19JotBjM"), byteutils.FromUint64(1))
			assert.Nil(t, err)
			contract, _ := context.CreateContractAccount(addr.Bytes(), nil, nil)
			contract.AddBalance(newUint128FromIntWrapper(5))

			// parepare env, block & transactions.
			tx := mockNormalTransaction("n1FkntVUMPAsESuCAAPK711omQk19JotBjM", "n1JNHZJEUvfBYfjDRD14Q73FX62nJAzXkMR", tt.saveValue)
			ctx, err := NewContext(mockBlock(), tx, contract, context)

			// execute.
			engine := NewV8Engine(ctx)
			engine.SetExecutionLimits(10000, 100000000)
			_, err = engine.DeployAndInit(string(data), tt.sourceType, "")
			assert.Nil(t, err)
			engine.Dispose()

			// call save.
			engine = NewV8Engine(ctx)
			engine.SetExecutionLimits(10000, 100000000)
			_, err = engine.Call(string(data), tt.sourceType, "save", tt.saveArgs)
			assert.Nil(t, err)
			engine.Dispose()

			var (
				bal struct {
					Balance string `json:"balance"`
				}
			)

			// call takeout.
			for _, tot := range tt.takeoutTests {
				// call balanceOf.
				engine = NewV8Engine(ctx)
				engine.SetExecutionLimits(10000, 100000000)
				balance, err := engine.Call(string(data), tt.sourceType, "balanceOf", "")
				assert.Nil(t, err)
				bal.Balance = ""
				err = json.Unmarshal([]byte(balance), &bal)
				assert.Nil(t, err)
				assert.Equal(t, tot.beforeBalance, bal.Balance)
				engine.Dispose()

				engine = NewV8Engine(ctx)
				engine.SetExecutionLimits(10000, 100000000)
				_, err = engine.Call(string(data), tt.sourceType, "takeout", tot.args)
				assert.Equal(t, err, tot.expectedErr)
				engine.Dispose()

				// call balanceOf.
				engine = NewV8Engine(ctx)
				engine.SetExecutionLimits(10000, 100000000)
				balance, err = engine.Call(string(data), tt.sourceType, "balanceOf", "")
				assert.Nil(t, err)
				bal.Balance = ""
				err = json.Unmarshal([]byte(balance), &bal)
				assert.Nil(t, err)
				assert.Equal(t, tot.afterBalance, bal.Balance)
				engine.Dispose()
			}
		})
	}
}

func TestEvent(t *testing.T) {
	tests := []struct {
		filepath string
	}{
		{"test/test_event.js"},
	}

	for _, tt := range tests {
		t.Run(tt.filepath, func(t *testing.T) {
			data, err := ioutil.ReadFile(tt.filepath)
			assert.Nil(t, err, "filepath read error")

			mem, _ := storage.NewMemoryStorage()
			context, _ := state.NewWorldState(dpos.NewDpos(), mem)
			owner, err := context.GetOrCreateUserAccount([]byte("n1FkntVUMPAsESuCAAPK711omQk19JotBjM"))
			assert.Nil(t, err)
			owner.AddBalance(newUint128FromIntWrapper(1000000000))
			contract, _ := context.CreateContractAccount([]byte("n1JNHZJEUvfBYfjDRD14Q73FX62nJAzXkMR"), nil, nil)

			ctx, err := NewContext(mockBlock(), mockTransaction(), contract, context)
			engine := NewV8Engine(ctx)
			engine.SetExecutionLimits(100000, 10000000)
			_, err = engine.RunScriptSource(string(data), 0)
			engine.Dispose()
		})
	}
}

func TestNRC20Contract(t *testing.T) {
	type TransferTest struct {
		to     string
		result bool
		value  string
	}

	tests := []struct {
		test          string
		contractPath  string
		sourceType    string
		name          string
		symbol        string
		decimals      int
		totalSupply   string
		from          string
		transferTests []TransferTest
	}{
		{"nrc20", "./test/NRC20.js", "js", "StandardToken标准代币", "ST", 18, "1000000000",
			"n1FkntVUMPAsESuCAAPK711omQk19JotBjM",
			[]TransferTest{
				{"n1FkntVUMPAsESuCAAPK711omQk19JotBjM", true, "5"},
				{"n1JNHZJEUvfBYfjDRD14Q73FX62nJAzXkMR", true, "10"},
				{"n1Kjom3J4KPsHKKzZ2xtt8Lc9W5pRDjeLcW", true, "15"},
			},
		},
	}

	for _, tt := range tests {
		t.Run(tt.name, func(t *testing.T) {
			data, err := ioutil.ReadFile(tt.contractPath)
			assert.Nil(t, err, "contract path read error")

			mem, _ := storage.NewMemoryStorage()
			context, _ := state.NewWorldState(dpos.NewDpos(), mem)
			owner, err := context.GetOrCreateUserAccount([]byte(tt.from))
			assert.Nil(t, err)
			owner.AddBalance(newUint128FromIntWrapper(10000000))

			// prepare the contract.
<<<<<<< HEAD
			contract, _ := context.CreateContractAccount([]byte("account2"), nil, nil)
=======
			contractAddr, err := core.AddressParse(contractStr)
			contract, _ := context.CreateContractAccount(contractAddr.Bytes(), nil)
>>>>>>> dd4deb8a
			contract.AddBalance(newUint128FromIntWrapper(5))

			// parepare env, block & transactions.
			tx := mockNormalTransaction(tt.from, "n1TV3sU6jyzR4rJ1D7jCAmtVGSntJagXZHC", "0")
			ctx, err := NewContext(mockBlock(), tx, contract, context)

			// execute.
			engine := NewV8Engine(ctx)
			engine.SetExecutionLimits(10000, 100000000)
			args := fmt.Sprintf("[\"%s\", \"%s\", %d, \"%s\"]", tt.name, tt.symbol, tt.decimals, tt.totalSupply)
			_, err = engine.DeployAndInit(string(data), tt.sourceType, args)
			assert.Nil(t, err)
			engine.Dispose()

			// call name.
			engine = NewV8Engine(ctx)
			engine.SetExecutionLimits(10000, 100000000)
			name, err := engine.Call(string(data), tt.sourceType, "name", "")
			assert.Nil(t, err)
			var nameStr string
			err = json.Unmarshal([]byte(name), &nameStr)
			assert.Nil(t, err)
			assert.Equal(t, tt.name, nameStr)
			engine.Dispose()

			// call symbol.
			engine = NewV8Engine(ctx)
			engine.SetExecutionLimits(10000, 100000000)
			symbol, err := engine.Call(string(data), tt.sourceType, "symbol", "")
			assert.Nil(t, err)
			var symbolStr string
			err = json.Unmarshal([]byte(symbol), &symbolStr)
			assert.Nil(t, err)
			assert.Equal(t, tt.symbol, symbolStr)
			assert.Nil(t, err)
			engine.Dispose()

			// call decimals.
			engine = NewV8Engine(ctx)
			engine.SetExecutionLimits(10000, 100000000)
			decimals, err := engine.Call(string(data), tt.sourceType, "decimals", "")
			assert.Nil(t, err)
			var decimalsInt int
			err = json.Unmarshal([]byte(decimals), &decimalsInt)
			assert.Nil(t, err)
			assert.Equal(t, tt.decimals, decimalsInt)
			assert.Nil(t, err)
			engine.Dispose()

			// call totalSupply.
			engine = NewV8Engine(ctx)
			engine.SetExecutionLimits(10000, 100000000)
			totalSupply, err := engine.Call(string(data), tt.sourceType, "totalSupply", "")
			assert.Nil(t, err)
			var totalSupplyStr string
			err = json.Unmarshal([]byte(totalSupply), &totalSupplyStr)
			assert.Nil(t, err)
			expect, _ := big.NewInt(0).SetString(tt.totalSupply, 10)
			expect = expect.Mul(expect, big.NewInt(0).Exp(big.NewInt(10), big.NewInt(int64(tt.decimals)), nil))
			assert.Equal(t, expect.String(), totalSupplyStr)
			assert.Nil(t, err)
			engine.Dispose()

			// call takeout.
			for _, tot := range tt.transferTests {
				// call balanceOf.
				ctx.tx = mockNormalTransaction(tt.from, "n1TV3sU6jyzR4rJ1D7jCAmtVGSntJagXZHC", "0")
				engine = NewV8Engine(ctx)
				engine.SetExecutionLimits(10000, 100000000)
				balArgs := fmt.Sprintf("[\"%s\"]", tt.from)
				_, err := engine.Call(string(data), tt.sourceType, "balanceOf", balArgs)
				assert.Nil(t, err)
				engine.Dispose()

				engine = NewV8Engine(ctx)
				engine.SetExecutionLimits(10000, 100000000)
				transferArgs := fmt.Sprintf("[\"%s\", \"%s\"]", tot.to, tot.value)
				result, err := engine.Call(string(data), tt.sourceType, "transfer", transferArgs)
				assert.Nil(t, err)
				assert.Equal(t, "\"\"", result)
				engine.Dispose()

				engine = NewV8Engine(ctx)
				engine.SetExecutionLimits(10000, 100000000)
				approveArgs := fmt.Sprintf("[\"%s\", \"0\", \"%s\"]", tot.to, tot.value)
				result, err = engine.Call(string(data), tt.sourceType, "approve", approveArgs)
				assert.Nil(t, err)
				assert.Equal(t, "\"\"", result)
				engine.Dispose()

				engine = NewV8Engine(ctx)
				engine.SetExecutionLimits(10000, 100000000)
				allowanceArgs := fmt.Sprintf("[\"%s\", \"%s\"]", tt.from, tot.to)
				amount, err := engine.Call(string(data), tt.sourceType, "allowance", allowanceArgs)
				assert.Nil(t, err)
				var amountStr string
				err = json.Unmarshal([]byte(amount), &amountStr)
				assert.Nil(t, err)
				assert.Equal(t, tot.value, amountStr)
				engine.Dispose()

				ctx.tx = mockNormalTransaction(tot.to, "n1TV3sU6jyzR4rJ1D7jCAmtVGSntJagXZHC", "0")
				engine = NewV8Engine(ctx)
				engine.SetExecutionLimits(10000, 100000000)
				transferFromArgs := fmt.Sprintf("[\"%s\", \"%s\", \"%s\"]", tt.from, tot.to, tot.value)
				result, err = engine.Call(string(data), tt.sourceType, "transferFrom", transferFromArgs)
				assert.Nil(t, err)
				assert.Equal(t, "\"\"", result)
				engine.Dispose()

				ctx.tx = mockNormalTransaction(tot.to, "n1TV3sU6jyzR4rJ1D7jCAmtVGSntJagXZHC", "0")
				engine = NewV8Engine(ctx)
				engine.SetExecutionLimits(10000, 100000000)
				transferFromArgs = fmt.Sprintf("[\"%s\", \"%s\", \"%s\"]", tt.from, tot.to, tot.value)
				_, err = engine.Call(string(data), tt.sourceType, "transferFrom", transferFromArgs)
				assert.NotNil(t, err)
				engine.Dispose()
			}
		})
	}
}

func TestNRC20ContractMultitimes(t *testing.T) {
	for i := 0; i < 5; i++ {
		TestNRC20Contract(t)
	}
}

func TestNRC721Contract(t *testing.T) {

	tests := []struct {
		name         string
		contractPath string
		sourceType   string
		from         string
		to           string
		tokenID      string
	}{
		{"nrc721", "./test/NRC721BasicToken.js", "js",
			"n1FkntVUMPAsESuCAAPK711omQk19JotBjM", "n1Kjom3J4KPsHKKzZ2xtt8Lc9W5pRDjeLcW", "1001",
		},
	}

	for _, tt := range tests {
		t.Run(tt.name, func(t *testing.T) {
			data, err := ioutil.ReadFile(tt.contractPath)
			assert.Nil(t, err, "contract path read error")

			mem, _ := storage.NewMemoryStorage()
			context, _ := state.NewWorldState(dpos.NewDpos(), mem)
			assert.Nil(t, err)

			// prepare the contract.
			contract, _ := context.CreateContractAccount([]byte("account2"), nil, nil)
			contract.AddBalance(newUint128FromIntWrapper(5))

			// parepare env, block & transactions.
			tx := mockNormalTransaction(tt.from, "n1TV3sU6jyzR4rJ1D7jCAmtVGSntJagXZHC", "0")
			ctx, err := NewContext(mockBlock(), tx, contract, context)

			// execute.
			engine := NewV8Engine(ctx)
			engine.SetExecutionLimits(10000, 100000000)
			args := fmt.Sprintf("[\"%s\"]", tt.name)
			_, err = engine.DeployAndInit(string(data), tt.sourceType, args)
			assert.Nil(t, err)
			engine.Dispose()

			// call name.
			engine = NewV8Engine(ctx)
			engine.SetExecutionLimits(10000, 100000000)
			name, err := engine.Call(string(data), tt.sourceType, "name", "")
			assert.Nil(t, err)
			var nameStr string
			err = json.Unmarshal([]byte(name), &nameStr)
			assert.Nil(t, err)
			assert.Equal(t, tt.name, nameStr)
			engine.Dispose()

			// call mint.
			engine = NewV8Engine(ctx)
			engine.SetExecutionLimits(10000, 100000000)
			mintArgs := fmt.Sprintf("[\"%s\", \"%s\"]", tt.from, tt.tokenID)
			result, err := engine.Call(string(data), tt.sourceType, "mint", mintArgs)
			assert.Nil(t, err)
			assert.Equal(t, "\"\"", result)
			engine.Dispose()

			// call approve.
			engine = NewV8Engine(ctx)
			engine.SetExecutionLimits(10000, 100000000)
			approveArgs := fmt.Sprintf("[\"%s\", \"%s\"]", tt.to, tt.tokenID)
			result, err = engine.Call(string(data), tt.sourceType, "approve", approveArgs)
			assert.Nil(t, err)
			assert.Equal(t, "\"\"", result)
			engine.Dispose()

			// parepare env, block & transactions.
			tx = mockNormalTransaction(tt.to, "n1TV3sU6jyzR4rJ1D7jCAmtVGSntJagXZHC", "0")
			ctx, err = NewContext(mockBlock(), tx, contract, context)

			// call transferFrom.
			engine = NewV8Engine(ctx)
			engine.SetExecutionLimits(10000, 100000000)
			transferFromArgs := fmt.Sprintf("[\"%s\", \"%s\", \"%s\"]", tt.from, tt.to, tt.tokenID)
			result, err = engine.Call(string(data), tt.sourceType, "transferFrom", transferFromArgs)
			assert.Nil(t, err)
			assert.Equal(t, "\"\"", result)
			engine.Dispose()

		})
	}
}

func TestNebulasContract(t *testing.T) {
	tests := []struct {
		name     string
		value    string
		function string
		args     string
		err      error
	}{
		{"1", "0", "unpayable", "", nil},
		{"2", "0", "unpayable", "[1]", nil},
		{"3", "1", "unpayable", "", nil},
		{"4", "0", "payable", "", core.ErrExecutionFailed},
		{"5", "1", "payable", "", nil},
		{"6", "1", "payable", "[1]", nil},
		{"7", "0", "contract1", "[1]", nil},
		{"8", "1", "contract1", "[1]", nil},
		{"9", "0", "contract2", "[1]", core.ErrExecutionFailed},
		{"10", "1", "contract2", "[1]", core.ErrExecutionFailed},
		{"11", "0", "contract3", "[1]", core.ErrExecutionFailed},
		{"12", "1", "contract3", "[1]", nil},
		{"13", "0", "contract4", "[1]", core.ErrExecutionFailed},
		{"14", "1", "contract4", "[1]", core.ErrExecutionFailed},
	}

	mem, _ := storage.NewMemoryStorage()
	context, _ := state.NewWorldState(dpos.NewDpos(), mem)

	addr, _ := core.NewAddressFromPublicKey([]byte{
		2, 3, 5, 7, 2, 3, 5, 7, 2, 3, 5, 7, 2, 3, 5, 7, 2, 3, 5, 7,
		2, 3, 5, 7, 2, 3, 5, 7, 2, 3, 5, 7, 2, 3, 5, 7, 2, 3, 5, 7,
		2, 3, 5, 7, 2, 3, 5, 7, 2, 3, 5, 7, 2, 3, 5, 7, 2, 3, 5, 7, 1, 2, 4, 5, 3})
	owner, err := context.GetOrCreateUserAccount(addr.Bytes())
	assert.Nil(t, err)
	owner.AddBalance(newUint128FromIntWrapper(1000000000))

	addr, _ = core.NewContractAddressFromData([]byte{1, 2, 3, 5, 7}, []byte{1, 2, 3, 5, 7})
	contract, _ := context.CreateContractAccount(addr.Bytes(), nil, nil)

	ctx, err := NewContext(mockBlock(), mockTransaction(), contract, context)

	data, err := ioutil.ReadFile("test/mixin.js")
	assert.Nil(t, err, "filepath read error")
	sourceType := "js"

	for _, tt := range tests {
		t.Run(tt.name, func(t *testing.T) {

			ctx.tx = mockNormalTransaction("n1FkntVUMPAsESuCAAPK711omQk19JotBjM", "n1JNHZJEUvfBYfjDRD14Q73FX62nJAzXkMR", tt.value)
			engine := NewV8Engine(ctx)
			engine.SetExecutionLimits(10000, 100000000)
			_, err := engine.Call(string(data), sourceType, tt.function, tt.args)
			assert.Equal(t, tt.err, err)
			engine.Dispose()
		})
	}
}
func TestTransferValueFromContracts(t *testing.T) {
	type fields struct {
		function string
		args     string
	}
	tests := []struct {
		contract   string
		sourceType string
		initArgs   string
		calls      []fields
		value      string
		success    bool
	}{
		{
			"./test/transfer_value_from_contract.js",
			"js",
			"",
			[]fields{
				{"transfer", "[\"n1SAeQRVn33bamxN4ehWUT7JGdxipwn8b17\"]"},
			},
			"100",
			true,
		},
		{
			"./test/transfer_value_from_contract.js",
			"js",
			"",
			[]fields{
				{"transfer", "[\"n1SAeQRVn33bamxN4ehWUT7JGdxipwn8b17\"]"},
			},
			"101",
			false,
		},
	}

	for _, tt := range tests {
		t.Run(tt.contract, func(t *testing.T) {
			data, err := ioutil.ReadFile(tt.contract)
			assert.Nil(t, err, "contract path read error")

			mem, _ := storage.NewMemoryStorage()
			context, _ := state.NewWorldState(dpos.NewDpos(), mem)

			owner, err := context.GetOrCreateUserAccount([]byte("account1"))
			assert.Nil(t, err)
			owner.AddBalance(newUint128FromIntWrapper(10000000))
			addr, err := core.NewContractAddressFromData([]byte("n1FkntVUMPAsESuCAAPK711omQk19JotBjM"), byteutils.FromUint64(1))
			assert.Nil(t, err)
			contract, err := context.CreateContractAccount(addr.Bytes(), nil, nil)
			assert.Nil(t, err)

			contract.AddBalance(newUint128FromIntWrapper(100))
			mockTx := mockNormalTransaction("n1FkntVUMPAsESuCAAPK711omQk19JotBjM", "n1FkntVUMPAsESuCAAPK711omQk19JotBjM", tt.value)
			ctx, err := NewContext(mockBlock(), mockTx, contract, context)

			// deploy and init.
			engine := NewV8Engine(ctx)
			engine.SetExecutionLimits(1000, 10000000)
			_, err = engine.DeployAndInit(string(data), tt.sourceType, tt.initArgs)
			assert.Nil(t, err)
			engine.Dispose()

			// call.
			for _, fields := range tt.calls {
				engine = NewV8Engine(ctx)
				engine.SetExecutionLimits(10000, 10000000)
				result, err := engine.Call(string(data), tt.sourceType, fields.function, fields.args)
				if tt.success {
					assert.Equal(t, result, "\""+fmt.Sprint(tt.value)+"\"")
					assert.Nil(t, err)
				} else {
					assert.NotNil(t, err)
				}
				engine.Dispose()
			}
		})
	}
}

func TestRequireModule(t *testing.T) {
	tests := []struct {
		name         string
		contractPath string
		sourceType   string
		initArgs     string
	}{
		{"deploy test_require_module.js", "./test/test_require_module.js", "js", ""},
	}

	for _, tt := range tests {
		t.Run(tt.name, func(t *testing.T) {
			data, err := ioutil.ReadFile(tt.contractPath)
			assert.Nil(t, err, "contract path read error")

			mem, _ := storage.NewMemoryStorage()
			context, _ := state.NewWorldState(dpos.NewDpos(), mem)
			owner, err := context.GetOrCreateUserAccount([]byte("account1"))
			assert.Nil(t, err)
			owner.AddBalance(newUint128FromIntWrapper(10000000))
			contract, _ := context.CreateContractAccount([]byte("account2"), nil, nil)

			ctx, err := NewContext(mockBlock(), mockTransaction(), contract, context)
			engine := NewV8Engine(ctx)
			engine.SetExecutionLimits(10000, 10000000)
			_, err = engine.DeployAndInit(string(data), tt.sourceType, tt.initArgs)
			assert.Nil(t, err)
			engine.Dispose()

			engine = NewV8Engine(ctx)
			engine.SetExecutionLimits(10000, 10000000)
			_, err = engine.Call(string(data), tt.sourceType, "requireNULL", "")
			assert.NotNil(t, err)
			engine.Dispose()

			engine = NewV8Engine(ctx)
			engine.SetExecutionLimits(10000, 10000000)
			_, err = engine.Call(string(data), tt.sourceType, "requireNotExistPath", "")
			assert.NotNil(t, err)
			engine.Dispose()

			engine = NewV8Engine(ctx)
			engine.SetExecutionLimits(10000, 10000000)
			_, err = engine.Call(string(data), tt.sourceType, "requireCurPath", "")
			assert.NotNil(t, err)
			engine.Dispose()

			engine = NewV8Engine(ctx)
			engine.SetExecutionLimits(10000, 10000000)
			_, err = engine.Call(string(data), tt.sourceType, "requireNotExistFile", "")
			assert.NotNil(t, err)
			engine.Dispose()
		})
	}
}

type Neb struct {
	config    *nebletpb.Config
	chain     *core.BlockChain
	ns        net.Service
	am        *account.Manager
	genesis   *corepb.Genesis
	storage   storage.Storage
	consensus core.Consensus
	emitter   *core.EventEmitter
	nvm       core.NVM
}

func mockNeb(t *testing.T) *Neb {
	// storage, _ := storage.NewDiskStorage("test.db")
	// storage, err := storage.NewRocksStorage("rocks.db")
	// assert.Nil(t, err)
	storage, _ := storage.NewMemoryStorage()
	eventEmitter := core.NewEventEmitter(1024)
	genesisConf := MockGenesisConf()
	consensus := dpos.NewDpos()
	nvm := NewNebulasVM()
	neb := &Neb{
		genesis:   genesisConf,
		storage:   storage,
		emitter:   eventEmitter,
		consensus: consensus,
		nvm:       nvm,
		config: &nebletpb.Config{
			Chain: &nebletpb.ChainConfig{
				ChainId:    genesisConf.Meta.ChainId,
				Keydir:     "keydir",
				StartMine:  true,
				Coinbase:   "n1dYu2BXgV3xgUh8LhZu8QDDNr15tz4hVDv",
				Miner:      "n1FF1nz6tarkDVwWQkMnnwFPuPKUaQTdptE",
				Passphrase: "passphrase",
			},
		},
		ns: mockNetService{},
	}

	am, _ := account.NewManager(neb)
	neb.am = am

	chain, err := core.NewBlockChain(neb)
	assert.Nil(t, err)
	neb.chain = chain
	assert.Nil(t, consensus.Setup(neb))
	assert.Nil(t, chain.Setup(neb))

	var ns mockNetService
	neb.ns = ns
	neb.chain.BlockPool().RegisterInNetwork(ns)

	eventEmitter.Start()
	return neb
}

func (n *Neb) Config() *nebletpb.Config {
	return n.config
}

func (n *Neb) BlockChain() *core.BlockChain {
	return n.chain
}

func (n *Neb) NetService() net.Service {
	return n.ns
}

func (n *Neb) IsActiveSyncing() bool {
	return true
}

func (n *Neb) AccountManager() core.AccountManager {
	return n.am
}

func (n *Neb) Genesis() *corepb.Genesis {
	return n.genesis
}

func (n *Neb) Storage() storage.Storage {
	return n.storage
}

func (n *Neb) EventEmitter() *core.EventEmitter {
	return n.emitter
}

func (n *Neb) Consensus() core.Consensus {
	return n.consensus
}

func (n *Neb) Nvm() core.NVM {
	return n.nvm
}

func (n *Neb) StartActiveSync() {}

func (n *Neb) StartPprof(string) error { return nil }

func (n *Neb) SetGenesis(genesis *corepb.Genesis) {
	n.genesis = genesis
}

var (
	DefaultOpenDynasty = []string{
		"n1FF1nz6tarkDVwWQkMnnwFPuPKUaQTdptE",
		"n1GmkKH6nBMw4rrjt16RrJ9WcgvKUtAZP1s",
		"n1H4MYms9F55ehcvygwWE71J8tJC4CRr2so",
		"n1JAy4X6KKLCNiTd7MWMRsVBjgdVq5WCCpf",
		"n1LkDi2gGMqPrjYcczUiweyP4RxTB6Go1qS",
		"n1LmP9K8pFF33fgdgHZonFEMsqZinJ4EUqk",
		"n1MNXBKm6uJ5d76nJTdRvkPNVq85n6CnXAi",
		"n1NrMKTYESZRCwPFDLFKiKREzZKaN1nhQvz",
		"n1NwoSCDFwFL2981k6j9DPooigW33hjAgTa",
		"n1PfACnkcfJoNm1Pbuz55pQCwueW1BYs83m",
		"n1Q8mxXp4PtHaXtebhY12BnHEwu4mryEkXH",
		"n1RYagU8n3JSuV4R7q4Qs5gQJ3pEmrZd6cJ",
		"n1SAQy3ix1pZj8MPzNeVqpAmu1nCVqb5w8c",
		"n1SHufJdxt2vRWGKAxwPETYfEq3MCQXnEXE",
		"n1SSda41zGr9FKF5DJNE2ryY1ToNrndMauN",
		"n1TmQtaCn3PNpk4f4ycwrBxCZFSVKvwBtzc",
		"n1UM7z6MqnGyKEPvUpwrfxZpM1eB7UpzmLJ",
		"n1UnCsJZjQiKyQiPBr7qG27exqCLuWUf1d7",
		"n1XkoVVjswb5Gek3rRufqjKNpwrDdsnQ7Hq",
		"n1cYKNHTeVW9v1NQRWuhZZn9ETbqAYozckh",
		"n1dYu2BXgV3xgUh8LhZu8QDDNr15tz4hVDv",
	}
)

// MockGenesisConf return mock genesis conf
func MockGenesisConf() *corepb.Genesis {
	dynasty := []string{}
	for _, v := range DefaultOpenDynasty {
		dynasty = append(dynasty, v)
	}
	return &corepb.Genesis{
		Meta: &corepb.GenesisMeta{ChainId: 0},
		Consensus: &corepb.GenesisConsensus{
			Dpos: &corepb.GenesisConsensusDpos{
				Dynasty: dynasty,
			},
		},
		TokenDistribution: []*corepb.GenesisTokenDistribution{
			&corepb.GenesisTokenDistribution{
				Address: "n1FF1nz6tarkDVwWQkMnnwFPuPKUaQTdptE",
				Value:   "5000000000000000000000000",
			},
			&corepb.GenesisTokenDistribution{
				Address: "n1GmkKH6nBMw4rrjt16RrJ9WcgvKUtAZP1s",
				Value:   "5000000000000000000000000",
			},
			&corepb.GenesisTokenDistribution{
				Address: "n1H4MYms9F55ehcvygwWE71J8tJC4CRr2so",
				Value:   "5000000000000000000000000",
			},
			&corepb.GenesisTokenDistribution{
				Address: "n1JAy4X6KKLCNiTd7MWMRsVBjgdVq5WCCpf",
				Value:   "5000000000000000000000000",
			},
			&corepb.GenesisTokenDistribution{
				Address: "n1LkDi2gGMqPrjYcczUiweyP4RxTB6Go1qS",
				Value:   "5000000000000000000000000",
			},
			&corepb.GenesisTokenDistribution{
				Address: "n1LmP9K8pFF33fgdgHZonFEMsqZinJ4EUqk",
				Value:   "5000000000000000000000000",
			},
		},
	}
}

var (
	received = []byte{}
)

type mockNetService struct{}

func (n mockNetService) Start() error { return nil }
func (n mockNetService) Stop()        {}

func (n mockNetService) Node() *net.Node { return nil }

func (n mockNetService) Sync(net.Serializable) error { return nil }

func (n mockNetService) Register(...*net.Subscriber)   {}
func (n mockNetService) Deregister(...*net.Subscriber) {}

func (n mockNetService) Broadcast(name string, msg net.Serializable, priority int) {
	pb, _ := msg.ToProto()
	bytes, _ := proto.Marshal(pb)
	received = bytes
}
func (n mockNetService) Relay(name string, msg net.Serializable, priority int) {
	pb, _ := msg.ToProto()
	bytes, _ := proto.Marshal(pb)
	received = bytes
}
func (n mockNetService) SendMsg(name string, msg []byte, target string, priority int) error {
	received = msg
	return nil
}

func (n mockNetService) SendMessageToPeers(messageName string, data []byte, priority int, filter net.PeerFilterAlgorithm) []string {
	return make([]string, 0)
}
func (n mockNetService) SendMessageToPeer(messageName string, data []byte, priority int, peerID string) error {
	return nil
}

func (n mockNetService) ClosePeer(peerID string, reason error) {}

func (n mockNetService) BroadcastNetworkID([]byte) {}

type contract struct {
	contractPath string
	sourceType   string
	initArgs     string
}

type call struct {
	function   string
	args       string
	exceptArgs []string //[congractA,B,C, AccountA, B]
}

func TestInnerTransactions(t *testing.T) {
	tests := []struct {
		name      string
		contracts []contract
		calls     []call
	}{
		{
			"deploy test_require_module.js",
			[]contract{
				contract{
					"./test/test_inner_transaction.js",
					"js",
					"",
				},
				contract{
					"./test/bank_vault_contract_second.js",
					"js",
					"",
				},
				contract{
					"./test/bank_vault_contract.js",
					"js",
					"",
				},
			},
			[]call{
				call{
					"save",
					"[1]",
					[]string{"1", "3", "2", "4999999999999905351999994", "5000001426940068783000000"},
				},
			},
		},
	}
	tt := tests[0]
	for _, call := range tt.calls {

		neb := mockNeb(t)
		tail := neb.chain.TailBlock()
		manager, err := account.NewManager(neb)
		assert.Nil(t, err)

		a, _ := core.AddressParse("n1FF1nz6tarkDVwWQkMnnwFPuPKUaQTdptE")
		assert.Nil(t, manager.Unlock(a, []byte("passphrase"), keystore.YearUnlockDuration))
		b, _ := core.AddressParse("n1GmkKH6nBMw4rrjt16RrJ9WcgvKUtAZP1s")
		assert.Nil(t, manager.Unlock(b, []byte("passphrase"), keystore.YearUnlockDuration))
		c, _ := core.AddressParse("n1H4MYms9F55ehcvygwWE71J8tJC4CRr2so")
		assert.Nil(t, manager.Unlock(c, []byte("passphrase"), keystore.YearUnlockDuration))

		elapsedSecond := dpos.BlockIntervalInMs / dpos.SecondInMs
		consensusState, err := tail.WorldState().NextConsensusState(elapsedSecond)
		assert.Nil(t, err)
		block, err := core.NewBlock(neb.chain.ChainID(), b, tail)
		assert.Nil(t, err)
		block.WorldState().SetConsensusState(consensusState)
		block.SetTimestamp(consensusState.TimeStamp())

		contractsAddr := []string{}

		// t.Run(tt.name, func(t *testing.T) {
		for k, v := range tt.contracts {
			data, err := ioutil.ReadFile(v.contractPath)
			assert.Nil(t, err, "contract path read error")
			source := string(data)
			sourceType := "js"
			argsDeploy := ""
			deploy, _ := core.NewDeployPayload(source, sourceType, argsDeploy)
			payloadDeploy, _ := deploy.ToBytes()

			value, _ := util.NewUint128FromInt(0)
			gasLimit, _ := util.NewUint128FromInt(200000)
			txDeploy, err := core.NewTransaction(neb.chain.ChainID(), a, a, value, uint64(k+1), core.TxPayloadDeployType, payloadDeploy, core.TransactionGasPrice, gasLimit)
			assert.Nil(t, err)
			assert.Nil(t, manager.SignTransaction(a, txDeploy))
			assert.Nil(t, neb.chain.TransactionPool().Push(txDeploy))

			contractAddr, err := txDeploy.GenerateContractAddress()
			assert.Nil(t, err)
			contractsAddr = append(contractsAddr, contractAddr.String())
		}
		// })

		block.CollectTransactions((time.Now().Unix() + 1) * dpos.SecondInMs)
		assert.Nil(t, block.Seal())
		assert.Nil(t, manager.SignBlock(b, block))
		assert.Nil(t, neb.chain.BlockPool().Push(block))

		for _, v := range contractsAddr {
			contract, err := core.AddressParse(v)
			assert.Nil(t, err)
			_, err = neb.chain.TailBlock().CheckContract(contract)
			assert.Nil(t, err)
		}

		elapsedSecond = dpos.BlockIntervalInMs / dpos.SecondInMs
		tail = neb.chain.TailBlock()
		consensusState, err = tail.WorldState().NextConsensusState(elapsedSecond)
		assert.Nil(t, err)
		block, err = core.NewBlock(neb.chain.ChainID(), c, tail)
		assert.Nil(t, err)
		block.WorldState().SetConsensusState(consensusState)
		block.SetTimestamp(consensusState.TimeStamp())
		//accountA, err := tail.GetAccount(a.Bytes())
		//accountB, err := tail.GetAccount(b.Bytes())
		assert.Nil(t, err)

		calleeContract := contractsAddr[1]
		callToContract := contractsAddr[2]
		callPayload, _ := core.NewCallPayload(call.function, fmt.Sprintf("[\"%s\", \"%s\", 1]", calleeContract, callToContract))
		payloadCall, _ := callPayload.ToBytes()

		value, _ := util.NewUint128FromInt(6)
		gasLimit, _ := util.NewUint128FromInt(200000)

		proxyContractAddress, err := core.AddressParse(contractsAddr[0])
		txCall, err := core.NewTransaction(neb.chain.ChainID(), a, proxyContractAddress, value,
			uint64(len(contractsAddr)+1), core.TxPayloadCallType, payloadCall, core.TransactionGasPrice, gasLimit)
		assert.Nil(t, err)
		assert.Nil(t, manager.SignTransaction(a, txCall))
		assert.Nil(t, neb.chain.TransactionPool().Push(txCall))

		block.CollectTransactions((time.Now().Unix() + 1) * dpos.SecondInMs)
		assert.Nil(t, block.Seal())
		assert.Nil(t, manager.SignBlock(c, block))
		assert.Nil(t, neb.chain.BlockPool().Push(block))

		// check
		tail = neb.chain.TailBlock()
		// event, err := tail.FetchExecutionResultEvent(txCall.Hash())
		// assert.Nil(t, err)
		// txEvent := core.TransactionEvent{}
		// err = json.Unmarshal([]byte(event.Data), &txEvent)
		// assert.Nil(t, err)
		// // if txEvent.Status != 1 {
		// // 	fmt.Println(txEvent)
		// // }
		// fmt.Println("=====================", txEvent)

		events, err := tail.FetchEvents(txCall.Hash())
		assert.Nil(t, err)
		for _, event := range events {

			fmt.Println("==============", event.Data)
		}
		contractAddrA, err := core.AddressParse(contractsAddr[0])
		accountAAcc, err := tail.GetAccount(contractAddrA.Bytes())
		assert.Nil(t, err)
		fmt.Printf("account :%v\n", accountAAcc)
		assert.Equal(t, call.exceptArgs[0], accountAAcc.Balance().String())

		contractAddrB, err := core.AddressParse(contractsAddr[1])
		accountBAcc, err := tail.GetAccount(contractAddrB.Bytes())
		assert.Nil(t, err)
		fmt.Printf("accountB :%v\n", accountBAcc)
		assert.Equal(t, call.exceptArgs[1], accountBAcc.Balance().String())

		contractAddrC, err := core.AddressParse(contractsAddr[2])
		accountAccC, err := tail.GetAccount(contractAddrC.Bytes())
		assert.Nil(t, err)
		fmt.Printf("accountC :%v\n", accountAccC)
		assert.Equal(t, call.exceptArgs[2], accountAccC.Balance().String())

		aI, err := tail.GetAccount(a.Bytes())
		// assert.Equal(t, call.exceptArgs[3], aI.Balance().String())
		fmt.Printf("aI:%v\n", aI)
		bI, err := tail.GetAccount(b.Bytes())
		fmt.Printf("b:%v\n", bI)
		// assert.Equal(t, call.exceptArgs[4], bI.Balance().String())
		// assert.Equal(t, txEvent.Status, 1)
	}
}

func TestInnerTransactionsMaxMulit(t *testing.T) {
	tests := []struct {
		name        string
		contracts   []contract
		call        call
		expectedErr string
	}{
		{
			"deploy test_require_module.js",
			[]contract{
				contract{
					"./test/test_inner_transaction.js",
					"js",
					"",
				},
				contract{
					"./test/bank_vault_contract_second.js",
					"js",
					"",
				},
				contract{
					"./test/bank_vault_contract.js",
					"js",
					"",
				},
			},
			call{
				"saveToLoop",
				"[1]",
				[]string{""},
			},
			"multi execution failed",
		},
	}

	for _, tt := range tests {
		neb := mockNeb(t)
		tail := neb.chain.TailBlock()
		manager, err := account.NewManager(neb)
		assert.Nil(t, err)

		a, _ := core.AddressParse("n1FF1nz6tarkDVwWQkMnnwFPuPKUaQTdptE")
		assert.Nil(t, manager.Unlock(a, []byte("passphrase"), keystore.YearUnlockDuration))
		b, _ := core.AddressParse("n1GmkKH6nBMw4rrjt16RrJ9WcgvKUtAZP1s")
		assert.Nil(t, manager.Unlock(b, []byte("passphrase"), keystore.YearUnlockDuration))
		c, _ := core.AddressParse("n1H4MYms9F55ehcvygwWE71J8tJC4CRr2so")
		assert.Nil(t, manager.Unlock(c, []byte("passphrase"), keystore.YearUnlockDuration))

		elapsedSecond := dpos.BlockIntervalInMs / dpos.SecondInMs
		consensusState, err := tail.WorldState().NextConsensusState(elapsedSecond)
		assert.Nil(t, err)
		block, err := core.NewBlock(neb.chain.ChainID(), b, tail)
		assert.Nil(t, err)
		block.WorldState().SetConsensusState(consensusState)
		block.SetTimestamp(consensusState.TimeStamp())

		contractsAddr := []string{}
		fmt.Printf("++++++++++++pack account")
		// t.Run(tt.name, func(t *testing.T) {
		for k, v := range tt.contracts {
			data, err := ioutil.ReadFile(v.contractPath)
			assert.Nil(t, err, "contract path read error")
			source := string(data)
			sourceType := "js"
			argsDeploy := ""
			deploy, _ := core.NewDeployPayload(source, sourceType, argsDeploy)
			payloadDeploy, _ := deploy.ToBytes()

			value, _ := util.NewUint128FromInt(0)
			gasLimit, _ := util.NewUint128FromInt(200000)
			txDeploy, err := core.NewTransaction(neb.chain.ChainID(), a, a, value, uint64(k+1), core.TxPayloadDeployType, payloadDeploy, core.TransactionGasPrice, gasLimit)
			assert.Nil(t, err)
			assert.Nil(t, manager.SignTransaction(a, txDeploy))
			assert.Nil(t, neb.chain.TransactionPool().Push(txDeploy))

			contractAddr, err := txDeploy.GenerateContractAddress()
			assert.Nil(t, err)
			contractsAddr = append(contractsAddr, contractAddr.String())
		}
		// })

		block.CollectTransactions((time.Now().Unix() + 1) * dpos.SecondInMs)
		assert.Nil(t, block.Seal())
		assert.Nil(t, manager.SignBlock(b, block))
		assert.Nil(t, neb.chain.BlockPool().Push(block))

		for _, v := range contractsAddr {
			contract, err := core.AddressParse(v)
			assert.Nil(t, err)
			_, err = neb.chain.TailBlock().CheckContract(contract)
			assert.Nil(t, err)
		}

		elapsedSecond = dpos.BlockIntervalInMs / dpos.SecondInMs
		tail = neb.chain.TailBlock()
		consensusState, err = tail.WorldState().NextConsensusState(elapsedSecond)
		assert.Nil(t, err)
		block, err = core.NewBlock(neb.chain.ChainID(), c, tail)
		assert.Nil(t, err)
		block.WorldState().SetConsensusState(consensusState)
		block.SetTimestamp(consensusState.TimeStamp())
		//accountA, err := tail.GetAccount(a.Bytes())
		//accountB, err := tail.GetAccount(b.Bytes())
		assert.Nil(t, err)

		calleeContract := contractsAddr[0]
		callToContract := contractsAddr[2]
		fmt.Printf("++++++++++++pack payload")
		callPayload, _ := core.NewCallPayload(tt.call.function, fmt.Sprintf("[\"%s\", \"%s\", 1]", calleeContract, callToContract))
		payloadCall, _ := callPayload.ToBytes()

		value, _ := util.NewUint128FromInt(6)
		gasLimit, _ := util.NewUint128FromInt(200000)

		proxyContractAddress, err := core.AddressParse(contractsAddr[0])
		fmt.Printf("++++++++++++pack transaction")
		txCall, err := core.NewTransaction(neb.chain.ChainID(), a, proxyContractAddress, value,
			uint64(len(contractsAddr)+1), core.TxPayloadCallType, payloadCall, core.TransactionGasPrice, gasLimit)
		assert.Nil(t, err)
		assert.Nil(t, manager.SignTransaction(a, txCall))
		assert.Nil(t, neb.chain.TransactionPool().Push(txCall))

		fmt.Printf("++++++++++++pack collect")
		block.CollectTransactions((time.Now().Unix() + 1) * dpos.SecondInMs)
		assert.Nil(t, block.Seal())
		assert.Nil(t, manager.SignBlock(c, block))
		assert.Nil(t, neb.chain.BlockPool().Push(block))

		fmt.Printf("++++++++++++pack check\n")
		// check
		tail = neb.chain.TailBlock()

		events, err := tail.FetchEvents(txCall.Hash())
		assert.Nil(t, err)
		// assert.Equal(t, len(events), 1)
		// events.
		fmt.Printf("==events:%v\n", events)
		for _, event := range events {

			fmt.Println("==============", event.Data)
		}
		//
	}
}
func TestInnerTransactionsGasLimit(t *testing.T) {
	tests := []struct {
		name           string
		contracts      []contract
		call           call
		expectedErr    string
		gasArr         []int
		gasExpectedErr []string
	}{
		{
			"deploy test_require_module.js",
			[]contract{
				contract{
					"./test/test_inner_transaction.js",
					"js",
					"",
				},
				contract{
					"./test/bank_vault_contract_second.js",
					"js",
					"",
				},
				contract{
					"./test/bank_vault_contract.js",
					"js",
					"",
				},
			},
			call{
				"save",
				"[1]",
				[]string{""},
			},
			"multi execution failed",
			//[]int{10000, 20000, 21300, 25300, 31500},
			//25118 in c and gas is 1
			//25117 in B and after cost c is 0
			//25116 in B not enough to cost in C
			//23117 在B内不足支付到C{engine.call system failed the gas over!!!,engine index:1}
			//22436 A不足支付B{engine.call system failed the gas over!!!,engine index:0}
			//22437 A刚好支付B剩余1{engine.call insuff limit err:insufficient gas,engine index:0}
			//20336 仅够支付A{engine.call system failed the gas over!!!,engine index:0}
			//20335 A不足gas{insufficient gas}
			//10000 不能进入trans
			//tmp 23117
			[]int{25218},
			[]string{"", "",
				"engine.call system failed the gas over!!!, engine index:0",
				"engine.call insuff limit err:insufficient gas, engine index:1"},
		},
	}

	for _, tt := range tests {
		for i := 0; i < len(tt.gasArr); i++ {

<<<<<<< HEAD
						mem, _ := storage.NewMemoryStorage()
						context, _ := state.NewWorldState(dpos.NewDpos(), mem)
						addr, _ := core.AddressParse("n1FkntVUMPAsESuCAAPK711omQk19JotBjM")
						owner, err := context.GetOrCreateUserAccount(addr.Bytes())
						assert.Nil(t, err)
						owner.AddBalance(newUint128FromIntWrapper(1000000000))
						addr, _ = core.AddressParse("n1JNHZJEUvfBYfjDRD14Q73FX62nJAzXkMR")
						contract, err := context.CreateContractAccount(addr.Bytes(), nil, nil)
						assert.Nil(t, err)
=======
			neb := mockNeb(t)
			tail := neb.chain.TailBlock()
			manager, err := account.NewManager(neb)
			assert.Nil(t, err)
>>>>>>> dd4deb8a

			a, _ := core.AddressParse("n1FF1nz6tarkDVwWQkMnnwFPuPKUaQTdptE")
			assert.Nil(t, manager.Unlock(a, []byte("passphrase"), keystore.YearUnlockDuration))
			b, _ := core.AddressParse("n1GmkKH6nBMw4rrjt16RrJ9WcgvKUtAZP1s")
			assert.Nil(t, manager.Unlock(b, []byte("passphrase"), keystore.YearUnlockDuration))
			c, _ := core.AddressParse("n1H4MYms9F55ehcvygwWE71J8tJC4CRr2so")
			assert.Nil(t, manager.Unlock(c, []byte("passphrase"), keystore.YearUnlockDuration))

			elapsedSecond := dpos.BlockIntervalInMs / dpos.SecondInMs
			consensusState, err := tail.WorldState().NextConsensusState(elapsedSecond)
			assert.Nil(t, err)
			block, err := core.NewBlock(neb.chain.ChainID(), b, tail)
			assert.Nil(t, err)
			block.WorldState().SetConsensusState(consensusState)
			block.SetTimestamp(consensusState.TimeStamp())

			contractsAddr := []string{}
			fmt.Printf("++++++++++++pack account")
			// t.Run(tt.name, func(t *testing.T) {
			for k, v := range tt.contracts {
				data, err := ioutil.ReadFile(v.contractPath)
				assert.Nil(t, err, "contract path read error")
				source := string(data)
				sourceType := "js"
				argsDeploy := ""
				deploy, _ := core.NewDeployPayload(source, sourceType, argsDeploy)
				payloadDeploy, _ := deploy.ToBytes()

				value, _ := util.NewUint128FromInt(0)
				gasLimit, _ := util.NewUint128FromInt(200000)
				txDeploy, err := core.NewTransaction(neb.chain.ChainID(), a, a, value, uint64(k+1), core.TxPayloadDeployType, payloadDeploy, core.TransactionGasPrice, gasLimit)
				assert.Nil(t, err)
				assert.Nil(t, manager.SignTransaction(a, txDeploy))
				assert.Nil(t, neb.chain.TransactionPool().Push(txDeploy))

				contractAddr, err := txDeploy.GenerateContractAddress()
				assert.Nil(t, err)
				contractsAddr = append(contractsAddr, contractAddr.String())
			}
			// })

			block.CollectTransactions((time.Now().Unix() + 1) * dpos.SecondInMs)
			assert.Nil(t, block.Seal())
			assert.Nil(t, manager.SignBlock(b, block))
			assert.Nil(t, neb.chain.BlockPool().Push(block))

			for _, v := range contractsAddr {
				contract, err := core.AddressParse(v)
				assert.Nil(t, err)
				_, err = neb.chain.TailBlock().CheckContract(contract)
				assert.Nil(t, err)
			}

			elapsedSecond = dpos.BlockIntervalInMs / dpos.SecondInMs
			tail = neb.chain.TailBlock()
			consensusState, err = tail.WorldState().NextConsensusState(elapsedSecond)
			assert.Nil(t, err)
			block, err = core.NewBlock(neb.chain.ChainID(), c, tail)
			assert.Nil(t, err)
			block.WorldState().SetConsensusState(consensusState)
			block.SetTimestamp(consensusState.TimeStamp())
			//accountA, err := tail.GetAccount(a.Bytes())
			//accountB, err := tail.GetAccount(b.Bytes())
			assert.Nil(t, err)

			calleeContract := contractsAddr[1]
			callToContract := contractsAddr[2]
			fmt.Printf("++++++++++++pack payload")
			callPayload, _ := core.NewCallPayload(tt.call.function, fmt.Sprintf("[\"%s\", \"%s\", 1]", calleeContract, callToContract))
			payloadCall, _ := callPayload.ToBytes()

			value, _ := util.NewUint128FromInt(6)
			//gasLimit, _ := util.NewUint128FromInt(21300)
			//gasLimit, _ := util.NewUint128FromInt(25300)	//null                            file=logger.go func=nvm.V8Log line=32
			gasLimit, _ := util.NewUint128FromInt(int64(tt.gasArr[i]))
			proxyContractAddress, err := core.AddressParse(contractsAddr[0])
			fmt.Printf("++++++++++++pack transaction")
			txCall, err := core.NewTransaction(neb.chain.ChainID(), a, proxyContractAddress, value,
				uint64(len(contractsAddr)+1), core.TxPayloadCallType, payloadCall, core.TransactionGasPrice, gasLimit)
			assert.Nil(t, err)
			assert.Nil(t, manager.SignTransaction(a, txCall))
			assert.Nil(t, neb.chain.TransactionPool().Push(txCall))

			fmt.Printf("++++++++++++pack collect")
			block.CollectTransactions((time.Now().Unix() + 1) * dpos.SecondInMs)
			assert.Nil(t, block.Seal())
			assert.Nil(t, manager.SignBlock(c, block))
			assert.Nil(t, neb.chain.BlockPool().Push(block))

			fmt.Printf("++++++++++++pack check\n")
			// check
			tail = neb.chain.TailBlock()

			events, err := tail.FetchEvents(txCall.Hash())
			//assert.Nil(t, err)
			// events.
			fmt.Printf("==events:%v\n", events)
			for _, event := range events {

				fmt.Println("==============", event.Data)
			}
			/*
				contractOne, err := core.AddressParse(contractsAddr[0])
				accountANew, err := tail.GetAccount(contractOne.Bytes())
				assert.Nil(t, err)
				fmt.Printf("contractA account :%v\n", accountANew)

				contractTwo, err := core.AddressParse(contractsAddr[1])
				accountBNew, err := tail.GetAccount(contractTwo.Bytes())
				assert.Nil(t, err)
				fmt.Printf("contractB account :%v\n", accountBNew)

				aI, err := tail.GetAccount(a.Bytes())
				// bI, err := tail.GetAccount(b.Bytes())
				fmt.Printf("aI:%v\n", aI)
				bI, err := tail.GetAccount(b.Bytes())
				fmt.Printf("bI:%v\n", bI)*/
		}
		//
	}
}

type SysEvent struct {
	Hash    string `json:"hash"`
	Status  int    `json:"status"`
	GasUsed string `json:"gas_used"`
	Err     string `json:"error"`
}

func TestInnerTransactionsMemLimit(t *testing.T) {
	tests := []struct {
		name           string
		contracts      []contract
		call           call
		expectedErr    string
		memArr         []int
		memExpectedErr []string
	}{
		{
			"deploy test_require_module.js",
			[]contract{
				contract{
					"./test/test_inner_transaction.js",
					"js",
					"",
				},
				contract{
					"./test/bank_vault_contract_second.js",
					"js",
					"",
				},
				contract{
					"./test/bank_vault_contract.js",
					"js",
					"",
				},
			},
			call{
				"saveMem",
				"[1]",
				[]string{""},
			},
			"multi execution failed",
			[]int{5 * 1024 * 1024, 10 * 1024 * 1024, 20 * 1024 * 1024, 40 * 1024 * 1024},
			[]string{"",
				"Inner Call: inner transation err [exceed memory limits] engine index:1",
				"Inner Call: inner transation err [exceed memory limits] engine index:0",
				"exceed memory limits"},
		},
	}

	for _, tt := range tests {
		for i := 0; i < len(tt.memArr); i++ {

			neb := mockNeb(t)
			tail := neb.chain.TailBlock()
			manager, err := account.NewManager(neb)
			assert.Nil(t, err)

			a, _ := core.AddressParse("n1FF1nz6tarkDVwWQkMnnwFPuPKUaQTdptE")
			assert.Nil(t, manager.Unlock(a, []byte("passphrase"), keystore.YearUnlockDuration))
			b, _ := core.AddressParse("n1GmkKH6nBMw4rrjt16RrJ9WcgvKUtAZP1s")
			assert.Nil(t, manager.Unlock(b, []byte("passphrase"), keystore.YearUnlockDuration))
			c, _ := core.AddressParse("n1H4MYms9F55ehcvygwWE71J8tJC4CRr2so")
			assert.Nil(t, manager.Unlock(c, []byte("passphrase"), keystore.YearUnlockDuration))

			elapsedSecond := dpos.BlockIntervalInMs / dpos.SecondInMs
			consensusState, err := tail.WorldState().NextConsensusState(elapsedSecond)
			assert.Nil(t, err)
			block, err := core.NewBlock(neb.chain.ChainID(), b, tail)
			assert.Nil(t, err)
			block.WorldState().SetConsensusState(consensusState)
			block.SetTimestamp(consensusState.TimeStamp())

			contractsAddr := []string{}
			for k, v := range tt.contracts {
				data, err := ioutil.ReadFile(v.contractPath)
				assert.Nil(t, err, "contract path read error")
				source := string(data)
				sourceType := "js"
				argsDeploy := ""
				deploy, _ := core.NewDeployPayload(source, sourceType, argsDeploy)
				payloadDeploy, _ := deploy.ToBytes()

				value, _ := util.NewUint128FromInt(0)
				gasLimit, _ := util.NewUint128FromInt(200000)
				txDeploy, err := core.NewTransaction(neb.chain.ChainID(), a, a, value, uint64(k+1), core.TxPayloadDeployType, payloadDeploy, core.TransactionGasPrice, gasLimit)
				assert.Nil(t, err)
				assert.Nil(t, manager.SignTransaction(a, txDeploy))
				assert.Nil(t, neb.chain.TransactionPool().Push(txDeploy))

				contractAddr, err := txDeploy.GenerateContractAddress()
				assert.Nil(t, err)
				contractsAddr = append(contractsAddr, contractAddr.String())
			}

			block.CollectTransactions((time.Now().Unix() + 1) * dpos.SecondInMs)
			assert.Nil(t, block.Seal())
			assert.Nil(t, manager.SignBlock(b, block))
			assert.Nil(t, neb.chain.BlockPool().Push(block))

			for _, v := range contractsAddr {
				contract, err := core.AddressParse(v)
				assert.Nil(t, err)
				_, err = neb.chain.TailBlock().CheckContract(contract)
				assert.Nil(t, err)
			}

			elapsedSecond = dpos.BlockIntervalInMs / dpos.SecondInMs
			tail = neb.chain.TailBlock()
			consensusState, err = tail.WorldState().NextConsensusState(elapsedSecond)
			assert.Nil(t, err)
			block, err = core.NewBlock(neb.chain.ChainID(), c, tail)
			assert.Nil(t, err)
			block.WorldState().SetConsensusState(consensusState)
			block.SetTimestamp(consensusState.TimeStamp())
			assert.Nil(t, err)

			calleeContract := contractsAddr[1]
			callToContract := contractsAddr[2]
			callPayload, _ := core.NewCallPayload(tt.call.function, fmt.Sprintf("[\"%s\", \"%s\", \"%d\"]", calleeContract, callToContract, tt.memArr[i]))
			payloadCall, _ := callPayload.ToBytes()

			value, _ := util.NewUint128FromInt(6)
			gasLimit, _ := util.NewUint128FromInt(int64(tt.memArr[i]))
			proxyContractAddress, err := core.AddressParse(contractsAddr[0])
			txCall, err := core.NewTransaction(neb.chain.ChainID(), a, proxyContractAddress, value,
				uint64(len(contractsAddr)+1), core.TxPayloadCallType, payloadCall, core.TransactionGasPrice, gasLimit)
			assert.Nil(t, err)
			assert.Nil(t, manager.SignTransaction(a, txCall))
			assert.Nil(t, neb.chain.TransactionPool().Push(txCall))

			block.CollectTransactions((time.Now().Unix() + 1) * dpos.SecondInMs)
			assert.Nil(t, block.Seal())
			assert.Nil(t, manager.SignBlock(c, block))
			assert.Nil(t, neb.chain.BlockPool().Push(block))

			tail = neb.chain.TailBlock()
			events, err := tail.FetchEvents(txCall.Hash())
			for _, event := range events {

				var jEvent SysEvent
				if err := json.Unmarshal([]byte(event.Data), &jEvent); err == nil {
					if jEvent.Hash != "" {
						assert.Equal(t, tt.memExpectedErr[i], jEvent.Err)
					}
				}

			}
		}
	}
}

func TestInnerTransactionsErr(t *testing.T) {
	tests := []struct {
		name           string
		contracts      []contract
		call           call
		errFlagArr     []uint32
		expectedErrArr []string
	}{
		{
			"deploy TestInnerTransactionsErr.js",
			[]contract{
				contract{
					"./test/test_inner_transaction.js",
					"js",
					"",
				},
				contract{
					"./test/bank_vault_contract_second.js",
					"js",
					"",
				},
				contract{
					"./test/bank_vault_contract.js",
					"js",
					"",
				},
			},
			call{
				"saveErr",
				"[1]",
				[]string{""},
			},
			[]uint32{0, 1, 2},
			[]string{"Call: saveErr in test_inner_transaction",
				"Inner Call: inner transation err [execution failed] engine index:0",
				"Inner Call: inner transation err [execution failed] engine index:1"},
		},
	}

	for _, tt := range tests {
		for i := 0; i < len(tt.errFlagArr); i++ {

			neb := mockNeb(t)
			tail := neb.chain.TailBlock()
			manager, err := account.NewManager(neb)
			assert.Nil(t, err)

			a, _ := core.AddressParse("n1FF1nz6tarkDVwWQkMnnwFPuPKUaQTdptE")
			assert.Nil(t, manager.Unlock(a, []byte("passphrase"), keystore.YearUnlockDuration))
			b, _ := core.AddressParse("n1GmkKH6nBMw4rrjt16RrJ9WcgvKUtAZP1s")
			assert.Nil(t, manager.Unlock(b, []byte("passphrase"), keystore.YearUnlockDuration))
			c, _ := core.AddressParse("n1H4MYms9F55ehcvygwWE71J8tJC4CRr2so")
			assert.Nil(t, manager.Unlock(c, []byte("passphrase"), keystore.YearUnlockDuration))

			elapsedSecond := dpos.BlockIntervalInMs / dpos.SecondInMs
			consensusState, err := tail.WorldState().NextConsensusState(elapsedSecond)
			assert.Nil(t, err)
			block, err := core.NewBlock(neb.chain.ChainID(), b, tail)
			assert.Nil(t, err)
			block.WorldState().SetConsensusState(consensusState)
			block.SetTimestamp(consensusState.TimeStamp())

			contractsAddr := []string{}
			for k, v := range tt.contracts {
				data, err := ioutil.ReadFile(v.contractPath)
				assert.Nil(t, err, "contract path read error")
				source := string(data)
				sourceType := "js"
				argsDeploy := ""
				deploy, _ := core.NewDeployPayload(source, sourceType, argsDeploy)
				payloadDeploy, _ := deploy.ToBytes()

				value, _ := util.NewUint128FromInt(0)
				gasLimit, _ := util.NewUint128FromInt(200000)
				txDeploy, err := core.NewTransaction(neb.chain.ChainID(), a, a, value, uint64(k+1), core.TxPayloadDeployType, payloadDeploy, core.TransactionGasPrice, gasLimit)
				assert.Nil(t, err)
				assert.Nil(t, manager.SignTransaction(a, txDeploy))
				assert.Nil(t, neb.chain.TransactionPool().Push(txDeploy))

				contractAddr, err := txDeploy.GenerateContractAddress()
				assert.Nil(t, err)
				contractsAddr = append(contractsAddr, contractAddr.String())
			}

			block.CollectTransactions((time.Now().Unix() + 1) * dpos.SecondInMs)
			assert.Nil(t, block.Seal())
			assert.Nil(t, manager.SignBlock(b, block))
			assert.Nil(t, neb.chain.BlockPool().Push(block))

			for _, v := range contractsAddr {
				contract, err := core.AddressParse(v)
				assert.Nil(t, err)
				_, err = neb.chain.TailBlock().CheckContract(contract)
				assert.Nil(t, err)
			}

			elapsedSecond = dpos.BlockIntervalInMs / dpos.SecondInMs
			tail = neb.chain.TailBlock()
			consensusState, err = tail.WorldState().NextConsensusState(elapsedSecond)
			assert.Nil(t, err)
			block, err = core.NewBlock(neb.chain.ChainID(), c, tail)
			assert.Nil(t, err)
			block.WorldState().SetConsensusState(consensusState)
			block.SetTimestamp(consensusState.TimeStamp())
			assert.Nil(t, err)

			calleeContract := contractsAddr[1]
			callToContract := contractsAddr[2]
			callPayload, _ := core.NewCallPayload(tt.call.function, fmt.Sprintf("[\"%s\", \"%s\", \"%d\"]", calleeContract, callToContract, tt.errFlagArr[i]))
			payloadCall, _ := callPayload.ToBytes()

			value, _ := util.NewUint128FromInt(6)
			gasLimit, _ := util.NewUint128FromInt(1000000)
			proxyContractAddress, err := core.AddressParse(contractsAddr[0])
			txCall, err := core.NewTransaction(neb.chain.ChainID(), a, proxyContractAddress, value,
				uint64(len(contractsAddr)+1), core.TxPayloadCallType, payloadCall, core.TransactionGasPrice, gasLimit)
			assert.Nil(t, err)
			assert.Nil(t, manager.SignTransaction(a, txCall))
			assert.Nil(t, neb.chain.TransactionPool().Push(txCall))

			block.CollectTransactions((time.Now().Unix() + 1) * dpos.SecondInMs)
			assert.Nil(t, block.Seal())
			assert.Nil(t, manager.SignBlock(c, block))
			assert.Nil(t, neb.chain.BlockPool().Push(block))

			tail = neb.chain.TailBlock()
			events, err := tail.FetchEvents(txCall.Hash())
			for _, event := range events {

				var jEvent SysEvent
				if err := json.Unmarshal([]byte(event.Data), &jEvent); err == nil {
					if jEvent.Hash != "" {
						assert.Equal(t, tt.expectedErrArr[i], jEvent.Err)
					}
				}

			}
		}
	}
}

func TestThreadStackOverflow(t *testing.T) {
	tests := []struct {
		filepath    string
		expectedErr error
	}{
		{"test/test_stack_overflow.js", core.ErrExecutionFailed},
	}
	// lockx := sync.RWMutex{}

	for _, tt := range tests {
		t.Run(tt.filepath, func(t *testing.T) {
			data, err := ioutil.ReadFile(tt.filepath)
			assert.Nil(t, err, "filepath read error")
			for j := 0; j < 10; j++ {

				var wg sync.WaitGroup
				for i := 0; i < 5; i++ {
					wg.Add(1)
					go func() {
						defer wg.Done()

						mem, _ := storage.NewMemoryStorage()
						context, _ := state.NewWorldState(dpos.NewDpos(), mem)
						owner, err := context.GetOrCreateUserAccount([]byte("n1FkntVUMPAsESuCAAPK711omQk19JotBjM"))
						assert.Nil(t, err)
						owner.AddBalance(newUint128FromIntWrapper(1000000000))
						contract, err := context.CreateContractAccount([]byte("n1JNHZJEUvfBYfjDRD14Q73FX62nJAzXkMR"), nil)
						assert.Nil(t, err)

						ctx, err := NewContext(mockBlock(), mockTransaction(), contract, context)
						engine := NewV8Engine(ctx)
						engine.SetExecutionLimits(100000000, 10000000)
						_, err = engine.DeployAndInit(string(data), "js", "")
						fmt.Printf("err:%v", err)
						// _, err = engine.RunScriptSource("", 0)
						assert.Equal(t, tt.expectedErr, err)
						engine.Dispose()

					}()
					// }
				}
				wg.Wait()
			}

		})
	}
}
func TestGetContractErr(t *testing.T) {
	tests := []struct {
		name      string
		contracts []contract
		calls     []call
	}{
		{
			"TestGetContractErr",
			[]contract{
				contract{
					"./test/test_inner_transaction.js",
					"js",
					"",
				},
				contract{
					"./test/bank_vault_contract_second.js",
					"js",
					"",
				},
			},
			[]call{
				call{
					"getSource",
					"[1]",
					[]string{"Call: Inner Call: no contract at this address"},
				},
			},
		},
	}

	for _, tt := range tests {
		for i := 0; i < len(tt.calls); i++ {

			neb := mockNeb(t)
			tail := neb.chain.TailBlock()
			manager, err := account.NewManager(neb)
			assert.Nil(t, err)

			a, _ := core.AddressParse("n1FF1nz6tarkDVwWQkMnnwFPuPKUaQTdptE")
			assert.Nil(t, manager.Unlock(a, []byte("passphrase"), keystore.YearUnlockDuration))
			b, _ := core.AddressParse("n1GmkKH6nBMw4rrjt16RrJ9WcgvKUtAZP1s")
			assert.Nil(t, manager.Unlock(b, []byte("passphrase"), keystore.YearUnlockDuration))
			c, _ := core.AddressParse("n1H4MYms9F55ehcvygwWE71J8tJC4CRr2so")
			assert.Nil(t, manager.Unlock(c, []byte("passphrase"), keystore.YearUnlockDuration))

			elapsedSecond := dpos.BlockIntervalInMs / dpos.SecondInMs
			consensusState, err := tail.WorldState().NextConsensusState(elapsedSecond)
			assert.Nil(t, err)
			block, err := core.NewBlock(neb.chain.ChainID(), b, tail)
			assert.Nil(t, err)
			block.WorldState().SetConsensusState(consensusState)
			block.SetTimestamp(consensusState.TimeStamp())

			contractsAddr := []string{}
			for k, v := range tt.contracts {
				data, err := ioutil.ReadFile(v.contractPath)
				assert.Nil(t, err, "contract path read error")
				source := string(data)
				sourceType := "js"
				argsDeploy := ""
				deploy, _ := core.NewDeployPayload(source, sourceType, argsDeploy)
				payloadDeploy, _ := deploy.ToBytes()

				value, _ := util.NewUint128FromInt(0)
				gasLimit, _ := util.NewUint128FromInt(200000)
				txDeploy, err := core.NewTransaction(neb.chain.ChainID(), a, a, value, uint64(k+1), core.TxPayloadDeployType, payloadDeploy, core.TransactionGasPrice, gasLimit)
				assert.Nil(t, err)
				assert.Nil(t, manager.SignTransaction(a, txDeploy))
				assert.Nil(t, neb.chain.TransactionPool().Push(txDeploy))

				contractAddr, err := txDeploy.GenerateContractAddress()
				assert.Nil(t, err)
				contractsAddr = append(contractsAddr, contractAddr.String())
			}

			block.CollectTransactions((time.Now().Unix() + 1) * dpos.SecondInMs)
			assert.Nil(t, block.Seal())
			assert.Nil(t, manager.SignBlock(b, block))
			assert.Nil(t, neb.chain.BlockPool().Push(block))

			for _, v := range contractsAddr {
				contract, err := core.AddressParse(v)
				assert.Nil(t, err)
				_, err = neb.chain.TailBlock().CheckContract(contract)
				assert.Nil(t, err)
			}

			elapsedSecond = dpos.BlockIntervalInMs / dpos.SecondInMs
			tail = neb.chain.TailBlock()
			consensusState, err = tail.WorldState().NextConsensusState(elapsedSecond)
			assert.Nil(t, err)
			block, err = core.NewBlock(neb.chain.ChainID(), c, tail)
			assert.Nil(t, err)
			block.WorldState().SetConsensusState(consensusState)
			block.SetTimestamp(consensusState.TimeStamp())
			assert.Nil(t, err)

			calleeContract := "123456789"
			callToContract := "123456789"
			callPayload, _ := core.NewCallPayload(tt.calls[i].function, fmt.Sprintf("[\"%s\", \"%s\"]", calleeContract, callToContract))
			payloadCall, _ := callPayload.ToBytes()

			value, _ := util.NewUint128FromInt(6)
			gasLimit, _ := util.NewUint128FromInt(1000000)
			proxyContractAddress, err := core.AddressParse(contractsAddr[0])
			txCall, err := core.NewTransaction(neb.chain.ChainID(), a, proxyContractAddress, value,
				uint64(len(contractsAddr)+1), core.TxPayloadCallType, payloadCall, core.TransactionGasPrice, gasLimit)
			assert.Nil(t, err)
			assert.Nil(t, manager.SignTransaction(a, txCall))
			assert.Nil(t, neb.chain.TransactionPool().Push(txCall))

			block.CollectTransactions((time.Now().Unix() + 1) * dpos.SecondInMs)
			assert.Nil(t, block.Seal())
			assert.Nil(t, manager.SignBlock(c, block))
			assert.Nil(t, neb.chain.BlockPool().Push(block))

			tail = neb.chain.TailBlock()
			events, err := tail.FetchEvents(txCall.Hash())
			for _, event := range events {
				fmt.Printf("event:%v\n", events)
				var jEvent SysEvent
				if err := json.Unmarshal([]byte(event.Data), &jEvent); err == nil {
					if jEvent.Hash != "" {
						assert.Equal(t, tt.calls[i].exceptArgs[0], jEvent.Err)
					}
					fmt.Printf("event:%v\n", jEvent.Err)
				}

			}
		}
	}
}

func TestGetRandomBySingle(t *testing.T) {
	type TransferTest struct {
		to     string
		result bool
		value  string
	}

	tests := []struct {
		test         string
		contractPath string
		sourceType   string
		name         string
		from         string
	}{
		{"getRandomBySingle", "./test/test_inner_transaction.js", "js", "random",
			"n1FkntVUMPAsESuCAAPK711omQk19JotBjM",
		},
	}

	for _, tt := range tests {
		t.Run(tt.name, func(t *testing.T) {
			data, err := ioutil.ReadFile(tt.contractPath)
			assert.Nil(t, err, "contract path read error")

			mem, _ := storage.NewMemoryStorage()
			context, _ := state.NewWorldState(dpos.NewDpos(), mem)
			owner, err := context.GetOrCreateUserAccount([]byte(tt.from))
			assert.Nil(t, err)
			owner.AddBalance(newUint128FromIntWrapper(10000000))

			// prepare the contract.
			contractAddr, err := core.AddressParse(contractStr)
			contract, _ := context.CreateContractAccount(contractAddr.Bytes(), nil)
			contract.AddBalance(newUint128FromIntWrapper(5))

			// parepare env, block & transactions.
			tx := mockNormalTransaction(tt.from, "n1TV3sU6jyzR4rJ1D7jCAmtVGSntJagXZHC", "0")
			ctx, err := NewContext(mockBlock(), tx, contract, context)

			// execute.
			engine := NewV8Engine(ctx)
			engine.SetExecutionLimits(10000, 100000000)
			args := fmt.Sprintf("[]")
			_, err = engine.DeployAndInit(string(data), tt.sourceType, args)
			assert.Nil(t, err)
			engine.Dispose()

			// call name.
			engine = NewV8Engine(ctx)
			engine.SetExecutionLimits(10000, 100000000)
			rand, err := engine.Call(string(data), tt.sourceType, "getRandomSingle", "")
			fmt.Printf("rand:%v\n", rand)
			assert.Nil(t, err)
			// var nameStr string
			// err = json.Unmarshal([]byte(name), &nameStr)
			// assert.Nil(t, err)
			// assert.Equal(t, tt.name, nameStr)
			engine.Dispose()

		})
	}
}

func TestInnerTransactionsRand(t *testing.T) {
	tests := []struct {
		name           string
		contracts      []contract
		call           call
		expectedErr    string
		memArr         []int
		memExpectedErr []string
	}{
		{
			"test TestInnerTransactionsRand",
			[]contract{
				contract{
					"./test/test_inner_transaction.js",
					"js",
					"",
				},
				contract{
					"./test/bank_vault_contract_second.js",
					"js",
					"",
				},
				contract{
					"./test/bank_vault_contract.js",
					"js",
					"",
				},
			},
			call{
				"getRandom",
				"[1]",
				[]string{""},
			},
			"multi execution failed",
			[]int{5 * 1024 * 1024, 10 * 1024 * 1024, 20 * 1024 * 1024, 40 * 1024 * 1024},
			[]string{"",
				"Inner Call: inner transation err [exceed memory limits] engine index:1",
				"Inner Call: inner transation err [exceed memory limits] engine index:0",
				"exceed memory limits"},
		},
	}

	core.RandomAvailableHeight = 2
	for _, tt := range tests {
		for i := 0; i < len(tt.memArr); i++ {

			neb := mockNeb(t)
			tail := neb.chain.TailBlock()
			manager, err := account.NewManager(neb)
			assert.Nil(t, err)

			a, _ := core.AddressParse("n1FF1nz6tarkDVwWQkMnnwFPuPKUaQTdptE")
			assert.Nil(t, manager.Unlock(a, []byte("passphrase"), keystore.YearUnlockDuration))
			b, _ := core.AddressParse("n1GmkKH6nBMw4rrjt16RrJ9WcgvKUtAZP1s")
			assert.Nil(t, manager.Unlock(b, []byte("passphrase"), keystore.YearUnlockDuration))
			c, _ := core.AddressParse("n1H4MYms9F55ehcvygwWE71J8tJC4CRr2so")
			assert.Nil(t, manager.Unlock(c, []byte("passphrase"), keystore.YearUnlockDuration))

			elapsedSecond := dpos.BlockIntervalInMs / dpos.SecondInMs
			consensusState, err := tail.WorldState().NextConsensusState(elapsedSecond)
			assert.Nil(t, err)
			block, err := core.NewBlock(neb.chain.ChainID(), b, tail)
			assert.Nil(t, err)

			miner, _ := core.AddressParseFromBytes(consensusState.Proposer())
			// fmt.Println("====", miner.String()) // n1GmkKH6nBMw4rrjt16RrJ9WcgvKUtAZP1s
			seed, proof, err := manager.GenerateRandomSeed(miner, neb.chain.GenesisBlock().Hash(), neb.chain.GenesisBlock().Hash())
			block.SetRandomSeed(seed, proof)

			block.WorldState().SetConsensusState(consensusState)
			block.SetTimestamp(consensusState.TimeStamp())

			contractsAddr := []string{}
			for k, v := range tt.contracts {
				data, err := ioutil.ReadFile(v.contractPath)
				assert.Nil(t, err, "contract path read error")
				source := string(data)
				sourceType := "js"
				argsDeploy := ""
				deploy, _ := core.NewDeployPayload(source, sourceType, argsDeploy)
				payloadDeploy, _ := deploy.ToBytes()

				value, _ := util.NewUint128FromInt(0)
				gasLimit, _ := util.NewUint128FromInt(200000)
				txDeploy, err := core.NewTransaction(neb.chain.ChainID(), a, a, value, uint64(k+1), core.TxPayloadDeployType, payloadDeploy, core.TransactionGasPrice, gasLimit)
				assert.Nil(t, err)
				assert.Nil(t, manager.SignTransaction(a, txDeploy))
				assert.Nil(t, neb.chain.TransactionPool().Push(txDeploy))

				contractAddr, err := txDeploy.GenerateContractAddress()
				assert.Nil(t, err)
				contractsAddr = append(contractsAddr, contractAddr.String())
			}

			block.CollectTransactions((time.Now().Unix() + 1) * dpos.SecondInMs)
			assert.Nil(t, block.Seal())
			assert.Nil(t, manager.SignBlock(b, block))
			assert.Nil(t, neb.chain.BlockPool().Push(block))

			for _, v := range contractsAddr {
				contract, err := core.AddressParse(v)
				assert.Nil(t, err)
				_, err = neb.chain.TailBlock().CheckContract(contract)
				assert.Nil(t, err)
			}

			elapsedSecond = dpos.BlockIntervalInMs / dpos.SecondInMs
			tail = neb.chain.TailBlock()
			consensusState, err = tail.WorldState().NextConsensusState(elapsedSecond)
			assert.Nil(t, err)
			block, err = core.NewBlock(neb.chain.ChainID(), c, tail)
			assert.Nil(t, err)
			block.WorldState().SetConsensusState(consensusState)
			block.SetTimestamp(consensusState.TimeStamp())
			assert.Nil(t, err)

			miner, err = core.AddressParseFromBytes(consensusState.Proposer())
			assert.Nil(t, err)
			seed, proof, err = manager.GenerateRandomSeed(miner, neb.chain.GenesisBlock().Hash(), seed)
			assert.Nil(t, err)
			block.SetRandomSeed(seed, proof)

			calleeContract := contractsAddr[1]
			callToContract := contractsAddr[2]
			callPayload, _ := core.NewCallPayload(tt.call.function, fmt.Sprintf("[\"%s\", \"%s\"]", calleeContract, callToContract))
			payloadCall, _ := callPayload.ToBytes()

			value, _ := util.NewUint128FromInt(6)
			gasLimit, _ := util.NewUint128FromInt(int64(100000))
			proxyContractAddress, err := core.AddressParse(contractsAddr[0])
			txCall, err := core.NewTransaction(neb.chain.ChainID(), a, proxyContractAddress, value,
				uint64(len(contractsAddr)+1), core.TxPayloadCallType, payloadCall, core.TransactionGasPrice, gasLimit)
			assert.Nil(t, err)
			assert.Nil(t, manager.SignTransaction(a, txCall))
			assert.Nil(t, neb.chain.TransactionPool().Push(txCall))

			block.CollectTransactions((time.Now().Unix() + 1) * dpos.SecondInMs)
			assert.Nil(t, block.Seal())
			assert.Nil(t, manager.SignBlock(c, block))
			assert.Nil(t, neb.chain.BlockPool().Push(block))

			tail = neb.chain.TailBlock()
			events, err := tail.FetchEvents(txCall.Hash())
			for _, event := range events {

				var jEvent SysEvent
				if err := json.Unmarshal([]byte(event.Data), &jEvent); err == nil {
					if jEvent.Hash != "" {
						// assert.Equal(t, tt.memExpectedErr[i], jEvent.Err)
					}
				}

			}
		}
	}
}

func TestMultiLibVersion(t *testing.T) {
	tests := []struct {
		filepath       string
		expectedErr    error
		expectedResult string
	}{
		{"test/test_multi_lib_version_require.js", nil, "\"\""},
		{"test/test_uint.js", nil, "\"\""},
		{"test/test_date_1.0.5.js", nil, "\"\""},
		{"test/test_crypto.js", nil, "\"\""},
		{"test/test_blockchain_1.0.5.js", nil, "\"\""},
	}

	for _, tt := range tests {
		t.Run(tt.filepath, func(t *testing.T) {
			data, err := ioutil.ReadFile(tt.filepath)
			assert.Nil(t, err, "filepath read error")
			mem, _ := storage.NewMemoryStorage()
			context, _ := state.NewWorldState(dpos.NewDpos(), mem)
			addr, _ := core.AddressParse("n1FF1nz6tarkDVwWQkMnnwFPuPKUaQTdptE")
			owner, err := context.GetOrCreateUserAccount(addr.Bytes())
			assert.Nil(t, err)
			owner.AddBalance(newUint128FromIntWrapper(1000000000000))
			addr, _ = core.AddressParse("n1p8cwrrfrbFe71eda1PQ6y4WnX3gp8bYze")
			contract, _ := context.CreateContractAccount(addr.Bytes(), nil, &corepb.ContractMeta{Version: "1.0.5"})
			ctx, err := NewContext(mockBlockForLib(2000000), mockTransaction(), contract, context)

			engine := NewV8Engine(ctx)
			engine.SetExecutionLimits(10000000, 10000000)
			result, err := engine.RunScriptSource(string(data), 0)
			assert.Equal(t, tt.expectedErr, err)
			assert.Equal(t, tt.expectedResult, result)
			engine.Dispose()
		})
	}
}<|MERGE_RESOLUTION|>--- conflicted
+++ resolved
@@ -26,6 +26,7 @@
 	"io/ioutil"
 	"math/big"
 	"os"
+	"sort"
 	"strings"
 	"sync"
 	"testing"
@@ -302,7 +303,7 @@
 			owner, err := context.GetOrCreateUserAccount([]byte("account1"))
 			assert.Nil(t, err)
 			owner.AddBalance(newUint128FromIntWrapper(100000))
-			contract, _ := context.CreateContractAccount([]byte("account2"), nil)
+			contract, _ := context.CreateContractAccount([]byte("account2"), nil, nil)
 			ctx, err := NewContext(mockBlock(), mockTransaction(), contract, context)
 
 			// direct run.
@@ -1214,12 +1215,8 @@
 			owner.AddBalance(newUint128FromIntWrapper(10000000))
 
 			// prepare the contract.
-<<<<<<< HEAD
-			contract, _ := context.CreateContractAccount([]byte("account2"), nil, nil)
-=======
 			contractAddr, err := core.AddressParse(contractStr)
-			contract, _ := context.CreateContractAccount(contractAddr.Bytes(), nil)
->>>>>>> dd4deb8a
+			contract, _ := context.CreateContractAccount(contractAddr.Bytes(), nil, nil)
 			contract.AddBalance(newUint128FromIntWrapper(5))
 
 			// parepare env, block & transactions.
@@ -1625,6 +1622,116 @@
 	}
 }
 
+func TestThreadStackOverflow(t *testing.T) {
+	tests := []struct {
+		filepath    string
+		expectedErr error
+	}{
+		{"test/test_stack_overflow.js", core.ErrExecutionFailed},
+	}
+	// lockx := sync.RWMutex{}
+
+	for _, tt := range tests {
+		t.Run(tt.filepath, func(t *testing.T) {
+			data, err := ioutil.ReadFile(tt.filepath)
+			assert.Nil(t, err, "filepath read error")
+			for j := 0; j < 10; j++ {
+
+				var wg sync.WaitGroup
+				for i := 0; i < 5; i++ {
+					wg.Add(1)
+					go func() {
+						defer wg.Done()
+
+						mem, _ := storage.NewMemoryStorage()
+						context, _ := state.NewWorldState(dpos.NewDpos(), mem)
+						owner, err := context.GetOrCreateUserAccount([]byte("n1FkntVUMPAsESuCAAPK711omQk19JotBjM"))
+						assert.Nil(t, err)
+						owner.AddBalance(newUint128FromIntWrapper(1000000000))
+						contract, err := context.CreateContractAccount([]byte("n1JNHZJEUvfBYfjDRD14Q73FX62nJAzXkMR"), nil, nil)
+						assert.Nil(t, err)
+
+						ctx, err := NewContext(mockBlock(), mockTransaction(), contract, context)
+						engine := NewV8Engine(ctx)
+						engine.SetExecutionLimits(100000000, 10000000)
+						_, err = engine.DeployAndInit(string(data), "js", "")
+						fmt.Printf("err:%v", err)
+						// _, err = engine.RunScriptSource("", 0)
+						assert.Equal(t, tt.expectedErr, err)
+						engine.Dispose()
+
+					}()
+					// }
+				}
+				wg.Wait()
+			}
+
+		})
+	}
+}
+func TestGetRandomBySingle(t *testing.T) {
+	type TransferTest struct {
+		to     string
+		result bool
+		value  string
+	}
+
+	tests := []struct {
+		test         string
+		contractPath string
+		sourceType   string
+		name         string
+		from         string
+	}{
+		{"getRandomBySingle", "./test/test_inner_transaction.js", "js", "getRandomSingle",
+			"n1FkntVUMPAsESuCAAPK711omQk19JotBjM",
+		},
+	}
+
+	for _, tt := range tests {
+		t.Run(tt.name, func(t *testing.T) {
+			data, err := ioutil.ReadFile(tt.contractPath)
+			assert.Nil(t, err, "contract path read error")
+
+			mem, _ := storage.NewMemoryStorage()
+			context, _ := state.NewWorldState(dpos.NewDpos(), mem)
+			owner, err := context.GetOrCreateUserAccount([]byte(tt.from))
+			assert.Nil(t, err)
+			owner.AddBalance(newUint128FromIntWrapper(10000000))
+
+			// prepare the contract.
+			contractAddr, err := core.AddressParse(contractStr)
+			contract, _ := context.CreateContractAccount(contractAddr.Bytes(), nil, nil)
+			contract.AddBalance(newUint128FromIntWrapper(5))
+
+			// parepare env, block & transactions.
+			tx := mockNormalTransaction(tt.from, "n1TV3sU6jyzR4rJ1D7jCAmtVGSntJagXZHC", "0")
+			ctx, err := NewContext(mockBlock(), tx, contract, context)
+
+			// execute.
+			engine := NewV8Engine(ctx)
+			engine.SetExecutionLimits(10000, 100000000)
+			args := fmt.Sprintf("[]")
+			_, err = engine.DeployAndInit(string(data), tt.sourceType, args)
+			assert.Nil(t, err)
+			engine.Dispose()
+
+			// call name.
+			engine = NewV8Engine(ctx)
+			engine.SetExecutionLimits(10000, 100000000)
+			rand, err := engine.Call(string(data), tt.sourceType, "getRandomSingle", "")
+			fmt.Printf("rand:%v\n", rand)
+			assert.Nil(t, err)
+			// var nameStr string
+			// err = json.Unmarshal([]byte(name), &nameStr)
+			// assert.Nil(t, err)
+			// assert.Equal(t, tt.name, nameStr)
+			engine.Dispose()
+
+		})
+	}
+}
+
 type Neb struct {
 	config    *nebletpb.Config
 	chain     *core.BlockChain
@@ -1670,6 +1777,7 @@
 
 	chain, err := core.NewBlockChain(neb)
 	assert.Nil(t, err)
+
 	neb.chain = chain
 	assert.Nil(t, consensus.Setup(neb))
 	assert.Nil(t, chain.Setup(neb))
@@ -1900,11 +2008,29 @@
 		assert.Nil(t, manager.Unlock(b, []byte("passphrase"), keystore.YearUnlockDuration))
 		c, _ := core.AddressParse("n1H4MYms9F55ehcvygwWE71J8tJC4CRr2so")
 		assert.Nil(t, manager.Unlock(c, []byte("passphrase"), keystore.YearUnlockDuration))
+		d, _ := core.AddressParse("n1JAy4X6KKLCNiTd7MWMRsVBjgdVq5WCCpf")
+		assert.Nil(t, manager.Unlock(d, []byte("passphrase"), keystore.YearUnlockDuration))
 
 		elapsedSecond := dpos.BlockIntervalInMs / dpos.SecondInMs
 		consensusState, err := tail.WorldState().NextConsensusState(elapsedSecond)
 		assert.Nil(t, err)
-		block, err := core.NewBlock(neb.chain.ChainID(), b, tail)
+		// mock empty block(height=2)
+		block, err := core.MockBlockEx(neb.chain.ChainID(), c, tail, 2)
+		fmt.Printf("mock 2, block.height:%v\n", block.Height())
+		assert.Nil(t, err)
+		block.WorldState().SetConsensusState(consensusState)
+		block.SetTimestamp(consensusState.TimeStamp())
+		block.CollectTransactions((time.Now().Unix() + 1) * dpos.SecondInMs)
+		assert.Nil(t, block.Seal())
+		assert.Nil(t, manager.SignBlock(b, block))
+		assert.Nil(t, neb.chain.BlockPool().Push(block))
+		fmt.Printf("mock 2, block.tailblock.height: %v\n", neb.chain.TailBlock().Height())
+
+		// inner call block(height=3)
+		tail = neb.chain.TailBlock()
+		block, err = core.MockBlockEx(neb.chain.ChainID(), c, tail, 3)
+		assert.Nil(t, err)
+		consensusState, err = tail.WorldState().NextConsensusState(elapsedSecond)
 		assert.Nil(t, err)
 		block.WorldState().SetConsensusState(consensusState)
 		block.SetTimestamp(consensusState.TimeStamp())
@@ -1936,7 +2062,7 @@
 
 		block.CollectTransactions((time.Now().Unix() + 1) * dpos.SecondInMs)
 		assert.Nil(t, block.Seal())
-		assert.Nil(t, manager.SignBlock(b, block))
+		assert.Nil(t, manager.SignBlock(c, block))
 		assert.Nil(t, neb.chain.BlockPool().Push(block))
 
 		for _, v := range contractsAddr {
@@ -1975,7 +2101,7 @@
 
 		block.CollectTransactions((time.Now().Unix() + 1) * dpos.SecondInMs)
 		assert.Nil(t, block.Seal())
-		assert.Nil(t, manager.SignBlock(c, block))
+		assert.Nil(t, manager.SignBlock(d, block))
 		assert.Nil(t, neb.chain.BlockPool().Push(block))
 
 		// check
@@ -2025,6 +2151,7 @@
 }
 
 func TestInnerTransactionsMaxMulit(t *testing.T) {
+	initInnerNvm()
 	tests := []struct {
 		name        string
 		contracts   []contract
@@ -2071,11 +2198,29 @@
 		assert.Nil(t, manager.Unlock(b, []byte("passphrase"), keystore.YearUnlockDuration))
 		c, _ := core.AddressParse("n1H4MYms9F55ehcvygwWE71J8tJC4CRr2so")
 		assert.Nil(t, manager.Unlock(c, []byte("passphrase"), keystore.YearUnlockDuration))
+		d, _ := core.AddressParse("n1JAy4X6KKLCNiTd7MWMRsVBjgdVq5WCCpf")
+		assert.Nil(t, manager.Unlock(d, []byte("passphrase"), keystore.YearUnlockDuration))
 
 		elapsedSecond := dpos.BlockIntervalInMs / dpos.SecondInMs
 		consensusState, err := tail.WorldState().NextConsensusState(elapsedSecond)
 		assert.Nil(t, err)
-		block, err := core.NewBlock(neb.chain.ChainID(), b, tail)
+		// mock empty block(height=2)
+		block, err := core.MockBlockEx(neb.chain.ChainID(), c, tail, 2)
+		fmt.Printf("mock 2, block.height:%v\n", block.Height())
+		assert.Nil(t, err)
+		block.WorldState().SetConsensusState(consensusState)
+		block.SetTimestamp(consensusState.TimeStamp())
+		block.CollectTransactions((time.Now().Unix() + 1) * dpos.SecondInMs)
+		assert.Nil(t, block.Seal())
+		assert.Nil(t, manager.SignBlock(b, block))
+		assert.Nil(t, neb.chain.BlockPool().Push(block))
+		fmt.Printf("mock 2, block.tailblock.height: %v\n", neb.chain.TailBlock().Height())
+
+		// inner call block(height=3)
+		tail = neb.chain.TailBlock()
+		block, err = core.MockBlockEx(neb.chain.ChainID(), c, tail, 3)
+		assert.Nil(t, err)
+		consensusState, err = tail.WorldState().NextConsensusState(elapsedSecond)
 		assert.Nil(t, err)
 		block.WorldState().SetConsensusState(consensusState)
 		block.SetTimestamp(consensusState.TimeStamp())
@@ -2107,7 +2252,7 @@
 
 		block.CollectTransactions((time.Now().Unix() + 1) * dpos.SecondInMs)
 		assert.Nil(t, block.Seal())
-		assert.Nil(t, manager.SignBlock(b, block))
+		assert.Nil(t, manager.SignBlock(c, block))
 		assert.Nil(t, neb.chain.BlockPool().Push(block))
 
 		for _, v := range contractsAddr {
@@ -2121,7 +2266,7 @@
 		tail = neb.chain.TailBlock()
 		consensusState, err = tail.WorldState().NextConsensusState(elapsedSecond)
 		assert.Nil(t, err)
-		block, err = core.NewBlock(neb.chain.ChainID(), c, tail)
+		block, err = core.NewBlock(neb.chain.ChainID(), b, tail)
 		assert.Nil(t, err)
 		block.WorldState().SetConsensusState(consensusState)
 		block.SetTimestamp(consensusState.TimeStamp())
@@ -2149,7 +2294,7 @@
 		fmt.Printf("++++++++++++pack collect")
 		block.CollectTransactions((time.Now().Unix() + 1) * dpos.SecondInMs)
 		assert.Nil(t, block.Seal())
-		assert.Nil(t, manager.SignBlock(c, block))
+		assert.Nil(t, manager.SignBlock(d, block))
 		assert.Nil(t, neb.chain.BlockPool().Push(block))
 
 		fmt.Printf("++++++++++++pack check\n")
@@ -2223,22 +2368,10 @@
 	for _, tt := range tests {
 		for i := 0; i < len(tt.gasArr); i++ {
 
-<<<<<<< HEAD
-						mem, _ := storage.NewMemoryStorage()
-						context, _ := state.NewWorldState(dpos.NewDpos(), mem)
-						addr, _ := core.AddressParse("n1FkntVUMPAsESuCAAPK711omQk19JotBjM")
-						owner, err := context.GetOrCreateUserAccount(addr.Bytes())
-						assert.Nil(t, err)
-						owner.AddBalance(newUint128FromIntWrapper(1000000000))
-						addr, _ = core.AddressParse("n1JNHZJEUvfBYfjDRD14Q73FX62nJAzXkMR")
-						contract, err := context.CreateContractAccount(addr.Bytes(), nil, nil)
-						assert.Nil(t, err)
-=======
 			neb := mockNeb(t)
 			tail := neb.chain.TailBlock()
 			manager, err := account.NewManager(neb)
 			assert.Nil(t, err)
->>>>>>> dd4deb8a
 
 			a, _ := core.AddressParse("n1FF1nz6tarkDVwWQkMnnwFPuPKUaQTdptE")
 			assert.Nil(t, manager.Unlock(a, []byte("passphrase"), keystore.YearUnlockDuration))
@@ -2246,11 +2379,30 @@
 			assert.Nil(t, manager.Unlock(b, []byte("passphrase"), keystore.YearUnlockDuration))
 			c, _ := core.AddressParse("n1H4MYms9F55ehcvygwWE71J8tJC4CRr2so")
 			assert.Nil(t, manager.Unlock(c, []byte("passphrase"), keystore.YearUnlockDuration))
+			d, _ := core.AddressParse("n1JAy4X6KKLCNiTd7MWMRsVBjgdVq5WCCpf")
+			assert.Nil(t, manager.Unlock(d, []byte("passphrase"), keystore.YearUnlockDuration))
 
 			elapsedSecond := dpos.BlockIntervalInMs / dpos.SecondInMs
 			consensusState, err := tail.WorldState().NextConsensusState(elapsedSecond)
 			assert.Nil(t, err)
-			block, err := core.NewBlock(neb.chain.ChainID(), b, tail)
+
+			// mock empty block(height=2)
+			block, err := core.MockBlockEx(neb.chain.ChainID(), c, tail, 2)
+			fmt.Printf("mock 2, block.height:%v\n", block.Height())
+			assert.Nil(t, err)
+			block.WorldState().SetConsensusState(consensusState)
+			block.SetTimestamp(consensusState.TimeStamp())
+			block.CollectTransactions((time.Now().Unix() + 1) * dpos.SecondInMs)
+			assert.Nil(t, block.Seal())
+			assert.Nil(t, manager.SignBlock(b, block))
+			assert.Nil(t, neb.chain.BlockPool().Push(block))
+			fmt.Printf("mock 2, block.tailblock.height: %v\n", neb.chain.TailBlock().Height())
+
+			// inner call block(height=3)
+			tail = neb.chain.TailBlock()
+			block, err = core.MockBlockEx(neb.chain.ChainID(), c, tail, 3)
+			assert.Nil(t, err)
+			consensusState, err = tail.WorldState().NextConsensusState(elapsedSecond)
 			assert.Nil(t, err)
 			block.WorldState().SetConsensusState(consensusState)
 			block.SetTimestamp(consensusState.TimeStamp())
@@ -2282,7 +2434,7 @@
 
 			block.CollectTransactions((time.Now().Unix() + 1) * dpos.SecondInMs)
 			assert.Nil(t, block.Seal())
-			assert.Nil(t, manager.SignBlock(b, block))
+			assert.Nil(t, manager.SignBlock(c, block))
 			assert.Nil(t, neb.chain.BlockPool().Push(block))
 
 			for _, v := range contractsAddr {
@@ -2296,7 +2448,7 @@
 			tail = neb.chain.TailBlock()
 			consensusState, err = tail.WorldState().NextConsensusState(elapsedSecond)
 			assert.Nil(t, err)
-			block, err = core.NewBlock(neb.chain.ChainID(), c, tail)
+			block, err = core.NewBlock(neb.chain.ChainID(), b, tail)
 			assert.Nil(t, err)
 			block.WorldState().SetConsensusState(consensusState)
 			block.SetTimestamp(consensusState.TimeStamp())
@@ -2325,7 +2477,7 @@
 			fmt.Printf("++++++++++++pack collect")
 			block.CollectTransactions((time.Now().Unix() + 1) * dpos.SecondInMs)
 			assert.Nil(t, block.Seal())
-			assert.Nil(t, manager.SignBlock(c, block))
+			assert.Nil(t, manager.SignBlock(d, block))
 			assert.Nil(t, neb.chain.BlockPool().Push(block))
 
 			fmt.Printf("++++++++++++pack check\n")
@@ -2368,7 +2520,13 @@
 	Err     string `json:"error"`
 }
 
+func initInnerNvm() {
+	core.V8JSLibVersionHeightSlice = core.LocalV8JSLibVersionHeightSlice
+	sort.Sort(sort.Reverse(core.V8JSLibVersionHeightSlice))
+	core.V8JSLibVersionControlHeight = core.LocalV8JSLibVersionControlHeight
+}
 func TestInnerTransactionsMemLimit(t *testing.T) {
+	initInnerNvm()
 	tests := []struct {
 		name           string
 		contracts      []contract
@@ -2403,6 +2561,7 @@
 			},
 			"multi execution failed",
 			[]int{5 * 1024 * 1024, 10 * 1024 * 1024, 20 * 1024 * 1024, 40 * 1024 * 1024},
+			// []int{20 * 1024 * 1024},
 			[]string{"",
 				"Inner Call: inner transation err [exceed memory limits] engine index:1",
 				"Inner Call: inner transation err [exceed memory limits] engine index:0",
@@ -2415,6 +2574,7 @@
 
 			neb := mockNeb(t)
 			tail := neb.chain.TailBlock()
+
 			manager, err := account.NewManager(neb)
 			assert.Nil(t, err)
 
@@ -2424,11 +2584,32 @@
 			assert.Nil(t, manager.Unlock(b, []byte("passphrase"), keystore.YearUnlockDuration))
 			c, _ := core.AddressParse("n1H4MYms9F55ehcvygwWE71J8tJC4CRr2so")
 			assert.Nil(t, manager.Unlock(c, []byte("passphrase"), keystore.YearUnlockDuration))
+			d, _ := core.AddressParse("n1JAy4X6KKLCNiTd7MWMRsVBjgdVq5WCCpf")
+			assert.Nil(t, manager.Unlock(d, []byte("passphrase"), keystore.YearUnlockDuration))
 
 			elapsedSecond := dpos.BlockIntervalInMs / dpos.SecondInMs
 			consensusState, err := tail.WorldState().NextConsensusState(elapsedSecond)
 			assert.Nil(t, err)
-			block, err := core.NewBlock(neb.chain.ChainID(), b, tail)
+			// block, err := core.NewBlock(neb.chain.ChainID(), b, tail)
+			fmt.Printf("tail.height:%v\n", tail.Height())
+
+			// mock empty block(height=2)
+			block, err := core.MockBlockEx(neb.chain.ChainID(), c, tail, 2)
+			fmt.Printf("mock 2, block.height:%v\n", block.Height())
+			assert.Nil(t, err)
+			block.WorldState().SetConsensusState(consensusState)
+			block.SetTimestamp(consensusState.TimeStamp())
+			block.CollectTransactions((time.Now().Unix() + 1) * dpos.SecondInMs)
+			assert.Nil(t, block.Seal())
+			assert.Nil(t, manager.SignBlock(b, block))
+			assert.Nil(t, neb.chain.BlockPool().Push(block))
+			fmt.Printf("mock 2, block.tailblock.height: %v\n", neb.chain.TailBlock().Height())
+
+			// inner call block(height=3)
+			tail = neb.chain.TailBlock()
+			block, err = core.MockBlockEx(neb.chain.ChainID(), c, tail, 3)
+			assert.Nil(t, err)
+			consensusState, err = tail.WorldState().NextConsensusState(elapsedSecond)
 			assert.Nil(t, err)
 			block.WorldState().SetConsensusState(consensusState)
 			block.SetTimestamp(consensusState.TimeStamp())
@@ -2457,7 +2638,7 @@
 
 			block.CollectTransactions((time.Now().Unix() + 1) * dpos.SecondInMs)
 			assert.Nil(t, block.Seal())
-			assert.Nil(t, manager.SignBlock(b, block))
+			assert.Nil(t, manager.SignBlock(c, block))
 			assert.Nil(t, neb.chain.BlockPool().Push(block))
 
 			for _, v := range contractsAddr {
@@ -2466,12 +2647,17 @@
 				_, err = neb.chain.TailBlock().CheckContract(contract)
 				assert.Nil(t, err)
 			}
+
+			fmt.Printf("mock 3, block.height:%v, tail: %v\n", block.Height(), neb.chain.TailBlock().Height())
 
 			elapsedSecond = dpos.BlockIntervalInMs / dpos.SecondInMs
 			tail = neb.chain.TailBlock()
 			consensusState, err = tail.WorldState().NextConsensusState(elapsedSecond)
 			assert.Nil(t, err)
-			block, err = core.NewBlock(neb.chain.ChainID(), c, tail)
+			block, err = core.NewBlock(neb.chain.ChainID(), b, tail)
+			fmt.Printf("mock 4, block.height:%v, tail: %v\n", block.Height(), neb.chain.TailBlock().Height())
+			// block, err = core.MockBlockEx(neb.chain.ChainID(), c, tail, 2)
+			// block = core.MockBlock(nil, 3)
 			assert.Nil(t, err)
 			block.WorldState().SetConsensusState(consensusState)
 			block.SetTimestamp(consensusState.TimeStamp())
@@ -2493,7 +2679,7 @@
 
 			block.CollectTransactions((time.Now().Unix() + 1) * dpos.SecondInMs)
 			assert.Nil(t, block.Seal())
-			assert.Nil(t, manager.SignBlock(c, block))
+			assert.Nil(t, manager.SignBlock(d, block))
 			assert.Nil(t, neb.chain.BlockPool().Push(block))
 
 			tail = neb.chain.TailBlock()
@@ -2513,6 +2699,7 @@
 }
 
 func TestInnerTransactionsErr(t *testing.T) {
+	initInnerNvm()
 	tests := []struct {
 		name           string
 		contracts      []contract
@@ -2565,11 +2752,30 @@
 			assert.Nil(t, manager.Unlock(b, []byte("passphrase"), keystore.YearUnlockDuration))
 			c, _ := core.AddressParse("n1H4MYms9F55ehcvygwWE71J8tJC4CRr2so")
 			assert.Nil(t, manager.Unlock(c, []byte("passphrase"), keystore.YearUnlockDuration))
+			d, _ := core.AddressParse("n1JAy4X6KKLCNiTd7MWMRsVBjgdVq5WCCpf")
+			assert.Nil(t, manager.Unlock(d, []byte("passphrase"), keystore.YearUnlockDuration))
 
 			elapsedSecond := dpos.BlockIntervalInMs / dpos.SecondInMs
 			consensusState, err := tail.WorldState().NextConsensusState(elapsedSecond)
 			assert.Nil(t, err)
-			block, err := core.NewBlock(neb.chain.ChainID(), b, tail)
+
+			// mock empty block(height=2)
+			block, err := core.MockBlockEx(neb.chain.ChainID(), c, tail, 2)
+			fmt.Printf("mock 2, block.height:%v\n", block.Height())
+			assert.Nil(t, err)
+			block.WorldState().SetConsensusState(consensusState)
+			block.SetTimestamp(consensusState.TimeStamp())
+			block.CollectTransactions((time.Now().Unix() + 1) * dpos.SecondInMs)
+			assert.Nil(t, block.Seal())
+			assert.Nil(t, manager.SignBlock(b, block))
+			assert.Nil(t, neb.chain.BlockPool().Push(block))
+			fmt.Printf("mock 2, block.tailblock.height: %v\n", neb.chain.TailBlock().Height())
+
+			// inner call block(height=3)
+			tail = neb.chain.TailBlock()
+			block, err = core.MockBlockEx(neb.chain.ChainID(), c, tail, 3)
+			assert.Nil(t, err)
+			consensusState, err = tail.WorldState().NextConsensusState(elapsedSecond)
 			assert.Nil(t, err)
 			block.WorldState().SetConsensusState(consensusState)
 			block.SetTimestamp(consensusState.TimeStamp())
@@ -2598,7 +2804,7 @@
 
 			block.CollectTransactions((time.Now().Unix() + 1) * dpos.SecondInMs)
 			assert.Nil(t, block.Seal())
-			assert.Nil(t, manager.SignBlock(b, block))
+			assert.Nil(t, manager.SignBlock(c, block))
 			assert.Nil(t, neb.chain.BlockPool().Push(block))
 
 			for _, v := range contractsAddr {
@@ -2612,7 +2818,7 @@
 			tail = neb.chain.TailBlock()
 			consensusState, err = tail.WorldState().NextConsensusState(elapsedSecond)
 			assert.Nil(t, err)
-			block, err = core.NewBlock(neb.chain.ChainID(), c, tail)
+			block, err = core.NewBlock(neb.chain.ChainID(), b, tail)
 			assert.Nil(t, err)
 			block.WorldState().SetConsensusState(consensusState)
 			block.SetTimestamp(consensusState.TimeStamp())
@@ -2634,7 +2840,7 @@
 
 			block.CollectTransactions((time.Now().Unix() + 1) * dpos.SecondInMs)
 			assert.Nil(t, block.Seal())
-			assert.Nil(t, manager.SignBlock(c, block))
+			assert.Nil(t, manager.SignBlock(d, block))
 			assert.Nil(t, neb.chain.BlockPool().Push(block))
 
 			tail = neb.chain.TailBlock()
@@ -2653,54 +2859,8 @@
 	}
 }
 
-func TestThreadStackOverflow(t *testing.T) {
-	tests := []struct {
-		filepath    string
-		expectedErr error
-	}{
-		{"test/test_stack_overflow.js", core.ErrExecutionFailed},
-	}
-	// lockx := sync.RWMutex{}
-
-	for _, tt := range tests {
-		t.Run(tt.filepath, func(t *testing.T) {
-			data, err := ioutil.ReadFile(tt.filepath)
-			assert.Nil(t, err, "filepath read error")
-			for j := 0; j < 10; j++ {
-
-				var wg sync.WaitGroup
-				for i := 0; i < 5; i++ {
-					wg.Add(1)
-					go func() {
-						defer wg.Done()
-
-						mem, _ := storage.NewMemoryStorage()
-						context, _ := state.NewWorldState(dpos.NewDpos(), mem)
-						owner, err := context.GetOrCreateUserAccount([]byte("n1FkntVUMPAsESuCAAPK711omQk19JotBjM"))
-						assert.Nil(t, err)
-						owner.AddBalance(newUint128FromIntWrapper(1000000000))
-						contract, err := context.CreateContractAccount([]byte("n1JNHZJEUvfBYfjDRD14Q73FX62nJAzXkMR"), nil)
-						assert.Nil(t, err)
-
-						ctx, err := NewContext(mockBlock(), mockTransaction(), contract, context)
-						engine := NewV8Engine(ctx)
-						engine.SetExecutionLimits(100000000, 10000000)
-						_, err = engine.DeployAndInit(string(data), "js", "")
-						fmt.Printf("err:%v", err)
-						// _, err = engine.RunScriptSource("", 0)
-						assert.Equal(t, tt.expectedErr, err)
-						engine.Dispose()
-
-					}()
-					// }
-				}
-				wg.Wait()
-			}
-
-		})
-	}
-}
 func TestGetContractErr(t *testing.T) {
+	initInnerNvm()
 	tests := []struct {
 		name      string
 		contracts []contract
@@ -2744,11 +2904,29 @@
 			assert.Nil(t, manager.Unlock(b, []byte("passphrase"), keystore.YearUnlockDuration))
 			c, _ := core.AddressParse("n1H4MYms9F55ehcvygwWE71J8tJC4CRr2so")
 			assert.Nil(t, manager.Unlock(c, []byte("passphrase"), keystore.YearUnlockDuration))
+			d, _ := core.AddressParse("n1JAy4X6KKLCNiTd7MWMRsVBjgdVq5WCCpf")
+			assert.Nil(t, manager.Unlock(d, []byte("passphrase"), keystore.YearUnlockDuration))
 
 			elapsedSecond := dpos.BlockIntervalInMs / dpos.SecondInMs
 			consensusState, err := tail.WorldState().NextConsensusState(elapsedSecond)
 			assert.Nil(t, err)
-			block, err := core.NewBlock(neb.chain.ChainID(), b, tail)
+			// mock empty block(height=2)
+			block, err := core.MockBlockEx(neb.chain.ChainID(), c, tail, 2)
+			fmt.Printf("mock 2, block.height:%v\n", block.Height())
+			assert.Nil(t, err)
+			block.WorldState().SetConsensusState(consensusState)
+			block.SetTimestamp(consensusState.TimeStamp())
+			block.CollectTransactions((time.Now().Unix() + 1) * dpos.SecondInMs)
+			assert.Nil(t, block.Seal())
+			assert.Nil(t, manager.SignBlock(b, block))
+			assert.Nil(t, neb.chain.BlockPool().Push(block))
+			fmt.Printf("mock 2, block.tailblock.height: %v\n", neb.chain.TailBlock().Height())
+
+			// inner call block(height=3)
+			tail = neb.chain.TailBlock()
+			block, err = core.MockBlockEx(neb.chain.ChainID(), c, tail, 3)
+			assert.Nil(t, err)
+			consensusState, err = tail.WorldState().NextConsensusState(elapsedSecond)
 			assert.Nil(t, err)
 			block.WorldState().SetConsensusState(consensusState)
 			block.SetTimestamp(consensusState.TimeStamp())
@@ -2777,7 +2955,7 @@
 
 			block.CollectTransactions((time.Now().Unix() + 1) * dpos.SecondInMs)
 			assert.Nil(t, block.Seal())
-			assert.Nil(t, manager.SignBlock(b, block))
+			assert.Nil(t, manager.SignBlock(c, block))
 			assert.Nil(t, neb.chain.BlockPool().Push(block))
 
 			for _, v := range contractsAddr {
@@ -2813,7 +2991,7 @@
 
 			block.CollectTransactions((time.Now().Unix() + 1) * dpos.SecondInMs)
 			assert.Nil(t, block.Seal())
-			assert.Nil(t, manager.SignBlock(c, block))
+			assert.Nil(t, manager.SignBlock(d, block))
 			assert.Nil(t, neb.chain.BlockPool().Push(block))
 
 			tail = neb.chain.TailBlock()
@@ -2830,69 +3008,6 @@
 
 			}
 		}
-	}
-}
-
-func TestGetRandomBySingle(t *testing.T) {
-	type TransferTest struct {
-		to     string
-		result bool
-		value  string
-	}
-
-	tests := []struct {
-		test         string
-		contractPath string
-		sourceType   string
-		name         string
-		from         string
-	}{
-		{"getRandomBySingle", "./test/test_inner_transaction.js", "js", "random",
-			"n1FkntVUMPAsESuCAAPK711omQk19JotBjM",
-		},
-	}
-
-	for _, tt := range tests {
-		t.Run(tt.name, func(t *testing.T) {
-			data, err := ioutil.ReadFile(tt.contractPath)
-			assert.Nil(t, err, "contract path read error")
-
-			mem, _ := storage.NewMemoryStorage()
-			context, _ := state.NewWorldState(dpos.NewDpos(), mem)
-			owner, err := context.GetOrCreateUserAccount([]byte(tt.from))
-			assert.Nil(t, err)
-			owner.AddBalance(newUint128FromIntWrapper(10000000))
-
-			// prepare the contract.
-			contractAddr, err := core.AddressParse(contractStr)
-			contract, _ := context.CreateContractAccount(contractAddr.Bytes(), nil)
-			contract.AddBalance(newUint128FromIntWrapper(5))
-
-			// parepare env, block & transactions.
-			tx := mockNormalTransaction(tt.from, "n1TV3sU6jyzR4rJ1D7jCAmtVGSntJagXZHC", "0")
-			ctx, err := NewContext(mockBlock(), tx, contract, context)
-
-			// execute.
-			engine := NewV8Engine(ctx)
-			engine.SetExecutionLimits(10000, 100000000)
-			args := fmt.Sprintf("[]")
-			_, err = engine.DeployAndInit(string(data), tt.sourceType, args)
-			assert.Nil(t, err)
-			engine.Dispose()
-
-			// call name.
-			engine = NewV8Engine(ctx)
-			engine.SetExecutionLimits(10000, 100000000)
-			rand, err := engine.Call(string(data), tt.sourceType, "getRandomSingle", "")
-			fmt.Printf("rand:%v\n", rand)
-			assert.Nil(t, err)
-			// var nameStr string
-			// err = json.Unmarshal([]byte(name), &nameStr)
-			// assert.Nil(t, err)
-			// assert.Equal(t, tt.name, nameStr)
-			engine.Dispose()
-
-		})
 	}
 }
 
@@ -2953,6 +3068,8 @@
 			assert.Nil(t, manager.Unlock(b, []byte("passphrase"), keystore.YearUnlockDuration))
 			c, _ := core.AddressParse("n1H4MYms9F55ehcvygwWE71J8tJC4CRr2so")
 			assert.Nil(t, manager.Unlock(c, []byte("passphrase"), keystore.YearUnlockDuration))
+			d, _ := core.AddressParse("n1JAy4X6KKLCNiTd7MWMRsVBjgdVq5WCCpf")
+			assert.Nil(t, manager.Unlock(d, []byte("passphrase"), keystore.YearUnlockDuration))
 
 			elapsedSecond := dpos.BlockIntervalInMs / dpos.SecondInMs
 			consensusState, err := tail.WorldState().NextConsensusState(elapsedSecond)
