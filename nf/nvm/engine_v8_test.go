// Copyright (C) 2017 go-nebulas authors
//
// This file is part of the go-nebulas library.
//
// the go-nebulas library is free software: you can redistribute it and/or modify
// it under the terms of the GNU General Public License as published by
// the Free Software Foundation, either version 3 of the License, or
// (at your option) any later version.
//
// the go-nebulas library is distributed in the hope that it will be useful,
// but WITHOUT ANY WARRANTY; without even the implied warranty of
// MERCHANTABILITY or FITNESS FOR A PARTICULAR PURPOSE.  See the
// GNU General Public License for more details.
//
// You should have received a copy of the GNU General Public License
// along with the go-nebulas library.  If not, see <http://www.gnu.org/licenses/>.
//

package nvm

import (
	"bufio"
	"bytes"
	"fmt"
	"io/ioutil"
	"math/big"
	"os"
	"strings"
	"sync"
	"testing"

	"github.com/nebulasio/go-nebulas/consensus/dpos"

	"encoding/json"

	"github.com/nebulasio/go-nebulas/core"
	"github.com/nebulasio/go-nebulas/core/state"
	"github.com/nebulasio/go-nebulas/crypto"
	"github.com/nebulasio/go-nebulas/crypto/keystore"
	"github.com/nebulasio/go-nebulas/crypto/keystore/secp256k1"
	"github.com/nebulasio/go-nebulas/storage"
	"github.com/nebulasio/go-nebulas/util"
	"github.com/nebulasio/go-nebulas/util/byteutils"
	"github.com/stretchr/testify/assert"
	"github.com/stretchr/testify/require"
)

func newUint128FromIntWrapper(a int64) *util.Uint128 {
	b, _ := util.NewUint128FromInt(a)
	return b
}

type testBlock struct {
}

// Coinbase mock
func (block *testBlock) Coinbase() *core.Address {
	addr, _ := core.AddressParse("n1K4rWU3YrhZmU1GHHYqnES8CcypTYQa9oJ")
	return addr
}

// Hash mock
func (block *testBlock) Hash() byteutils.Hash {
	return []byte("59fc526072b09af8a8ca9732dae17132c4e9127e43cf2232")
}

// Height mock
func (block *testBlock) Height() uint64 {
	return 1
}

// GetTransaction mock
func (block *testBlock) GetTransaction(hash byteutils.Hash) (*core.Transaction, error) {
	return nil, nil
}

// RecordEvent mock
func (block *testBlock) RecordEvent(txHash byteutils.Hash, topic, data string) error {
	return nil
}

func (block *testBlock) Timestamp() int64 {
	return int64(0)
}

func mockBlock() Block {
	block := &testBlock{}
	return block
}

func mockTransaction() *core.Transaction {
	return mockNormalTransaction("n1LQxBdAtxcfjUazHeK94raKdxRsNpujUyU", "n1PtnbfQcC9EZpr2LS2vLUCKf2UtkyArzVr", "0")
}

func mockNormalTransaction(from, to, value string) *core.Transaction {

	fromAddr, _ := core.AddressParse(from)
	toAddr, _ := core.AddressParse(to)
	payload, _ := core.NewBinaryPayload(nil).ToBytes()
	gasPrice, _ := util.NewUint128FromString("1000000")
	gasLimit, _ := util.NewUint128FromString("2000000")
	v, _ := util.NewUint128FromString(value)
	tx, _ := core.NewTransaction(1, fromAddr, toAddr, v, 1, core.TxPayloadBinaryType, payload, gasPrice, gasLimit)

	priv1 := secp256k1.GeneratePrivateKey()
	signature, _ := crypto.NewSignature(keystore.SECP256K1)
	signature.InitSign(priv1)
	tx.Sign(signature)
	return tx
}

func TestRunScriptSource(t *testing.T) {
	tests := []struct {
		filepath       string
		expectedErr    error
		expectedResult string
	}{
		{"test/test_require.js", nil, "\"\""},
		{"test/test_console.js", nil, "\"\""},
		{"test/test_storage_handlers.js", nil, "\"\""},
		{"test/test_storage_class.js", nil, "\"\""},
		{"test/test_storage.js", nil, "\"\""},
		{"test/test_eval.js", ErrExecutionFailed, "EvalError: Code generation from strings disallowed for this context"},
		{"test/test_date.js", ErrExecutionFailed, "TypeError: Date.now is not a function"},
		{"test/test_bignumber_random.js", ErrExecutionFailed, "Error: BigNumber.random is not allowed in nvm."},
		{"test/test_random.js", ErrExecutionFailed, "Error: Math.random func is not allowed in nvm."},
	}

	for _, tt := range tests {
		t.Run(tt.filepath, func(t *testing.T) {
			data, err := ioutil.ReadFile(tt.filepath)
			assert.Nil(t, err, "filepath read error")

			mem, _ := storage.NewMemoryStorage()
			context, _ := state.NewWorldState(dpos.NewDpos(), mem)
			owner, err := context.GetOrCreateUserAccount([]byte("account1"))
			assert.Nil(t, err)
			owner.AddBalance(newUint128FromIntWrapper(1000000000))
			contract, _ := context.CreateContractAccount([]byte("account2"), nil)
			ctx, err := NewContext(mockBlock(), mockTransaction(), owner, contract, context)

			engine := NewV8Engine(ctx)
			engine.SetExecutionLimits(900000, 10000000)
			result, err := engine.RunScriptSource(string(data), 0)
			assert.Equal(t, tt.expectedErr, err)
			assert.Equal(t, tt.expectedResult, result)
			engine.Dispose()
		})
	}
}

func TestRunScriptSourceInModule(t *testing.T) {
	tests := []struct {
		filepath    string
		expectedErr error
	}{
		{"./test/test_require.js", nil},
		{"./test/test_setTimeout.js", ErrExecutionFailed},
		{"./test/test_console.js", nil},
		{"./test/test_storage_handlers.js", nil},
		{"./test/test_storage_class.js", nil},
		{"./test/test_storage.js", nil},
		{"./test/test_ERC20.js", nil},
		{"./test/test_eval.js", ErrExecutionFailed},
	}

	for _, tt := range tests {
		t.Run(tt.filepath, func(t *testing.T) {
			data, err := ioutil.ReadFile(tt.filepath)
			assert.Nil(t, err, "filepath read error")

			mem, _ := storage.NewMemoryStorage()
			context, _ := state.NewWorldState(dpos.NewDpos(), mem)
			owner, err := context.GetOrCreateUserAccount([]byte("account1"))
			assert.Nil(t, err)
			owner.AddBalance(newUint128FromIntWrapper(1000000000))
			contract, _ := context.CreateContractAccount([]byte("account2"), nil)
			ctx, err := NewContext(mockBlock(), mockTransaction(), owner, contract, context)

			engine := NewV8Engine(ctx)
			engine.SetExecutionLimits(100000, 10000000)
			engine.AddModule(tt.filepath, string(data), 0)
			runnableSource := fmt.Sprintf("require(\"%s\");", tt.filepath)
			_, err = engine.RunScriptSource(runnableSource, 0)
			assert.Equal(t, tt.expectedErr, err)
			engine.Dispose()
		})
	}
}

func TestRunScriptSourceWithLimits(t *testing.T) {
	tests := []struct {
		name                          string
		filepath                      string
		limitsOfExecutionInstructions uint64
		limitsOfTotalMemorySize       uint64
		expectedErr                   error
	}{
		{"1", "test/test_oom_1.js", 100000, 0, ErrInsufficientGas},
		{"2", "test/test_oom_1.js", 0, 500000, ErrExceedMemoryLimits},
		{"3", "test/test_oom_1.js", 1000000, 50000000, ErrInsufficientGas},
		{"4", "test/test_oom_1.js", 5000000, 70000, ErrExceedMemoryLimits},

		{"5", "test/test_oom_2.js", 100000, 0, ErrInsufficientGas},
		{"6", "test/test_oom_2.js", 0, 80000, ErrExceedMemoryLimits},
		{"7", "test/test_oom_2.js", 10000000, 10000000, ErrInsufficientGas},
		{"8", "test/test_oom_2.js", 10000000, 70000, ErrExceedMemoryLimits},
	}

	for _, tt := range tests {
		t.Run(tt.name, func(t *testing.T) {
			data, err := ioutil.ReadFile(tt.filepath)
			assert.Nil(t, err, "filepath read error")

			mem, _ := storage.NewMemoryStorage()
			context, _ := state.NewWorldState(dpos.NewDpos(), mem)
			owner, err := context.GetOrCreateUserAccount([]byte("account1"))
			assert.Nil(t, err)
			owner.AddBalance(newUint128FromIntWrapper(100000))
			contract, _ := context.CreateContractAccount([]byte("account2"), nil)
			ctx, err := NewContext(mockBlock(), mockTransaction(), owner, contract, context)

			// direct run.
			(func() {
				engine := NewV8Engine(ctx)
				engine.SetExecutionLimits(tt.limitsOfExecutionInstructions, tt.limitsOfTotalMemorySize)
				source, _, _ := engine.InjectTracingInstructions(string(data))
				_, err = engine.RunScriptSource(source, 0)
				assert.Equal(t, tt.expectedErr, err)
				engine.Dispose()
			})()

			// modularized run.
			(func() {
				moduleID := fmt.Sprintf("./%s", tt.filepath)
				runnableSource := fmt.Sprintf("require(\"%s\");", moduleID)

				engine := NewV8Engine(ctx)
				engine.SetExecutionLimits(tt.limitsOfExecutionInstructions, tt.limitsOfTotalMemorySize)
				engine.AddModule(moduleID, string(data), 0)
				_, err = engine.RunScriptSource(runnableSource, 0)
				assert.Equal(t, tt.expectedErr, err)
				engine.Dispose()
			})()
		})
	}
}

func TestRunScriptSourceTimeout(t *testing.T) {
	tests := []struct {
		filepath string
	}{
		{"test/test_infinite_loop.js"},
	}

	for _, tt := range tests {
		t.Run(tt.filepath, func(t *testing.T) {
			data, err := ioutil.ReadFile(tt.filepath)
			assert.Nil(t, err, "filepath read error")

			mem, _ := storage.NewMemoryStorage()
			context, _ := state.NewWorldState(dpos.NewDpos(), mem)
			owner, err := context.GetOrCreateUserAccount([]byte("account1"))
			assert.Nil(t, err)
			contract, _ := context.CreateContractAccount([]byte("account2"), nil)
			ctx, err := NewContext(mockBlock(), mockTransaction(), owner, contract, context)

			// direct run.
			(func() {
				engine := NewV8Engine(ctx)
				_, err = engine.RunScriptSource(string(data), 0)
				assert.Equal(t, ErrExecutionTimeout, err)
				engine.Dispose()
			})()

			// modularized run.
			(func() {
				moduleID := fmt.Sprintf("./%s", tt.filepath)
				runnableSource := fmt.Sprintf("require(\"%s\");", moduleID)

				engine := NewV8Engine(ctx)
				engine.AddModule(moduleID, string(data), 0)
				_, err = engine.RunScriptSource(runnableSource, 0)
				assert.Equal(t, ErrExecutionTimeout, err)
				engine.Dispose()
			})()
		})
	}
}

func TestDeployAndInitAndCall(t *testing.T) {
	tests := []struct {
		name         string
		contractPath string
		sourceType   string
		initArgs     string
		verifyArgs   string
	}{
		{"deploy sample_contract.js", "./test/sample_contract.js", "js", "[\"TEST001\", 123,[{\"name\":\"robin\",\"count\":2},{\"name\":\"roy\",\"count\":3},{\"name\":\"leon\",\"count\":4}]]", "[\"TEST001\", 123,[{\"name\":\"robin\",\"count\":2},{\"name\":\"roy\",\"count\":3},{\"name\":\"leon\",\"count\":4}]]"},
	}

	for _, tt := range tests {
		t.Run(tt.name, func(t *testing.T) {
			data, err := ioutil.ReadFile(tt.contractPath)
			assert.Nil(t, err, "contract path read error")

			mem, _ := storage.NewMemoryStorage()
			context, _ := state.NewWorldState(dpos.NewDpos(), mem)
			owner, err := context.GetOrCreateUserAccount([]byte("account1"))
			assert.Nil(t, err)
			owner.AddBalance(newUint128FromIntWrapper(10000000))
			contract, _ := context.CreateContractAccount([]byte("account2"), nil)

			ctx, err := NewContext(mockBlock(), mockTransaction(), owner, contract, context)
			engine := NewV8Engine(ctx)
			engine.SetExecutionLimits(10000, 10000000)
			_, err = engine.DeployAndInit(string(data), tt.sourceType, tt.initArgs)
			assert.Nil(t, err)
			engine.Dispose()

			engine = NewV8Engine(ctx)
			engine.SetExecutionLimits(10000, 10000000)
			_, err = engine.Call(string(data), tt.sourceType, "dump", "")
			assert.Nil(t, err)
			engine.Dispose()

			engine = NewV8Engine(ctx)
			engine.SetExecutionLimits(10000, 10000000)
			_, err = engine.Call(string(data), tt.sourceType, "verify", tt.verifyArgs)
			assert.Nil(t, err)
			engine.Dispose()

			// force error.
			mem, _ = storage.NewMemoryStorage()
			context, _ = state.NewWorldState(dpos.NewDpos(), mem)
			owner, err = context.GetOrCreateUserAccount([]byte("account1"))
			assert.Nil(t, err)
			contract, err = context.CreateContractAccount([]byte("account2"), nil)
			assert.Nil(t, err)

			ctx, err = NewContext(mockBlock(), mockTransaction(), owner, contract, context)
			engine = NewV8Engine(ctx)
			engine.SetExecutionLimits(10000, 10000000)
			_, err = engine.Call(string(data), tt.sourceType, "verify", tt.verifyArgs)
			assert.NotNil(t, err)
			engine.Dispose()
		})
	}
}

func TestContracts(t *testing.T) {
	type fields struct {
		function string
		args     string
	}
	tests := []struct {
		contract   string
		sourceType string
		initArgs   string
		calls      []fields
	}{
		{
			"./test/contract_rectangle.js",
			"js",
			"[\"1024\", \"768\"]",
			[]fields{
				{"calcArea", "[]"},
				{"verify", "[\"786432\"]"},
			},
		},
		{
			"./test/contract_rectangle.js",
			"js",
			"[\"999\", \"123\"]",
			[]fields{
				{"calcArea", "[]"},
				{"verify", "[\"122877\"]"},
			},
		},
	}

	for _, tt := range tests {
		t.Run(tt.contract, func(t *testing.T) {
			data, err := ioutil.ReadFile(tt.contract)
			assert.Nil(t, err, "contract path read error")

			mem, _ := storage.NewMemoryStorage()
			context, _ := state.NewWorldState(dpos.NewDpos(), mem)
			owner, err := context.GetOrCreateUserAccount([]byte("account1"))
			assert.Nil(t, err)
			owner.AddBalance(newUint128FromIntWrapper(10000000))
			contract, err := context.CreateContractAccount([]byte("account2"), nil)
			assert.Nil(t, err)
			ctx, err := NewContext(mockBlock(), mockTransaction(), owner, contract, context)

			// deploy and init.
			engine := NewV8Engine(ctx)
			engine.SetExecutionLimits(1000, 10000000)
			_, err = engine.DeployAndInit(string(data), tt.sourceType, tt.initArgs)
			assert.Nil(t, err)
			engine.Dispose()

			// call.
			for _, fields := range tt.calls {
				engine = NewV8Engine(ctx)
				engine.SetExecutionLimits(1000, 10000000)
				_, err = engine.Call(string(data), tt.sourceType, fields.function, fields.args)
				assert.Nil(t, err)
				engine.Dispose()
			}
		})
	}
}

func TestFunctionNameCheck(t *testing.T) {
	tests := []struct {
		function    string
		expectedErr error
		args        string
	}{
		{"$dump", nil, ""},
		{"dump", nil, ""},
		{"dump_1", nil, ""},
		{"init", ErrDisallowCallPrivateFunction, ""},
		{"Init", ErrDisallowCallPrivateFunction, ""},
		{"9dump", ErrDisallowCallNotStandardFunction, ""},
		{"_dump", ErrDisallowCallNotStandardFunction, ""},
	}

	for _, tt := range tests {
		t.Run(tt.function, func(t *testing.T) {
			data, err := ioutil.ReadFile("test/sample_contract.js")
			sourceType := "js"
			assert.Nil(t, err, "contract path read error")

			mem, _ := storage.NewMemoryStorage()
			context, _ := state.NewWorldState(dpos.NewDpos(), mem)
			owner, err := context.GetOrCreateUserAccount([]byte("account1"))
			assert.Nil(t, err)
			owner.AddBalance(newUint128FromIntWrapper(1000000))
			contract, _ := context.CreateContractAccount([]byte("account2"), nil)
			ctx, err := NewContext(mockBlock(), mockTransaction(), owner, contract, context)

			engine := NewV8Engine(ctx)
			engine.SetExecutionLimits(1000, 10000000)
			_, err = engine.Call(string(data), sourceType, tt.function, tt.args)
			assert.Equal(t, tt.expectedErr, err)
			engine.Dispose()
		})
	}
}

func TestMultiEngine(t *testing.T) {
	mem, _ := storage.NewMemoryStorage()
	context, _ := state.NewWorldState(dpos.NewDpos(), mem)
	owner, err := context.GetOrCreateUserAccount([]byte("account1"))
	assert.Nil(t, err)
	owner.AddBalance(newUint128FromIntWrapper(1000000))
	contract, _ := context.CreateContractAccount([]byte("account2"), nil)

	var wg sync.WaitGroup
	for i := 0; i < 100; i++ {
		wg.Add(1)
		go func() {
			defer wg.Done()

			ctx, err := NewContext(mockBlock(), mockTransaction(), owner, contract, context)

			engine := NewV8Engine(ctx)
			engine.SetExecutionLimits(1000, 10000000)
			defer engine.Dispose()

			_, err = engine.RunScriptSource("console.log('running.');", 0)
			assert.Nil(t, err)
		}()
	}
	wg.Wait()
}

func TestInstructionCounterTestSuite(t *testing.T) {
	tests := []struct {
		filepath                                string
		strictDisallowUsageOfInstructionCounter int
		expectedErr                             error
		expectedResult                          string
	}{
		{"./test/instruction_counter_tests/redefine1.js", 1, ErrInjectTracingInstructionFailed, ""},
		{"./test/instruction_counter_tests/redefine2.js", 1, ErrInjectTracingInstructionFailed, ""},
		{"./test/instruction_counter_tests/redefine3.js", 1, ErrInjectTracingInstructionFailed, ""},
		{"./test/instruction_counter_tests/redefine4.js", 1, ErrInjectTracingInstructionFailed, ""},
		{"./test/instruction_counter_tests/redefine5.js", 1, ErrInjectTracingInstructionFailed, ""},
		{"./test/instruction_counter_tests/redefine6.js", 1, ErrInjectTracingInstructionFailed, ""},
		{"./test/instruction_counter_tests/redefine7.js", 1, ErrInjectTracingInstructionFailed, ""},
		{"./test/instruction_counter_tests/function.js", 1, ErrInjectTracingInstructionFailed, ""},
		{"./test/instruction_counter_tests/redefine1.js", 0, ErrInjectTracingInstructionFailed, ""},
		{"./test/instruction_counter_tests/redefine2.js", 0, ErrInjectTracingInstructionFailed, ""},
		{"./test/instruction_counter_tests/redefine3.js", 0, ErrInjectTracingInstructionFailed, ""},
		{"./test/instruction_counter_tests/redefine4.js", 0, ErrExecutionFailed, "Error: still not break the jail of _instruction_counter."},
		{"./test/instruction_counter_tests/redefine5.js", 0, ErrInjectTracingInstructionFailed, ""},
		{"./test/instruction_counter_tests/redefine6.js", 0, nil, "\"\""},
		{"./test/instruction_counter_tests/redefine7.js", 0, nil, "\"\""},
		{"./test/instruction_counter_tests/function.js", 0, nil, "\"\""},
		{"./test/instruction_counter_tests/if.js", 0, nil, "\"\""},
		{"./test/instruction_counter_tests/switch.js", 0, nil, "\"\""},
		{"./test/instruction_counter_tests/for.js", 0, nil, "\"\""},
		{"./test/instruction_counter_tests/with.js", 0, nil, "\"\""},
		{"./test/instruction_counter_tests/while.js", 0, nil, "\"\""},
		{"./test/instruction_counter_tests/throw.js", 0, nil, "\"\""},
		{"./test/instruction_counter_tests/switch.js", 0, nil, "\"\""},
		{"./test/instruction_counter_tests/condition_operator.js", 0, nil, "\"\""},
		{"./test/instruction_counter_tests/storage_usage.js", 0, nil, "\"\""},
		{"./test/instruction_counter_tests/event_usage.js", 0, nil, "\"\""},
	}

	for _, tt := range tests {
		t.Run(tt.filepath, func(t *testing.T) {
			data, err := ioutil.ReadFile(tt.filepath)
			assert.Nil(t, err, "filepath read error")

			mem, _ := storage.NewMemoryStorage()
			context, _ := state.NewWorldState(dpos.NewDpos(), mem)
			owner, err := context.GetOrCreateUserAccount([]byte("account1"))
			assert.Nil(t, err)
			owner.AddBalance(newUint128FromIntWrapper(1000000000))
			contract, err := context.CreateContractAccount([]byte("account2"), nil)
			assert.Nil(t, err)
			ctx, err := NewContext(mockBlock(), mockTransaction(), owner, contract, context)

			moduleID := tt.filepath
			runnableSource := fmt.Sprintf("var x = require(\"%s\");", moduleID)

			engine := NewV8Engine(ctx)
			engine.strictDisallowUsageOfInstructionCounter = tt.strictDisallowUsageOfInstructionCounter
			engine.enableLimits = true
			err = engine.AddModule(moduleID, string(data), 0)
			if err != nil {
				assert.Equal(t, tt.expectedErr, err)
			} else {
				result, err := engine.RunScriptSource(runnableSource, 0)
				assert.Equal(t, tt.expectedErr, err)
				assert.Equal(t, tt.expectedResult, result)
			}
			engine.Dispose()
		})
	}
}

func TestTypeScriptExecution(t *testing.T) {
	tests := []struct {
		filepath    string
		expectedErr error
	}{
		{"./test/test_greeter.ts", nil},
	}

	for _, tt := range tests {
		t.Run(tt.filepath, func(t *testing.T) {
			data, err := ioutil.ReadFile(tt.filepath)
			assert.Nil(t, err, "filepath read error")

			mem, _ := storage.NewMemoryStorage()
			context, _ := state.NewWorldState(dpos.NewDpos(), mem)
			owner, err := context.GetOrCreateUserAccount([]byte("account1"))
			assert.Nil(t, err)
			owner.AddBalance(newUint128FromIntWrapper(1000000000))
			contract, err := context.CreateContractAccount([]byte("account2"), nil)
			assert.Nil(t, err)
			ctx, err := NewContext(mockBlock(), mockTransaction(), owner, contract, context)

			moduleID := tt.filepath
			runnableSource := fmt.Sprintf("require(\"%s\");", moduleID)

			engine := NewV8Engine(ctx)
			defer engine.Dispose()

			engine.enableLimits = true
			jsSource, _, err := engine.TranspileTypeScript(string(data))
			if err != nil {
				assert.Equal(t, tt.expectedErr, err)
				return
			}

			err = engine.AddModule(moduleID, string(jsSource), 0)
			if err != nil {
				assert.Equal(t, tt.expectedErr, err)
			} else {
				_, err := engine.RunScriptSource(runnableSource, 0)
				assert.Equal(t, tt.expectedErr, err)
			}
		})
	}
}

func Deprecated_TestRunMozillaJSTestSuite(t *testing.T) {
	mem, _ := storage.NewMemoryStorage()
	context, _ := state.NewWorldState(dpos.NewDpos(), mem)
	owner, err := context.GetOrCreateUserAccount([]byte("account1"))
	assert.Nil(t, err)
	owner.AddBalance(newUint128FromIntWrapper(1000000000))

	contract, err := context.CreateContractAccount([]byte("account2"), nil)
	assert.Nil(t, err)
	ctx, err := NewContext(mockBlock(), mockTransaction(), owner, contract, context)

	var runTest func(dir string, shelljs string)
	runTest = func(dir string, shelljs string) {
		files, err := ioutil.ReadDir(dir)
		require.Nil(t, err)

		cwdShelljs := fmt.Sprintf("%s/shell.js", dir)
		if _, err := os.Stat(cwdShelljs); !os.IsNotExist(err) {
			shelljs = fmt.Sprintf("%s;%s", shelljs, cwdShelljs)
		}

		for _, file := range files {
			filepath := fmt.Sprintf("%s/%s", dir, file.Name())
			fi, err := os.Stat(filepath)
			require.Nil(t, err)

			if fi.IsDir() {
				runTest(filepath, shelljs)
				continue
			}

			if !strings.HasSuffix(file.Name(), ".js") {
				continue
			}
			if strings.Compare(file.Name(), "browser.js") == 0 || strings.Compare(file.Name(), "shell.js") == 0 || strings.HasPrefix(file.Name(), "toLocale") {
				continue
			}

			buf := bytes.NewBufferString("this.print = console.log;var native_eval = eval;eval = function (s) { try {  return native_eval(s); } catch (e) { return \"error\"; }};")

			jsfiles := fmt.Sprintf("%s;%s;%s", shelljs, "test/mozilla_js_tests_loader.js", filepath)

			for _, v := range strings.Split(jsfiles, ";") {
				if len(v) == 0 {
					continue
				}

				fi, err := os.Stat(v)
				require.Nil(t, err)
				f, err := os.Open(v)
				require.Nil(t, err)
				reader := bufio.NewReader(f)
				buf.Grow(int(fi.Size()))
				buf.ReadFrom(reader)
			}
			// execute.
			engine := NewV8Engine(ctx)
			engine.SetTestingFlag(true)
			engine.enableLimits = true
			_, err = engine.RunScriptSource(buf.String(), 0)
			//t.Logf("ret:%v, err:%v", ret, err)
			assert.Nil(t, err)
		}
	}

	runTest("test/mozilla_js_tests", "")
}

func TestBlockChain(t *testing.T) {
	tests := []struct {
		filepath    string
		expectedErr error
	}{
		{"test/test_blockchain.js", nil},
	}

	for _, tt := range tests {
		t.Run(tt.filepath, func(t *testing.T) {
			data, err := ioutil.ReadFile(tt.filepath)
			assert.Nil(t, err, "filepath read error")

			mem, _ := storage.NewMemoryStorage()
			context, _ := state.NewWorldState(dpos.NewDpos(), mem)
			owner, err := context.GetOrCreateUserAccount([]byte("8a209cec02cbeab7e2f74ad969d2dfe8dd24416aa65589bf"))
			assert.Nil(t, err)
			owner.AddBalance(newUint128FromIntWrapper(1000000000))
			contract, err := context.CreateContractAccount([]byte("16464b93292d7c99099d4d982a05140f12779f5e299d6eb4"), nil)
			assert.Nil(t, err)

			ctx, err := NewContext(mockBlock(), mockTransaction(), owner, contract, context)
			engine := NewV8Engine(ctx)
			engine.SetExecutionLimits(100000, 10000000)
			_, err = engine.RunScriptSource(string(data), 0)
			assert.Equal(t, tt.expectedErr, err)
			engine.Dispose()
		})
	}
}

func TestBankVaultContract(t *testing.T) {
	type TakeoutTest struct {
		args          string
		expectedErr   error
		beforeBalance string
		afterBalance  string
	}

	tests := []struct {
		name         string
		contractPath string
		sourceType   string
		saveValue    string
		saveArgs     string
		takeoutTests []TakeoutTest
	}{
		{"deploy bank_vault_contract.js", "./test/bank_vault_contract.js", "js", "5", "[0]",
			[]TakeoutTest{
				{"[1]", nil, "5", "4"},
				{"[5]", ErrExecutionFailed, "4", "4"},
				{"[4]", nil, "4", "0"},
				{"[1]", ErrExecutionFailed, "0", "0"},
			},
		},
		{"deploy bank_vault_contract.ts", "./test/bank_vault_contract.ts", "ts", "5", "[0]",
			[]TakeoutTest{
				{"[1]", nil, "5", "4"},
				{"[5]", ErrExecutionFailed, "4", "4"},
				{"[4]", nil, "4", "0"},
				{"[1]", ErrExecutionFailed, "0", "0"},
			},
		},
	}

	for _, tt := range tests {
		t.Run(tt.name, func(t *testing.T) {
			data, err := ioutil.ReadFile(tt.contractPath)
			assert.Nil(t, err, "contract path read error")

			mem, _ := storage.NewMemoryStorage()
			context, _ := state.NewWorldState(dpos.NewDpos(), mem)
			owner, err := context.GetOrCreateUserAccount([]byte("account1"))
			assert.Nil(t, err)
			owner.AddBalance(newUint128FromIntWrapper(10000000))

			// prepare the contract.
			contract, _ := context.CreateContractAccount([]byte("account2"), nil)
			contract.AddBalance(newUint128FromIntWrapper(5))

			// parepare env, block & transactions.
			tx := mockNormalTransaction("n1LQxBdAtxcfjUazHeK94raKdxRsNpujUyU", "n1PtnbfQcC9EZpr2LS2vLUCKf2UtkyArzVr", tt.saveValue)
			ctx, err := NewContext(mockBlock(), tx, owner, contract, context)

			// execute.
			engine := NewV8Engine(ctx)
			engine.SetExecutionLimits(10000, 100000000)
			_, err = engine.DeployAndInit(string(data), tt.sourceType, "")
			assert.Nil(t, err)
			engine.Dispose()

			// call save.
			engine = NewV8Engine(ctx)
			engine.SetExecutionLimits(10000, 100000000)
			_, err = engine.Call(string(data), tt.sourceType, "save", tt.saveArgs)
			assert.Nil(t, err)
			engine.Dispose()

			var (
				bal struct {
					Balance string `json:"balance"`
				}
			)

			// call takeout.
			for _, tot := range tt.takeoutTests {
				// call balanceOf.
				engine = NewV8Engine(ctx)
				engine.SetExecutionLimits(10000, 100000000)
				balance, err := engine.Call(string(data), tt.sourceType, "balanceOf", "")
				assert.Nil(t, err)
				bal.Balance = ""
				err = json.Unmarshal([]byte(balance), &bal)
				assert.Nil(t, err)
				assert.Equal(t, tot.beforeBalance, bal.Balance)
				engine.Dispose()

				engine = NewV8Engine(ctx)
				engine.SetExecutionLimits(10000, 100000000)
				_, err = engine.Call(string(data), tt.sourceType, "takeout", tot.args)
				assert.Equal(t, err, tot.expectedErr)
				engine.Dispose()

				// call balanceOf.
				engine = NewV8Engine(ctx)
				engine.SetExecutionLimits(10000, 100000000)
				balance, err = engine.Call(string(data), tt.sourceType, "balanceOf", "")
				assert.Nil(t, err)
				bal.Balance = ""
				err = json.Unmarshal([]byte(balance), &bal)
				assert.Nil(t, err)
				assert.Equal(t, tot.afterBalance, bal.Balance)
				engine.Dispose()
			}
		})
	}
}

func TestEvent(t *testing.T) {
	tests := []struct {
		filepath string
	}{
		{"test/test_event.js"},
	}

	for _, tt := range tests {
		t.Run(tt.filepath, func(t *testing.T) {
			data, err := ioutil.ReadFile(tt.filepath)
			assert.Nil(t, err, "filepath read error")

			mem, _ := storage.NewMemoryStorage()
			context, _ := state.NewWorldState(dpos.NewDpos(), mem)
			owner, err := context.GetOrCreateUserAccount([]byte("8a209cec02cbeab7e2f74ad969d2dfe8dd24416aa65589bf"))
			assert.Nil(t, err)
			owner.AddBalance(newUint128FromIntWrapper(1000000000))
			contract, _ := context.CreateContractAccount([]byte("16464b93292d7c99099d4d982a05140f12779f5e299d6eb4"), nil)

			ctx, err := NewContext(mockBlock(), mockTransaction(), owner, contract, context)
			engine := NewV8Engine(ctx)
			engine.SetExecutionLimits(100000, 10000000)
			_, err = engine.RunScriptSource(string(data), 0)
			engine.Dispose()
		})
	}
}

func TestNRC20Contract(t *testing.T) {
	type TransferTest struct {
		to     string
		result bool
		value  string
	}

	tests := []struct {
		test          string
		contractPath  string
		sourceType    string
		name          string
		symbol        string
		decimals      int
		totalSupply   string
		from          string
		transferTests []TransferTest
	}{
<<<<<<< HEAD
		{"nrc20", "./test/NRC20.js", "js", "StandardToken标准代币", "ST", 18, "1000000000",
			"9f19bd5379fc34658946aaa820f597a21ec86a3222a82843",
=======
		{"nrc20", "./test/NRC20.js", "js", "StandardToken", "ST", 18, "1000000000",
			"n1aoyV8M2g79pFXxdZEK9GfU7fzuJcCN75X",
>>>>>>> 9ef77642
			[]TransferTest{
				{"n1LQxBdAtxcfjUazHeK94raKdxRsNpujUyU", true, "5"},
				{"n1PtnbfQcC9EZpr2LS2vLUCKf2UtkyArzVr", true, "10"},
				{"n1SRGKRFrF6DHK4Ym4MoXbbUHYkV5W2MZPw", true, "15"},
			},
		},
	}

	for _, tt := range tests {
		t.Run(tt.name, func(t *testing.T) {
			data, err := ioutil.ReadFile(tt.contractPath)
			assert.Nil(t, err, "contract path read error")

			mem, _ := storage.NewMemoryStorage()
			context, _ := state.NewWorldState(dpos.NewDpos(), mem)
			owner, err := context.GetOrCreateUserAccount([]byte(tt.from))
			assert.Nil(t, err)
			owner.AddBalance(newUint128FromIntWrapper(10000000))

			// prepare the contract.
			contract, _ := context.CreateContractAccount([]byte("account2"), nil)
			contract.AddBalance(newUint128FromIntWrapper(5))

			// parepare env, block & transactions.
			tx := mockNormalTransaction(tt.from, "n1SRGKRFrF6DHK4Ym4MoXbbUHYkV5W2MZPw", "0")
			ctx, err := NewContext(mockBlock(), tx, owner, contract, context)

			// execute.
			engine := NewV8Engine(ctx)
			engine.SetExecutionLimits(10000, 100000000)
			args := fmt.Sprintf("[\"%s\", \"%s\", %d, \"%s\"]", tt.name, tt.symbol, tt.decimals, tt.totalSupply)
			_, err = engine.DeployAndInit(string(data), tt.sourceType, args)
			assert.Nil(t, err)
			engine.Dispose()

			// call name.
			engine = NewV8Engine(ctx)
			engine.SetExecutionLimits(10000, 100000000)
			name, err := engine.Call(string(data), tt.sourceType, "name", "")
			assert.Nil(t, err)
			var nameStr string
			err = json.Unmarshal([]byte(name), &nameStr)
			assert.Nil(t, err)
			assert.Equal(t, tt.name, nameStr)
			engine.Dispose()

			// call symbol.
			engine = NewV8Engine(ctx)
			engine.SetExecutionLimits(10000, 100000000)
			symbol, err := engine.Call(string(data), tt.sourceType, "symbol", "")
			assert.Nil(t, err)
			var symbolStr string
			err = json.Unmarshal([]byte(symbol), &symbolStr)
			assert.Nil(t, err)
			assert.Equal(t, tt.symbol, symbolStr)
			assert.Nil(t, err)
			engine.Dispose()

			// call decimals.
			engine = NewV8Engine(ctx)
			engine.SetExecutionLimits(10000, 100000000)
			decimals, err := engine.Call(string(data), tt.sourceType, "decimals", "")
			assert.Nil(t, err)
			var decimalsInt int
			err = json.Unmarshal([]byte(decimals), &decimalsInt)
			assert.Nil(t, err)
			assert.Equal(t, tt.decimals, decimalsInt)
			assert.Nil(t, err)
			engine.Dispose()

			// call totalSupply.
			engine = NewV8Engine(ctx)
			engine.SetExecutionLimits(10000, 100000000)
			totalSupply, err := engine.Call(string(data), tt.sourceType, "totalSupply", "")
			assert.Nil(t, err)
			var totalSupplyStr string
			err = json.Unmarshal([]byte(totalSupply), &totalSupplyStr)
			assert.Nil(t, err)
			expect, _ := big.NewInt(0).SetString(tt.totalSupply, 10)
			expect = expect.Mul(expect, big.NewInt(0).Exp(big.NewInt(10), big.NewInt(int64(tt.decimals)), nil))
			assert.Equal(t, expect.String(), totalSupplyStr)
			assert.Nil(t, err)
			engine.Dispose()

			// call takeout.
			for _, tot := range tt.transferTests {
				// call balanceOf.
				ctx.tx = mockNormalTransaction(tt.from, "n1SRGKRFrF6DHK4Ym4MoXbbUHYkV5W2MZPw", "0")
				engine = NewV8Engine(ctx)
				engine.SetExecutionLimits(10000, 100000000)
				balArgs := fmt.Sprintf("[\"%s\"]", tt.from)
				_, err := engine.Call(string(data), tt.sourceType, "balanceOf", balArgs)
				assert.Nil(t, err)
				engine.Dispose()

				engine = NewV8Engine(ctx)
				engine.SetExecutionLimits(10000, 100000000)
				transferArgs := fmt.Sprintf("[\"%s\", \"%s\"]", tot.to, tot.value)
				result, err := engine.Call(string(data), tt.sourceType, "transfer", transferArgs)
				assert.Nil(t, err)
				assert.Equal(t, "\"\"", result)
				engine.Dispose()

				engine = NewV8Engine(ctx)
				engine.SetExecutionLimits(10000, 100000000)
				approveArgs := fmt.Sprintf("[\"%s\", \"0\", \"%s\"]", tot.to, tot.value)
				result, err = engine.Call(string(data), tt.sourceType, "approve", approveArgs)
				assert.Nil(t, err)
				assert.Equal(t, "\"\"", result)
				engine.Dispose()

				engine = NewV8Engine(ctx)
				engine.SetExecutionLimits(10000, 100000000)
				allowanceArgs := fmt.Sprintf("[\"%s\", \"%s\"]", tt.from, tot.to)
				amount, err := engine.Call(string(data), tt.sourceType, "allowance", allowanceArgs)
				assert.Nil(t, err)
				var amountStr string
				err = json.Unmarshal([]byte(amount), &amountStr)
				assert.Nil(t, err)
				assert.Equal(t, tot.value, amountStr)
				engine.Dispose()

				ctx.tx = mockNormalTransaction(tot.to, "n1SRGKRFrF6DHK4Ym4MoXbbUHYkV5W2MZPw", "0")
				engine = NewV8Engine(ctx)
				engine.SetExecutionLimits(10000, 100000000)
				transferFromArgs := fmt.Sprintf("[\"%s\", \"%s\", \"%s\"]", tt.from, tot.to, tot.value)
				result, err = engine.Call(string(data), tt.sourceType, "transferFrom", transferFromArgs)
				assert.Nil(t, err)
				assert.Equal(t, "\"\"", result)
				engine.Dispose()

				ctx.tx = mockNormalTransaction(tot.to, "n1SRGKRFrF6DHK4Ym4MoXbbUHYkV5W2MZPw", "0")
				engine = NewV8Engine(ctx)
				engine.SetExecutionLimits(10000, 100000000)
				transferFromArgs = fmt.Sprintf("[\"%s\", \"%s\", \"%s\"]", tt.from, tot.to, tot.value)
				_, err = engine.Call(string(data), tt.sourceType, "transferFrom", transferFromArgs)
				assert.NotNil(t, err)
				engine.Dispose()
			}
		})
	}
}

func TestNRC20ContractMultitimes(t *testing.T) {
	for i := 0; i < 5; i++ {
		TestNRC20Contract(t)
	}
}

func TestNebulasContract(t *testing.T) {
	tests := []struct {
		name     string
		value    string
		function string
		args     string
		err      error
	}{
		{"1", "0", "unpayable", "", nil},
		{"2", "0", "unpayable", "[1]", nil},
		{"3", "1", "unpayable", "", nil},
		{"4", "0", "payable", "", ErrExecutionFailed},
		{"5", "1", "payable", "", nil},
		{"6", "1", "payable", "[1]", nil},
		{"7", "0", "contract1", "[1]", nil},
		{"8", "1", "contract1", "[1]", nil},
		{"9", "0", "contract2", "[1]", ErrExecutionFailed},
		{"10", "1", "contract2", "[1]", ErrExecutionFailed},
		{"11", "0", "contract3", "[1]", ErrExecutionFailed},
		{"12", "1", "contract3", "[1]", nil},
		{"13", "0", "contract4", "[1]", ErrExecutionFailed},
		{"14", "1", "contract4", "[1]", ErrExecutionFailed},
	}

	mem, _ := storage.NewMemoryStorage()
<<<<<<< HEAD
	context, _ := state.NewWorldState(dpos.NewDpos(), mem)
	owner, err := context.GetOrCreateUserAccount([]byte("8a209cec02cbeab7e2f74ad969d2dfe8dd24416aa65589bf"))
=======
	context, _ := state.NewAccountState(nil, mem)

	addr, _ := core.NewAddressFromPublicKey([]byte{
		2, 3, 5, 7, 2, 3, 5, 7, 2, 3, 5, 7, 2, 3, 5, 7, 2, 3, 5, 7,
		2, 3, 5, 7, 2, 3, 5, 7, 2, 3, 5, 7, 2, 3, 5, 7, 2, 3, 5, 7,
		2, 3, 5, 7, 2, 3, 5, 7, 2, 3, 5, 7, 2, 3, 5, 7, 2, 3, 5, 7, 1, 2, 4, 5, 3})
	owner, err := context.GetOrCreateUserAccount(addr.Bytes())
>>>>>>> 9ef77642
	assert.Nil(t, err)
	owner.AddBalance(newUint128FromIntWrapper(1000000000))

	addr, _ = core.NewContractAddressFromData([]byte{1, 2, 3, 5, 7}, []byte{1, 2, 3, 5, 7})
	contract, _ := context.CreateContractAccount(addr.Bytes(), nil)

	ctx, err := NewContext(mockBlock(), mockTransaction(), owner, contract, context)

	data, err := ioutil.ReadFile("test/mixin.js")
	assert.Nil(t, err, "filepath read error")
	sourceType := "js"

	for _, tt := range tests {
		t.Run(tt.name, func(t *testing.T) {

			ctx.tx = mockNormalTransaction("n1LQxBdAtxcfjUazHeK94raKdxRsNpujUyU", "n1PtnbfQcC9EZpr2LS2vLUCKf2UtkyArzVr", tt.value)
			engine := NewV8Engine(ctx)
			engine.SetExecutionLimits(10000, 100000000)
			_, err := engine.Call(string(data), sourceType, tt.function, tt.args)
			assert.Equal(t, tt.err, err)
			engine.Dispose()
		})
	}
}<|MERGE_RESOLUTION|>--- conflicted
+++ resolved
@@ -843,13 +843,8 @@
 		from          string
 		transferTests []TransferTest
 	}{
-<<<<<<< HEAD
 		{"nrc20", "./test/NRC20.js", "js", "StandardToken标准代币", "ST", 18, "1000000000",
-			"9f19bd5379fc34658946aaa820f597a21ec86a3222a82843",
-=======
-		{"nrc20", "./test/NRC20.js", "js", "StandardToken", "ST", 18, "1000000000",
 			"n1aoyV8M2g79pFXxdZEK9GfU7fzuJcCN75X",
->>>>>>> 9ef77642
 			[]TransferTest{
 				{"n1LQxBdAtxcfjUazHeK94raKdxRsNpujUyU", true, "5"},
 				{"n1PtnbfQcC9EZpr2LS2vLUCKf2UtkyArzVr", true, "10"},
@@ -1024,18 +1019,13 @@
 	}
 
 	mem, _ := storage.NewMemoryStorage()
-<<<<<<< HEAD
-	context, _ := state.NewWorldState(dpos.NewDpos(), mem)
-	owner, err := context.GetOrCreateUserAccount([]byte("8a209cec02cbeab7e2f74ad969d2dfe8dd24416aa65589bf"))
-=======
-	context, _ := state.NewAccountState(nil, mem)
+	context, _ := state.NewAccountState(dpos.NewDpos(), mem)
 
 	addr, _ := core.NewAddressFromPublicKey([]byte{
 		2, 3, 5, 7, 2, 3, 5, 7, 2, 3, 5, 7, 2, 3, 5, 7, 2, 3, 5, 7,
 		2, 3, 5, 7, 2, 3, 5, 7, 2, 3, 5, 7, 2, 3, 5, 7, 2, 3, 5, 7,
 		2, 3, 5, 7, 2, 3, 5, 7, 2, 3, 5, 7, 2, 3, 5, 7, 2, 3, 5, 7, 1, 2, 4, 5, 3})
 	owner, err := context.GetOrCreateUserAccount(addr.Bytes())
->>>>>>> 9ef77642
 	assert.Nil(t, err)
 	owner.AddBalance(newUint128FromIntWrapper(1000000000))
 
