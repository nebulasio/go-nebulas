--- conflicted
+++ resolved
@@ -48,11 +48,7 @@
 	}
 
 	// calculate Gas.
-<<<<<<< HEAD
-	*gasCnt = C.size_t(GetTxByHashGasBase)
-=======
 	*gasCnt = C.size_t(GetTxByHashFuncCost)
->>>>>>> dd4deb8a
 
 	txHash, err := byteutils.FromHex(C.GoString(hash))
 	if err != nil {
@@ -102,11 +98,7 @@
 	}
 
 	// calculate Gas.
-<<<<<<< HEAD
-	*gasCnt = C.size_t(GetAccountStateGasBase)
-=======
 	*gasCnt = C.size_t(GetAccountStateFuncCost)
->>>>>>> dd4deb8a
 
 	addr, err := core.AddressParse(C.GoString(address))
 	if err != nil {
@@ -215,29 +207,12 @@
 		logging.VLog().Fatal("Unexpected error: failed to get engine.")
 	}
 
-	wsState := engine.ctx.state
-	height := engine.ctx.block.Height()
-	txHash := engine.ctx.tx.Hash()
-
-	cAddr, err := core.AddressParseFromBytes(engine.ctx.contract.Address())
-	if err != nil {
-		logging.VLog().WithFields(logrus.Fields{
-			"txhash":  engine.ctx.tx.Hash().String(),
-			"address": engine.ctx.contract.Address(),
-			"err":     err,
-		}).Fatal("Unexpected error: failed to parse contract address")
-	}
 	*gasCnt = uint64(TransferFuncCost)
 
-<<<<<<< HEAD
-	// calculate Gas.
-	*gasCnt = C.size_t(TransferGasBase)
-=======
 	iRtn := transfer(engine, from, to, value)
 	if iRtn != TransferSuccess {
 		return iRtn
 	}
->>>>>>> dd4deb8a
 
 	return TransferFuncSuccess
 }
@@ -246,19 +221,11 @@
 	toAcc, err := e.ctx.state.GetOrCreateUserAccount(to.Bytes())
 	if err != nil {
 		logging.VLog().WithFields(logrus.Fields{
-<<<<<<< HEAD
-			"handler":   uint64(uintptr(handler)),
-			"toAddress": C.GoString(to),
-		}).Debug("TransferFunc parse address failed.")
-		recordTransferFailureEvent(TransferAddressParseErr, cAddr.String(), "", "", height, wsState, txHash)
-		return TransferAddressParseErr
-=======
 			"handler": uint64(e.lcsHandler),
 			"address": to,
 			"err":     err,
 		}).Error("GetAccountStateFunc get account state failed.")
 		return TransferGetAccountErr
->>>>>>> dd4deb8a
 	}
 
 	fromAcc, err := e.ctx.state.GetOrCreateUserAccount(from.Bytes())
@@ -267,12 +234,8 @@
 			"handler": uint64(e.lcsHandler),
 			"address": fromAcc.Address().String(),
 			"err":     err,
-<<<<<<< HEAD
-		}).Fatal("GetAccountStateFunc get account state failed.")
-=======
 		}).Error("GetAccountStateFunc get account state failed.")
 		return TransferGetAccountErr
->>>>>>> dd4deb8a
 	}
 
 	amount, err := util.NewUint128FromString(val)
@@ -281,17 +244,10 @@
 			"handler": uint64(e.lcsHandler),
 			"address": to,
 			"err":     err,
-<<<<<<< HEAD
-		}).Debug("GetAmountFunc get amount failed.")
-		recordTransferFailureEvent(TransferStringToBigIntErr, cAddr.String(), addr.String(), "", height, wsState, txHash)
-		return TransferStringToBigIntErr
-	}
-=======
 		}).Error("GetAmountFunc get amount failed.")
 		return TransferStringToBigIntErr
 	}
 	logging.CLog().Infof("amount:%v", amount)
->>>>>>> dd4deb8a
 	// update balance
 	if amount.Cmp(util.NewUint128()) > 0 {
 		err = fromAcc.SubBalance(amount)
@@ -302,12 +258,7 @@
 				"from":    from,
 				"amount":  amount,
 				"err":     err,
-<<<<<<< HEAD
-			}).Debug("TransferFunc SubBalance failed.")
-			recordTransferFailureEvent(TransferSubBalance, cAddr.String(), addr.String(), amount.String(), height, wsState, txHash)
-=======
 			}).Error("TransferFunc SubBalance failed.")
->>>>>>> dd4deb8a
 			return TransferSubBalance
 		}
 
@@ -318,14 +269,8 @@
 				"amount":  amount,
 				"address": to,
 				"err":     err,
-<<<<<<< HEAD
-			}).Fatal("failed to add balance")
-			//			recordTransferFailureEvent(TransferSubBalance, cAddr.String(), addr.String(), amount.String(), height, wsState, txHash)
-			// return TransferAddBalance
-=======
 			}).Error("failed to add balance")
 			return TransferAddBalance
->>>>>>> dd4deb8a
 		}
 	}
 	return TransferSuccess
@@ -368,9 +313,6 @@
 		return iRtn
 	}
 
-<<<<<<< HEAD
-	recordTransferFailureEvent(TransferFuncSuccess, cAddr.String(), addr.String(), amount.String(), height, wsState, txHash)
-=======
 	if engine.ctx.block.Height() >= core.TransferFromContractEventRecordableHeight {
 		cAddr, err := core.AddressParseFromBytes(engine.ctx.contract.Address())
 		if err != nil {
@@ -403,7 +345,6 @@
 		engine.ctx.state.RecordEvent(engine.ctx.tx.Hash(), &state.Event{Topic: core.TopicTransferFromContract, Data: string(eData)})
 	}
 
->>>>>>> dd4deb8a
 	return TransferFuncSuccess
 }
 
@@ -411,11 +352,7 @@
 //export VerifyAddressFunc
 func VerifyAddressFunc(handler unsafe.Pointer, address *C.char, gasCnt *C.size_t) int {
 	// calculate Gas.
-<<<<<<< HEAD
-	*gasCnt = C.size_t(VerifyAddressGasBase)
-=======
 	*gasCnt = C.size_t(VerifyAddressFuncCost)
->>>>>>> dd4deb8a
 
 	addr, err := core.AddressParse(C.GoString(address))
 	if err != nil {
@@ -424,7 +361,6 @@
 	return int(addr.Type())
 }
 
-<<<<<<< HEAD
 // GetPreBlockHashFunc returns hash of the block before current tail by n
 //export GetPreBlockHashFunc
 func GetPreBlockHashFunc(handler unsafe.Pointer, offset C.ulonglong,
@@ -551,7 +487,8 @@
 
 	*result = C.CString(byteutils.Hex(pbBlock.GetHeader().GetRandom().GetVrfSeed()))
 	return C.NVM_SUCCESS
-=======
+}
+
 //getPayLoadByAddress
 func getPayLoadByAddress(ws WorldState, address string) (*core.DeployPayload, error) {
 	addr, err := core.AddressParse(address)
@@ -660,6 +597,7 @@
 		setHeadErrAndLog(engine, index, err.Error(), true)
 		return nil
 	}
+	logging.CLog().Infof("inner contract:%v", contract.ContractMeta())
 
 	deploy, err := getPayLoadByAddress(ws, C.GoString(address))
 	if err != nil {
@@ -791,5 +729,4 @@
 	logging.CLog().Infof("end cal val:%v,gascount:%v,gasSum:%v, engine index:%v", val, gasCout, gasSum, index)
 	*gasCnt = C.size_t(gasSum)
 	return C.CString(string(val))
->>>>>>> dd4deb8a
 }