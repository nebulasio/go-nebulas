// Copyright (C) 2017 go-nebulas authors
//
// This file is part of the go-nebulas library.
//
// the go-nebulas library is free software: you can redistribute it and/or modify
// it under the terms of the GNU General Public License as published by
// the Free Software Foundation, either version 3 of the License, or
// (at your option) any later version.
//
// the go-nebulas library is distributed in the hope that it will be useful,
// but WITHOUT ANY WARRANTY; without even the implied warranty of
// MERCHANTABILITY or FITNESS FOR A PARTICULAR PURPOSE.  See the
// GNU General Public License for more details.
//
// You should have received a copy of the GNU General Public License
// along with the go-nebulas library.  If not, see <http://www.gnu.org/licenses/>.
//

'use strict';

var Allowed = function (obj) {
    this.allowed = {};
    this.parse(obj);
}

Allowed.prototype = {
    toString: function () {
        return JSON.stringify(this.allowed);
    },

    parse: function (obj) {
        if (typeof obj != "undefined") {
            var data = JSON.parse(obj);
            for (var key in data) {
                this.allowed[key] = new BigNumber(data[key]);
            }
        }
    },

    get: function (key) {
        return this.allowed[key];
    },

    set: function (key, value) {
        this.allowed[key] = new BigNumber(value);
    }
}

var StandardToken = function () {
    LocalContractStorage.defineProperties(this, {
        _name: null,
        _symbol: null,
        _decimals: null,
        _totalSupply: {
            parse: function (value) {
                return new BigNumber(value);
            },
            stringify: function (o) {
                return o.toString(10);
            }
        }
    });

    LocalContractStorage.defineMapProperties(this, {
        "balances": {
            parse: function (value) {
                return new BigNumber(value);
            },
            stringify: function (o) {
                return o.toString(10);
            }
        },
        "allowed": {
            parse: function (value) {
                return new Allowed(value);
            },
            stringify: function (o) {
                return o.toString();
            }
        }
    });
};

StandardToken.prototype = {
    init: function (name, symbol, decimals, totalSupply) {
        this._name = name;
        this._symbol = symbol;
        this._decimals = decimals | 0;
        this._totalSupply = new BigNumber(totalSupply).mul(new BigNumber(10).pow(decimals));

        var from = Blockchain.transaction.from;
        this.balances.set(from, this._totalSupply);
        this.transferEvent(true, from, from, this._totalSupply);
    },

    // Returns the name of the token
    name: function () {
        return this._name;
    },

    // Returns the symbol of the token
    symbol: function () {
        return this._symbol;
    },

    // Returns the number of decimals the token uses
    decimals: function () {
        return this._decimals;
    },

    totalSupply: function () {
        return this._totalSupply.toString(10);
    },

    balanceOf: function (owner) {
        var balance = this.balances.get(owner);

        if (balance instanceof BigNumber) {
            return balance.toString(10);
        } else {
            return "0";
        }
    },

    transfer: function (to, value) {
        value = new BigNumber(value);

        var from = Blockchain.transaction.from;
        var balance = this.balances.get(from) || new BigNumber(0);

        if (balance.lt(value)) {
            throw new Error("transfer failed.");
        }

        this.balances.set(from, balance.sub(value));
        var toBalance = this.balances.get(to) || new BigNumber(0);
        this.balances.set(to, toBalance.add(value));

        this.transferEvent(true, from, to, value);
    },

    transferFrom: function (from, to, value) {
        var txFrom = Blockchain.transaction.from;
        var balance = this.balances.get(from) || new BigNumber(0);

        var allowed = this.allowed.get(from) || new Allowed();
<<<<<<< HEAD
        var allowedValue = allowed.get(txFrom) || new BigNumber(0);
=======
        var allowedValue = allowed.get(spender) || new BigNumber(0);
        value = new BigNumber(value);
>>>>>>> dddb7024

        if (balance.gte(value) && allowedValue.gte(value)) {

            this.balances.set(from, balance.sub(value));

            // update allowed value
            allowed.set(txFrom, allowedValue.sub(value));
            this.allowed.set(from, allowed);

            var toBalance = this.balances.get(to) || new BigNumber(0);
            this.balances.set(to, toBalance.add(value));

            this.transferEvent(true, from, to, value);
        } else {
            throw new Error("transfer failed.");
        }
    },

    transferEvent: function (status, from, to, value) {
        Event.Trigger(this.name(), {
            Status: status,
            Transfer: {
                from: from,
                to: to,
                value: value
            }
        });
    },

    approve: function (spender, currentValue, value) {
        var from = Blockchain.transaction.from;

        var oldValue = this.allowance(from, spender);
        if (oldValue != currentValue.toString()) {
            throw new Error("current approve value mistake.");
        }

        var balance = new BigNumber(this.balanceOf(from));
<<<<<<< HEAD
        if (balance.lt(value)) {
            throw new Error("approve value bigger than balance.");
=======
        var value = new BigNumber(value);

        if (value.lt(0) || balance.lt(value)) {
            throw new Error("invalid value.");
>>>>>>> dddb7024
        }

        var owned = this.allowed.get(from) || new Allowed();
        owned.set(spender, value);

        this.allowed.set(from, owned);

        this.approveEvent(true, from, spender, value);
    },

    approveEvent: function (status, from, spender, value) {
        Event.Trigger(this.name(), {
            Status: status,
            Approve: {
                owner: from,
                spender: spender,
                value: value
            }
        });
    },

    allowance: function (owner, spender) {
        var owned = this.allowed.get(owner);

        if (owned instanceof Allowed) {
            var spender = owned.get(spender);
            if (typeof spender != "undefined") {
                return spender.toString(10);
            }
        }
        return "0";
    }
};

module.exports = StandardToken;<|MERGE_RESOLUTION|>--- conflicted
+++ resolved
@@ -144,12 +144,8 @@
         var balance = this.balances.get(from) || new BigNumber(0);
 
         var allowed = this.allowed.get(from) || new Allowed();
-<<<<<<< HEAD
-        var allowedValue = allowed.get(txFrom) || new BigNumber(0);
-=======
         var allowedValue = allowed.get(spender) || new BigNumber(0);
         value = new BigNumber(value);
->>>>>>> dddb7024
 
         if (balance.gte(value) && allowedValue.gte(value)) {
 
@@ -188,15 +184,10 @@
         }
 
         var balance = new BigNumber(this.balanceOf(from));
-<<<<<<< HEAD
-        if (balance.lt(value)) {
-            throw new Error("approve value bigger than balance.");
-=======
         var value = new BigNumber(value);
 
         if (value.lt(0) || balance.lt(value)) {
             throw new Error("invalid value.");
->>>>>>> dddb7024
         }
 
         var owned = this.allowed.get(from) || new Allowed();
