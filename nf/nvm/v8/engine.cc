// Copyright (C) 2017 go-nebulas authors
//
// This file is part of the go-nebulas library.
//
// the go-nebulas library is free software: you can redistribute it and/or
// modify it under the terms of the GNU General Public License as published by
// the Free Software Foundation, either version 3 of the License, or
// (at your option) any later version.
//
// the go-nebulas library is distributed in the hope that it will be useful,
// but WITHOUT ANY WARRANTY; without even the implied warranty of
// MERCHANTABILITY or FITNESS FOR A PARTICULAR PURPOSE.  See the
// GNU General Public License for more details.
//
// You should have received a copy of the GNU General Public License
// along with the go-nebulas library.  If not, see
// <http://www.gnu.org/licenses/>.
//

#include "engine.h"
#include "allocator.h"
#include "engine_int.h"
#include "lib/execution_env.h"
#include "lib/global.h"
#include "lib/instruction_counter.h"
#include "lib/logger.h"
#include "lib/tracing.h"
#include "lib/typescript.h"
#include "v8_data_inc.h"

#include <libplatform/libplatform.h>


#include <assert.h>
#include <string.h>
#include <thread>
#include <stdlib.h>
#include <stdio.h>

using namespace v8;

static Platform *platformPtr = NULL;

void PrintException(Local<Context> context, TryCatch &trycatch);
void PrintAndReturnException(char **exception, Local<Context> context,
                             TryCatch &trycatch);
void EngineLimitsCheckDelegate(Isolate *isolate, size_t count,
                               void *listenerContext);

#define ExecuteTimeOut  5*1000*1000
#define STRINGIZE2(s) #s
#define STRINGIZE(s) STRINGIZE2(s)
#define V8VERSION_STRING                                                       \
  STRINGIZE(V8_MAJOR_VERSION)                                                  \
  "." STRINGIZE(V8_MINOR_VERSION) "." STRINGIZE(                               \
      V8_BUILD_NUMBER) "." STRINGIZE(V8_PATCH_LEVEL)

static char V8VERSION[] = V8VERSION_STRING;
char *GetV8Version() { return V8VERSION; }

void Initialize() {
  // Initialize V8.
  platformPtr = platform::CreateDefaultPlatform();

  V8::InitializeICU();
  V8::InitializePlatform(platformPtr);

  StartupData nativesData, snapshotData;
  nativesData.data = reinterpret_cast<char *>(natives_blob_bin);
  nativesData.raw_size = natives_blob_bin_len;
  snapshotData.data = reinterpret_cast<char *>(snapshot_blob_bin);
  snapshotData.raw_size = snapshot_blob_bin_len;
  V8::SetNativesDataBlob(&nativesData);
  V8::SetSnapshotDataBlob(&snapshotData);

  V8::Initialize();

  // Initialize V8Engine.
  SetInstructionCounterIncrListener(EngineLimitsCheckDelegate);
}

void Dispose() {
  V8::Dispose();
  V8::ShutdownPlatform();
  if (platformPtr) {
    delete platformPtr;
    platformPtr = NULL;
  }
}

V8Engine *CreateEngine() {
  ArrayBuffer::Allocator *allocator = new ArrayBufferAllocator();

  Isolate::CreateParams create_params;
  create_params.array_buffer_allocator = allocator;

  Isolate *isolate = Isolate::New(create_params);

  // fix bug: https://github.com/nebulasio/go-nebulas/issues/5
  // isolate->SetStackLimit(0x700000000000UL);

  V8Engine *e = (V8Engine *)calloc(1, sizeof(V8Engine));
  e->allocator = allocator;
  e->isolate = isolate;
<<<<<<< HEAD
  e->timeout = ExecuteTimeOut;
=======

>>>>>>> dd4deb8a
  return e;
}

void DeleteEngine(V8Engine *e) {
  Isolate *isolate = static_cast<Isolate *>(e->isolate);
  isolate->Dispose();

  delete static_cast<ArrayBuffer::Allocator *>(e->allocator);

  free(e);
}

int ExecuteSourceDataDelegate(char **result, Isolate *isolate,
                              const char *source, int source_line_offset,
                              Local<Context> context, TryCatch &trycatch,
                              void *delegateContext) {
  // Create a string containing the JavaScript source code.
  Local<String> src =
      String::NewFromUtf8(isolate, source, NewStringType::kNormal)
          .ToLocalChecked();

  // Compile the source code.
  ScriptOrigin sourceSrcOrigin(
      String::NewFromUtf8(isolate, "_contract_runner.js"),
      Integer::New(isolate, source_line_offset));
  MaybeLocal<Script> script = Script::Compile(context, src, &sourceSrcOrigin);

  if (script.IsEmpty()) {
    PrintAndReturnException(result, context, trycatch);
    return NVM_EXCEPTION_ERR;
  }
  // Run the script to get the result.
  MaybeLocal<Value> ret = script.ToLocalChecked()->Run(context);
  if (ret.IsEmpty()) {
    PrintAndReturnException(result, context, trycatch);
    return NVM_EXCEPTION_ERR;
  }
  // set result.
  if (result != NULL) {
    Local<Object> obj = ret.ToLocalChecked().As<Object>();
    if (!obj->IsUndefined()) {
      MaybeLocal<String> json_result = v8::JSON::Stringify(context, obj);
      if (!json_result.IsEmpty()) {
        String::Utf8Value str(json_result.ToLocalChecked());
        *result = (char *)malloc(str.length() + 1);
        strcpy(*result, *str);
      }
    }
  }

  return NVM_SUCCESS;
}

char *InjectTracingInstructions(V8Engine *e, const char *source,
                                int *source_line_offset,
                                int strictDisallowUsage) {
  TracingContext tContext;
  tContext.source_line_offset = 0;
  tContext.tracable_source = NULL;
  tContext.strictDisallowUsage = strictDisallowUsage;

  Execute(NULL, e, source, 0, 0L, 0L, InjectTracingInstructionDelegate,
          (void *)&tContext);

  *source_line_offset = tContext.source_line_offset;
  return static_cast<char *>(tContext.tracable_source);
}

char *TranspileTypeScriptModule(V8Engine *e, const char *source,
                                int *source_line_offset) {
  TypeScriptContext tContext;
  tContext.source_line_offset = 0;
  tContext.js_source = NULL;

  Execute(NULL, e, source, 0, 0L, 0L, TypeScriptTranspileDelegate,
          (void *)&tContext);

  *source_line_offset = tContext.source_line_offset;
  return static_cast<char *>(tContext.js_source);
}

int RunScriptSource(char **result, V8Engine *e, const char *source,
                    int source_line_offset, uintptr_t lcsHandler,
                    uintptr_t gcsHandler) {
  return Execute(result, e, source, source_line_offset, (void *)lcsHandler,
                 (void *)gcsHandler, ExecuteSourceDataDelegate, NULL);
}

int Execute(char **result, V8Engine *e, const char *source,
            int source_line_offset, void *lcsHandler, void *gcsHandler,
            ExecutionDelegate delegate, void *delegateContext) {
  Isolate *isolate = static_cast<Isolate *>(e->isolate);
  Locker locker(isolate);
  assert(isolate);

  Isolate::Scope isolate_scope(isolate);
  // Create a stack-allocated handle scope.
  HandleScope handle_scope(isolate);

  // Create global object template.
  Local<ObjectTemplate> globalTpl = CreateGlobalObjectTemplate(isolate);

  // Create a new context.
  Local<Context> context = Context::New(isolate, NULL, globalTpl);

  // disable eval().
  context->AllowCodeGenerationFromStrings(false);

  // Enter the context for compiling and running the script.
  Context::Scope context_scope(context);

  TryCatch trycatch(isolate);

  // Continue put objects to global object.
  SetGlobalObjectProperties(isolate, context, e, lcsHandler, gcsHandler);

  // Setup execution env.
  if (SetupExecutionEnv(isolate, context)) {
    PrintAndReturnException(result, context, trycatch);
    return NVM_EXCEPTION_ERR;
  }

<<<<<<< HEAD
  int retTmp = delegate(result, isolate, source, source_line_offset, context,
                  trycatch, delegateContext);
  
  if (e->is_unexpected_error_happen) {
    return NVM_UNEXPECTED_ERR;
  }

  return retTmp;
=======
  int iRtn = delegate(result, isolate, source, source_line_offset, context,
                  trycatch, delegateContext);
  
  // if (e->is_requested_terminate_execution == 1) {
  //   return 2;
  // }
  
  return iRtn;
>>>>>>> dd4deb8a
}

void PrintException(Local<Context> context, TryCatch &trycatch) {
  PrintAndReturnException(NULL, context, trycatch);
}

void PrintAndReturnException(char **exception, Local<Context> context,
                             TryCatch &trycatch) {
  static char SOURCE_INFO_PLACEHOLDER[] = "";
  char *source_info = NULL;

  // print source line.
  Local<Message> message = trycatch.Message();
  if (!message.IsEmpty()) {
    // Print (filename):(line number): (message).
    ScriptOrigin origin = message->GetScriptOrigin();
    String::Utf8Value filename(message->GetScriptResourceName());
    int linenum = message->GetLineNumber();

    // Print line of source code.
    String::Utf8Value sourceline(message->GetSourceLine());
    int script_start = (linenum - origin.ResourceLineOffset()->Value()) == 1
                           ? origin.ResourceColumnOffset()->Value()
                           : 0;
    int start = message->GetStartColumn(context).FromMaybe(0);
    int end = message->GetEndColumn(context).FromMaybe(0);
    if (start >= script_start) {
      start -= script_start;
      end -= script_start;
    }

    char arrow[start + 1];
    for (int i = 0; i < start; i++) {
      char c = (*sourceline)[i];
      if (c == '\t') {
        arrow[i] = c;
      } else {
        arrow[i] = ' ';
      }
    }
    arrow[start] = '^';
    arrow[start + 1] = '\0';

    asprintf(&source_info, "%s:%d\n%s\n%s\n", *filename, linenum, *sourceline,
             arrow);
  }

  if (source_info == NULL) {
    source_info = SOURCE_INFO_PLACEHOLDER;
  }

  // get stack trace.
  MaybeLocal<Value> stacktrace_ret = trycatch.StackTrace(context);
  if (!stacktrace_ret.IsEmpty()) {
    // print full stack trace.
    String::Utf8Value stack_str(stacktrace_ret.ToLocalChecked());
    LogErrorf("V8 Exception:\n%s%s", source_info, *stack_str);
  }

  // exception message.
  Local<Value> exceptionValue = trycatch.Exception();
  String::Utf8Value exception_str(exceptionValue);
  if (stacktrace_ret.IsEmpty()) {
    // print exception when stack trace is not available.
    LogErrorf("V8 Exception:\n%s%s", source_info, *exception_str);
  }

  if (source_info != NULL && source_info != SOURCE_INFO_PLACEHOLDER) {
    free(source_info);
  }

  // return exception message.
  if (exception != NULL) {
    *exception = (char *)malloc(exception_str.length() + 1);
    //TODO: Branch code detected “(v8::String::Utf8Value) $0 = (str_ = <no value available>, length_ = 0)”
    if (exception_str.length() == 0) {
      strcpy(*exception, "");
    } else {
      strcpy(*exception, *exception_str);
    }
  }
}

void ReadMemoryStatistics(V8Engine *e) {
  Isolate *isolate = static_cast<Isolate *>(e->isolate);
  ArrayBufferAllocator *allocator =
      static_cast<ArrayBufferAllocator *>(e->allocator);

  HeapStatistics heap_stats;
  isolate->GetHeapStatistics(&heap_stats);

  V8EngineStats *stats = &(e->stats);
  stats->heap_size_limit = heap_stats.heap_size_limit();
  stats->malloced_memory = heap_stats.malloced_memory();
  stats->peak_malloced_memory = heap_stats.peak_malloced_memory();
  stats->total_available_size = heap_stats.total_available_size();
  stats->total_heap_size = heap_stats.total_heap_size();
  stats->total_heap_size_executable = heap_stats.total_heap_size_executable();
  stats->total_physical_size = heap_stats.total_physical_size();
  stats->used_heap_size = heap_stats.used_heap_size();
  stats->total_array_buffer_size = allocator->total_available_size();
  stats->peak_array_buffer_size = allocator->peak_allocated_size();

  stats->total_memory_size =
      stats->total_heap_size + stats->peak_array_buffer_size;
}

void TerminateExecution(V8Engine *e) {
  if (e->is_requested_terminate_execution) {
    return;
  }
  Isolate *isolate = static_cast<Isolate *>(e->isolate);
  isolate->TerminateExecution();
  e->is_requested_terminate_execution = true;
}

void EngineLimitsCheckDelegate(Isolate *isolate, size_t count,
                               void *listenerContext) {
  V8Engine *e = static_cast<V8Engine *>(listenerContext);

  if (IsEngineLimitsExceeded(e)) {
    TerminateExecution(e);
  }
}

int IsEngineLimitsExceeded(V8Engine *e) {
  // TODO: read memory stats everytime may impact the performance.
  ReadMemoryStatistics(e);

  if (e->limits_of_executed_instructions > 0 &&
      e->limits_of_executed_instructions <
          e->stats.count_of_executed_instructions) {
    // Reach instruction limits.
    return NVM_GAS_LIMIT_ERR;
  } else if (e->limits_of_total_memory_size > 0 &&
             e->limits_of_total_memory_size < e->stats.total_memory_size) {
    // reach memory limits.
    return NVM_MEM_LIMIT_ERR;
  }

  return 0;
}

//loopExecute迁移文件<|MERGE_RESOLUTION|>--- conflicted
+++ resolved
@@ -102,11 +102,8 @@
   V8Engine *e = (V8Engine *)calloc(1, sizeof(V8Engine));
   e->allocator = allocator;
   e->isolate = isolate;
-<<<<<<< HEAD
   e->timeout = ExecuteTimeOut;
-=======
-
->>>>>>> dd4deb8a
+
   return e;
 }
 
@@ -229,7 +226,6 @@
     return NVM_EXCEPTION_ERR;
   }
 
-<<<<<<< HEAD
   int retTmp = delegate(result, isolate, source, source_line_offset, context,
                   trycatch, delegateContext);
   
@@ -238,16 +234,6 @@
   }
 
   return retTmp;
-=======
-  int iRtn = delegate(result, isolate, source, source_line_offset, context,
-                  trycatch, delegateContext);
-  
-  // if (e->is_requested_terminate_execution == 1) {
-  //   return 2;
-  // }
-  
-  return iRtn;
->>>>>>> dd4deb8a
 }
 
 void PrintException(Local<Context> context, TryCatch &trycatch) {
