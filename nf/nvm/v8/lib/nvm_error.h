--- conflicted
+++ resolved
@@ -57,14 +57,8 @@
   NVM_GAS_LIMIT_ERR = -3,
   NVM_UNEXPECTED_ERR = -4,
   NVM_EXE_TIMEOUT_ERR = -5,
-<<<<<<< HEAD
   
   NVM_TRANSPILE_SCRIPT_ERR = -6,
   NVM_INJECT_TRACING_INSTRUCTION_ERR = -7,
+  NVM_INNER_EXE_ERR = -8,
 };
-=======
-  NVM_INNER_EXE_ERR = -6,
-};
-
-#endif //_NEBULAS_NF_NVM_V8_ENGINE_ERROR_H_
->>>>>>> d0e43c55
