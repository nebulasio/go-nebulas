// Copyright (C) 2017 go-nebulas authors
//
// This file is part of the go-nebulas library.
//
// the go-nebulas library is free software: you can redistribute it and/or modify
// it under the terms of the GNU General Public License as published by
// the Free Software Foundation, either version 3 of the License, or
// (at your option) any later version.
//
// the go-nebulas library is distributed in the hope that it will be useful,
// but WITHOUT ANY WARRANTY; without even the implied warranty of
// MERCHANTABILITY or FITNESS FOR A PARTICULAR PURPOSE.  See the
// GNU General Public License for more details.
//
// You should have received a copy of the GNU General Public License
// along with the go-nebulas library.  If not, see <http://www.gnu.org/licenses/>.
//

package dpos

import (
	"errors"
	"time"

	"github.com/nebulasio/go-nebulas/core/state"
<<<<<<< HEAD

	"github.com/nebulasio/go-nebulas/crypto/keystore"
	metrics "github.com/nebulasio/go-nebulas/metrics"

	"github.com/nebulasio/go-nebulas/common/trie"
=======

	lru "github.com/hashicorp/golang-lru"
	metrics "github.com/nebulasio/go-nebulas/metrics"

>>>>>>> bec1114f
	"github.com/nebulasio/go-nebulas/core"
	"github.com/nebulasio/go-nebulas/net"

	"github.com/nebulasio/go-nebulas/util/byteutils"
	"github.com/nebulasio/go-nebulas/util/logging"
	"github.com/sirupsen/logrus"
)

// const
const (
	DefaultMaxUnlockDuration time.Duration = 1<<63 - 1
)

// Errors in PoW Consensus
var (
	ErrInvalidBlockInterval       = errors.New("invalid block interval")
<<<<<<< HEAD
	ErrInvalidBlockTimestamp      = errors.New("invalid block timestamp, should be same as consensus's timestamp")
	ErrMissingConfigForDpos       = errors.New("missing configuration for Dpos")
	ErrInvalidBlockProposer       = errors.New("invalid block proposer")
	ErrCannotMintWhenPending      = errors.New("cannot mint block now, waiting for cancel pending again")
	ErrCannotMintWhenDiable       = errors.New("cannot mint block now, waiting for enable it again")
	ErrWaitingBlockInLastSlot     = errors.New("cannot mint block now, waiting for last block")
	ErrBlockMintedInNextSlot      = errors.New("cannot mint block now, there is a block minted in current slot")
	ErrGenerateNextConsensusState = errors.New("Failed to generate next consensus state")
=======
	ErrMissingConfigForDpos       = errors.New("missing configuration for Dpos")
	ErrInvalidBlockProposer       = errors.New("invalid block proposer")
	ErrCannotMintWhenPending      = errors.New("cannot mint block now, waiting for cancel pending again")
	ErrCannotMintWhenDisable      = errors.New("cannot mint block now, waiting for enable it again")
	ErrWaitingBlockInLastSlot     = errors.New("cannot mint block now, waiting for last block")
	ErrBlockMintedInNextSlot      = errors.New("cannot mint block now, there is a block minted in current slot")
	ErrGenerateNextConsensusState = errors.New("Failed to generate next consensus state")
	ErrDoubleBlockMinted          = errors.New("double block minted")
	ErrAppendNewBlockFailed       = errors.New("failed to append new block to real chain")
>>>>>>> bec1114f
)

// Metrics
var (
	metricsBlockPackingTime = metrics.NewGauge("neb.block.packing")
	metricsBlockWaitingTime = metrics.NewGauge("neb.block.waiting")
)

// Dpos Delegate Proof-of-Stake
type Dpos struct {
	quitCh chan bool

	chain *core.BlockChain
	ns    net.Service
<<<<<<< HEAD
	am    core.Manager
=======
	am    core.AccountManager
>>>>>>> bec1114f

	coinbase *core.Address
	miner    *core.Address

<<<<<<< HEAD
=======
	slot *lru.Cache

>>>>>>> bec1114f
	enable  bool
	pending bool
}

// NewDpos create Dpos instance.
func NewDpos() *Dpos {
	dpos := &Dpos{
		quitCh:  make(chan bool, 5),
		enable:  false,
		pending: true,
	}
	return dpos
}
<<<<<<< HEAD

// Setup a dpos consensus handler
func (dpos *Dpos) Setup(neblet core.Neblet) error {
	dpos.chain = neblet.BlockChain()
	dpos.ns = neblet.NetService()
	dpos.am = neblet.AccountManager()

	config := neblet.Config().Chain
	coinbase, err := core.AddressParse(config.Coinbase)
	if err != nil {
		logging.CLog().WithFields(logrus.Fields{
			"address": config.Coinbase,
			"err":     err,
		}).Error("Failed to parse coinbase address.")
		return err
=======

// Setup a dpos consensus handler
func (dpos *Dpos) Setup(neblet core.Neblet) error {
	dpos.chain = neblet.BlockChain()
	dpos.ns = neblet.NetService()
	dpos.am = neblet.AccountManager()

	chainConfig := neblet.Config().Chain
	if chainConfig.StartMine {
		coinbase, err := core.AddressParse(chainConfig.Coinbase)
		if err != nil {
			logging.CLog().WithFields(logrus.Fields{
				"address": chainConfig.Coinbase,
				"err":     err,
			}).Error("Failed to parse coinbase address.")
			return err
		}
		miner, err := core.AddressParse(chainConfig.Miner)
		if err != nil {
			logging.CLog().WithFields(logrus.Fields{
				"address": chainConfig.Miner,
				"err":     err,
			}).Error("Failed to parse miner address.")
			return err
		}
		dpos.coinbase = coinbase
		dpos.miner = miner
>>>>>>> bec1114f
	}

	slot, err := lru.NewWithEvict(1024, func(key interface{}, value interface{}) {
		block := value.(*core.Block)
		if block != nil {
			block.Dispose()
		}
	})
	if err != nil {
		logging.CLog().WithFields(logrus.Fields{
<<<<<<< HEAD
			"address": config.Miner,
			"err":     err,
		}).Error("Failed to parse miner address.")
		return err
	}
	dpos.coinbase = coinbase
	dpos.miner = miner
=======
			"err": err,
		}).Error("Failed to create cache.")
		return err
	}
	dpos.slot = slot
>>>>>>> bec1114f
	return nil
}

// Start start pow service.
func (dpos *Dpos) Start() {
	logging.CLog().Info("Starting Dpos Mining...")
	go dpos.blockLoop()
}

// Stop stop pow service.
func (dpos *Dpos) Stop() {
	logging.CLog().Info("Stopping Dpos Mining...")
	dpos.DisableMining()
	dpos.quitCh <- true
}

// EnableMining start the consensus
func (dpos *Dpos) EnableMining(passphrase string) error {
<<<<<<< HEAD
	if err := dpos.am.Unlock(dpos.miner, []byte(passphrase), keystore.YearUnlockDuration); err != nil {
=======
	if err := dpos.am.Unlock(dpos.miner, []byte(passphrase), DefaultMaxUnlockDuration); err != nil {
>>>>>>> bec1114f
		return err
	}
	dpos.enable = true
	logging.CLog().Info("Enabled Dpos Mining...")
	return nil
}

// DisableMining stop the consensus
func (dpos *Dpos) DisableMining() error {
	if err := dpos.am.Lock(dpos.miner); err != nil {
		return err
	}
	dpos.enable = false
	logging.CLog().Info("Disable Dpos Mining...")
	return nil
}

// Enable returns is mining
func (dpos *Dpos) Enable() bool {
	return dpos.enable
}

func less(a *core.Block, b *core.Block) bool {
	if a.Height() != b.Height() {
		return a.Height() < b.Height()
<<<<<<< HEAD
	}
	if len(a.Transactions()) != len(b.Transactions()) {
		return len(a.Transactions()) < len(b.Transactions())
	}
=======
	} // ToAdd tx length less
>>>>>>> bec1114f
	return byteutils.Less(a.Hash(), b.Hash())
}

// ForkChoice select new tail
func (dpos *Dpos) ForkChoice() error {
	bc := dpos.chain
	tailBlock := bc.TailBlock()
	detachedTailBlocks := bc.DetachedTailBlocks()

	// find the max depth.
	newTailBlock := tailBlock

	for _, v := range detachedTailBlocks {
		if less(newTailBlock, v) {
			newTailBlock = v
		}
	}

	if newTailBlock.Hash().Equals(tailBlock.Hash()) {
		logging.VLog().WithFields(logrus.Fields{
			"old tail": tailBlock,
			"new tail": newTailBlock,
		}).Info("Current tail is best, no need to change.")
		return nil
	}

	err := bc.SetTailBlock(newTailBlock)
	if err != nil {
		logging.VLog().WithFields(logrus.Fields{
			"new tail": newTailBlock,
			"old tail": tailBlock,
			"err":      err,
		}).Error("Failed to set new tail block.")
		return err
	}

	logging.VLog().WithFields(logrus.Fields{
		"new tail": newTailBlock,
		"old tail": tailBlock,
	}).Info("change to new tail.")
	return nil
}

// UpdateLIB update the latest irrversible block
func (dpos *Dpos) UpdateLIB() {
	lib := dpos.chain.LIB()
	tail := dpos.chain.TailBlock()
	cur := tail
<<<<<<< HEAD
	miners := make(map[string]bool)
	dynasty := int64(0)
	for !cur.Hash().Equals(lib.Hash()) {
		curDynasty := cur.Timestamp() * SecondInMs / DynastyIntervalInMs
		if curDynasty != dynasty {
			miners = make(map[string]bool)
			dynasty = curDynasty
		}
		// fast prune
		if int(cur.Height())-int(lib.Height()) < ConsensusSize-len(miners) {
			return
		}
		miners[byteutils.Hex(cur.ConsensusRoot().Proposer)] = true
		if len(miners) >= ConsensusSize {
			if err := dpos.chain.StoreLIBToStorage(cur); err != nil {
				logging.VLog().WithFields(logrus.Fields{
					"tail": tail,
					"lib":  cur,
				}).Debug("Failed to store latest irreversible block.")
				return
			}
			logging.VLog().WithFields(logrus.Fields{
				"lib.new":          cur,
				"lib.old":          lib,
				"tail":             tail,
				"miners.limit":     ConsensusSize,
				"miners.supported": len(miners),
			}).Info("Succeed to update latest irreversible block.")
			dpos.chain.SetLIB(cur)

			e := &state.Event{
=======
	var validators map[string]bool
	dynasty := int64(-1)
	for !cur.Hash().Equals(lib.Hash()) {
		curDynasty := cur.Timestamp() / DynastyInterval
		if curDynasty != dynasty {
			validators = make(map[string]bool)
			dynasty = curDynasty
		}
		// fast prune
		if int(cur.Height())-int(lib.Height()) < SafeSize-len(validators) {
			return
		}
		validators[byteutils.Hex(cur.ConsensusRoot().Proposer)] = true
		if len(validators) >= SafeSize {
			if err := dpos.chain.StoreLIBHashToStorage(cur); err != nil {
				logging.VLog().WithFields(logrus.Fields{
					"tail": tail,
					"lib":  cur,
				}).Error("Failed to store latest irreversible block.")
				return
			}
			logging.VLog().WithFields(logrus.Fields{
				"lib.new":              cur,
				"lib.old":              lib,
				"tail":                 tail,
				"validators.limit":     SafeSize,
				"validators.supported": len(validators),
			}).Info("Succeed to update latest irreversible block.")
			dpos.chain.SetLIB(cur)

			e := &core.Event{
>>>>>>> bec1114f
				Topic: core.TopicLibBlock,
				Data:  dpos.chain.LIB().String(),
			}
			dpos.chain.EventEmitter().Trigger(e)
			return
		}

		tmp := cur
		cur = dpos.chain.GetBlock(cur.ParentHash())
		if cur == nil || core.CheckGenesisBlock(cur) {
			logging.VLog().WithFields(logrus.Fields{
				"tail": tail,
				"cur":  tmp,
			}).Debug("Failed to find latest irreversible block.")
			return
		}
	}

	logging.VLog().WithFields(logrus.Fields{
<<<<<<< HEAD
		"cur":              cur,
		"lib":              lib,
		"tail":             tail,
		"err":              "supported miners is not enough",
		"miners.limit":     ConsensusSize,
		"miners.supported": len(miners),
=======
		"cur":                  cur,
		"lib":                  lib,
		"tail":                 tail,
		"err":                  "supported miners is not enough",
		"validators.limit":     SafeSize,
		"validators.supported": len(validators),
>>>>>>> bec1114f
	}).Warn("Failed to update latest irreversible block.")
}

// Pending return if consensus can do mining now
func (dpos *Dpos) Pending() bool {
	return dpos.pending
}

// SuspendMining pend dpos mining
func (dpos *Dpos) SuspendMining() {
	logging.CLog().Info("Suspended Dpos Mining.")
	dpos.pending = true
}

// ResumeMining continue dpos mining
func (dpos *Dpos) ResumeMining() {
	logging.CLog().Info("Resumed Dpos Mining.")
	dpos.pending = false
}

func verifyBlockSign(miner *core.Address, block *core.Block) error {
	addr, err := core.RecoverMiner(block)
	if err != nil {
		logging.VLog().WithFields(logrus.Fields{
			"address": addr,
			"err":     err,
			"block":   block,
		}).Error("Failed to recover block's miner.")
		return err
	}
	if !miner.Equals(addr) {
		logging.CLog().WithFields(logrus.Fields{
			"address": addr,
			"miner":   miner,
			"block":   block,
		}).Debug("Failed to verify block's sign.")
		return ErrInvalidBlockProposer
	}
	return nil
}

// VerifyBlock verify the block
func (dpos *Dpos) VerifyBlock(block *core.Block) error {
	tail := dpos.chain.TailBlock()
	// check timestamp
<<<<<<< HEAD
	if block.Timestamp() != block.ConsensusRoot().Timestamp {
		return ErrInvalidBlockTimestamp
	}
	elapsedSecondInMs := (block.Timestamp() - tail.Timestamp()) * SecondInMs
	if elapsedSecondInMs%BlockIntervalInMs != 0 {
		return ErrInvalidBlockInterval
	}
	// check proposer
	dynastyRoot := tail.WorldState().DynastyRoot()
	dynasty, err := trie.NewTrie(dynastyRoot, dpos.chain.Storage(), false)
=======
	elapsedSecond := block.Timestamp() - tail.Timestamp()
	if elapsedSecond%BlockInterval != 0 {
		return ErrInvalidBlockInterval
	}
	// check double mint
	if preBlock, exist := dpos.slot.Get(block.Timestamp()); exist {
		logging.VLog().WithFields(logrus.Fields{
			"curBlock": block,
			"preBlock": preBlock.(*core.Block),
		}).Warn("Found someone minted multiple blocks at same time.")
		return ErrDoubleBlockMinted
	}
	// check proposer
	validators, err := tail.Dynasty()
>>>>>>> bec1114f
	if err != nil {
		logging.VLog().WithFields(logrus.Fields{
			"err":   err,
			"block": block,
		}).Debug("Failed to get validators from dynasty.")
		return err
	}
<<<<<<< HEAD
	proposer, err := FindProposer(block.Timestamp(), dynasty)
=======
	proposer, err := FindProposer(block.Timestamp(), validators)
>>>>>>> bec1114f
	if err != nil {
		logging.VLog().WithFields(logrus.Fields{
			"proposer": proposer,
			"err":      err,
			"block":    block,
		}).Debug("Failed to find proposer.")
		return err
	}
	miner, err := core.AddressParseFromBytes(proposer)
	if err != nil {
		logging.VLog().WithFields(logrus.Fields{
			"proposer": proposer,
			"err":      err,
			"block":    block,
		}).Debug("Failed to parse proposer.")
		return err
	}
<<<<<<< HEAD
	return verifyBlockSign(miner, block)
}

func (dpos *Dpos) newBlock(tail *core.Block, consensusState state.ConsensusState, deadlineInMs int64) (*core.Block, error) {
	startAt := time.Now().Unix()

=======
	// check signature
	if err := verifyBlockSign(miner, block); err != nil {
		return err
	}
	dpos.slot.Add(block.Timestamp(), block)
	return nil
}

func (dpos *Dpos) newBlock(tail *core.Block, consensusState state.ConsensusState, deadline int64) (*core.Block, error) {
>>>>>>> bec1114f
	block, err := core.NewBlock(dpos.chain.ChainID(), dpos.coinbase, tail)
	if err != nil {
		logging.CLog().WithFields(logrus.Fields{
			"tail":     tail,
			"coinbase": dpos.coinbase,
			"chainid":  dpos.chain.ChainID(),
			"err":      err,
		}).Error("Failed to create new block")
		return nil, err
	}

	logging.CLog().WithFields(logrus.Fields{
		"coinbase": dpos.coinbase,
		"reward":   core.BlockReward,
	}).Info("Rewarded the coinbase.")

<<<<<<< HEAD
	block.WorldState().SetConsensusState(consensusState)
	block.SetTimestamp(consensusState.TimeStamp())
	block.CollectTransactions(deadlineInMs)
=======
	block.LoadConsensusState(consensusState)
	block.SetTimestamp(consensusState.TimeStamp())
	block.CollectTransactions(deadline)
>>>>>>> bec1114f
	if err = block.Seal(); err != nil {
		logging.CLog().WithFields(logrus.Fields{
			"block": block,
			"err":   err,
		}).Error("Failed to seal new block")
		return nil, err
	}
	if err = dpos.am.SignBlock(dpos.miner, block); err != nil {
		logging.CLog().WithFields(logrus.Fields{
			"miner": dpos.miner,
			"block": block,
			"err":   err,
		}).Error("Failed to sign new block")
		return nil, err
	}
	endAt := time.Now().Unix()

	logging.CLog().WithFields(logrus.Fields{
		"start": startAt,
		"end":   endAt,
		"diff":  endAt - startAt,
		"block": block,
		"txs":   len(block.Transactions()),
	}).Info("Packed txs.")

	return block, nil
}

<<<<<<< HEAD
func lastSlot(nowInMs int64) int64 {
	return int64((nowInMs-SecondInMs)/BlockIntervalInMs) * BlockIntervalInMs
}

func nextSlot(nowInMs int64) int64 {
	return int64((nowInMs+BlockIntervalInMs-SecondInMs)/BlockIntervalInMs) * BlockIntervalInMs
}

func deadline(nowInMs int64) int64 {
	nextSlotInMs := nextSlot(nowInMs)
	remainInMs := nextSlotInMs - nowInMs
	if MaxMintDurationInMs > remainInMs {
		return nextSlotInMs
	}
	return nowInMs + MaxMintDurationInMs
}

func (dpos *Dpos) checkDeadline(tail *core.Block, nowInMs int64) (int64, error) {
	lastSlotInMs := lastSlot(nowInMs)
	nextSlotInMs := nextSlot(nowInMs)

	if tail.Timestamp()*SecondInMs >= nextSlotInMs {
=======
func lastSlot(now int64) int64 { // ToRefine change uint64
	return int64((now-1)/BlockInterval) * BlockInterval
}

func nextSlot(now int64) int64 { // ToRefine change uint64
	return int64((now+BlockInterval-1)/BlockInterval) * BlockInterval
}

func deadline(now int64) int64 { // ToRefine change uint64
	nextSlot := nextSlot(now)
	remain := nextSlot - now
	if MaxMintDuration > remain {
		return nextSlot
	}
	return now + MaxMintDuration
}

func (dpos *Dpos) checkDeadline(tail *core.Block, now int64) (int64, error) { // ToRefine change uint64
	lastSlot := lastSlot(now)
	nextSlot := nextSlot(now)

	if tail.Timestamp() >= nextSlot {
>>>>>>> bec1114f
		return 0, ErrBlockMintedInNextSlot
	}
	if tail.Timestamp()*SecondInMs == lastSlotInMs {
		return deadline(nowInMs), nil
	}
<<<<<<< HEAD
	if nextSlotInMs-nowInMs <= MinMintDurationInMs {
		return deadline(nowInMs), nil
=======
	if nextSlot-now <= MinMintDuration {
		return deadline(now), nil
>>>>>>> bec1114f
	}
	return 0, ErrWaitingBlockInLastSlot
}

<<<<<<< HEAD
func (dpos *Dpos) checkProposer(tail *core.Block, nowInMs int64) (state.ConsensusState, error) {
	slotInMs := nextSlot(nowInMs)
	elapsedInMs := slotInMs - tail.Timestamp()*SecondInMs
	consensusState, err := tail.WorldState().NextConsensusState(elapsedInMs / SecondInMs)
=======
func (dpos *Dpos) checkProposer(tail *core.Block, now int64) (state.ConsensusState, error) {
	slot := nextSlot(now)
	proposer, err := dpos.findProposer(now)
	if err != nil {
		return nil, err
	}
	if proposer == nil || !proposer.Equals(dpos.miner.Bytes()) {
		logging.VLog().WithFields(logrus.Fields{
			"tail":     tail,
			"now":      now,
			"slot":     slot,
			"expected": proposer,
			"actual":   dpos.miner,
		}).Debug("Not my turn, waiting...")
		return nil, ErrInvalidBlockProposer
	}

	elapsed := slot - tail.Timestamp()
	consensusState, err := tail.NextConsensusState(elapsed)
>>>>>>> bec1114f
	if err != nil {
		logging.VLog().WithFields(logrus.Fields{
			"tail":    tail,
			"elapsed": elapsedInMs,
			"err":     err,
		}).Debug("Failed to generate next dynasty context.")
		return nil, ErrGenerateNextConsensusState
	}
	if consensusState.Proposer() == nil || !consensusState.Proposer().Equals(dpos.miner.Bytes()) {
		proposer := "nil"
		if consensusState.Proposer() != nil {
			proposer = string(consensusState.Proposer().Hex())
		}
		logging.VLog().WithFields(logrus.Fields{
			"tail":     tail,
			"now":      nowInMs,
			"slot":     slotInMs,
			"expected": proposer,
			"actual":   dpos.miner,
		}).Debug("Not my turn, waiting...")
		return nil, ErrInvalidBlockProposer
	}
	return consensusState, nil
}

<<<<<<< HEAD
func (dpos *Dpos) broadcast(tail *core.Block, block *core.Block) error {
=======
func (dpos *Dpos) pushAndBroadcast(tail *core.Block, block *core.Block) error {
>>>>>>> bec1114f
	if err := dpos.chain.BlockPool().PushAndBroadcast(block); err != nil {
		logging.CLog().WithFields(logrus.Fields{
			"tail":  tail,
			"block": block,
			"err":   err,
		}).Error("Failed to push new minted block into block pool")
		return err
	}
<<<<<<< HEAD
=======

	if !dpos.chain.TailBlock().Hash().Equals(block.Hash()) {
		return ErrAppendNewBlockFailed
	}

>>>>>>> bec1114f
	logging.CLog().WithFields(logrus.Fields{
		"tail":  tail,
		"block": block,
	}).Info("Broadcasted new block")
	return nil
}

func (dpos *Dpos) mintBlock(now int64) error {
	metricsBlockPackingTime.Update(0)
	metricsBlockWaitingTime.Update(0)

	nowInMs := now * SecondInMs
	// check mining enable
	if !dpos.enable {
<<<<<<< HEAD
		return ErrCannotMintWhenDiable
=======
		return ErrCannotMintWhenDisable
>>>>>>> bec1114f
	}

	// check mining pending
	if dpos.pending {
		return ErrCannotMintWhenPending
	}

	tail := dpos.chain.TailBlock()

<<<<<<< HEAD
	deadlineInMs, err := dpos.checkDeadline(tail, nowInMs)
=======
	deadline, err := dpos.checkDeadline(tail, now)
>>>>>>> bec1114f
	if err != nil {
		return err
	}

<<<<<<< HEAD
	consensusState, err := dpos.checkProposer(tail, nowInMs)
=======
	consensusState, err := dpos.checkProposer(tail, now)
>>>>>>> bec1114f
	if err != nil {
		return err
	}

	miner := "nil"
	if dpos.miner != nil {
		miner = dpos.miner.String()
	}
	logging.CLog().WithFields(logrus.Fields{
		"tail":     tail,
<<<<<<< HEAD
		"start":    nowInMs,
		"deadline": deadlineInMs,
		"expected": consensusState.Proposer().Hex(),
		"actual":   miner,
=======
		"start":    now,
		"deadline": deadline,
		"expected": consensusState.Proposer().Hex(),
		"actual":   dpos.coinbase,
>>>>>>> bec1114f
	}).Info("My turn to mint block")
	metricsBlockPackingTime.Update(deadlineInMs - nowInMs)

<<<<<<< HEAD
	block, err := dpos.newBlock(tail, consensusState, deadlineInMs)
=======
	block, err := dpos.newBlock(tail, consensusState, deadline)
>>>>>>> bec1114f
	if err != nil {
		return err
	}

	slotInMs := nextSlot(nowInMs)
	currentInMs := time.Now().Unix() * SecondInMs
	if slotInMs > currentInMs {
		timer := time.NewTimer(time.Duration(slotInMs-currentInMs) * time.Millisecond).C
		<-timer
		metricsBlockWaitingTime.Update(slot - current)
	}

	logging.CLog().WithFields(logrus.Fields{
		"tail":     tail,
		"block":    block,
		"start":    nowInMs,
		"packed":   currentInMs,
		"deadline": deadlineInMs,
		"slot":     slotInMs,
		"end":      time.Now().Unix(),
	}).Info("Minted new block")

	// try to push the new block on chain
	// if failed, return all txs back

<<<<<<< HEAD
	if err := dpos.broadcast(tail, block); err != nil {
=======
	if err := dpos.pushAndBroadcast(tail, block); err != nil {
>>>>>>> bec1114f
		block.ReturnTransactions()
		return err
	}

<<<<<<< HEAD
	if !dpos.chain.TailBlock().Hash().Equals(block.Hash()) {
		block.ReturnTransactions()
	}
=======
>>>>>>> bec1114f
	return nil
}

func (dpos *Dpos) blockLoop() {
	logging.CLog().Info("Started Dpos Mining.")
	timeChan := time.NewTicker(time.Second).C
	for { // ToRefine: change loop logic, try more times second
		select {
		case now := <-timeChan:
			dpos.mintBlock(now.Unix())
		case <-dpos.quitCh:
			logging.CLog().Info("Stopped Dpos Mining.")
			return
		}
	}
}

func (dpos *Dpos) findProposer(now int64) (proposer byteutils.Hash, err error) {
	validators, err := dpos.chain.TailBlock().Dynasty()
	if err != nil {
		logging.VLog().WithFields(logrus.Fields{
			"err": err,
		}).Debug("Failed to get validators from dynasty.")
		return nil, err
	}
	proposer, err = FindProposer(now, validators)
	if err != nil {
		logging.VLog().WithFields(logrus.Fields{
			"proposer": proposer,
			"err":      err,
		}).Debug("Failed to find proposer.")
		return nil, err
	}
	return proposer, nil
}<|MERGE_RESOLUTION|>--- conflicted
+++ resolved
@@ -23,21 +23,11 @@
 	"time"
 
 	"github.com/nebulasio/go-nebulas/core/state"
-<<<<<<< HEAD
-
-	"github.com/nebulasio/go-nebulas/crypto/keystore"
+
+	lru "github.com/hashicorp/golang-lru"
+	"github.com/nebulasio/go-nebulas/core"
 	metrics "github.com/nebulasio/go-nebulas/metrics"
-
-	"github.com/nebulasio/go-nebulas/common/trie"
-=======
-
-	lru "github.com/hashicorp/golang-lru"
-	metrics "github.com/nebulasio/go-nebulas/metrics"
-
->>>>>>> bec1114f
-	"github.com/nebulasio/go-nebulas/core"
 	"github.com/nebulasio/go-nebulas/net"
-
 	"github.com/nebulasio/go-nebulas/util/byteutils"
 	"github.com/nebulasio/go-nebulas/util/logging"
 	"github.com/sirupsen/logrus"
@@ -50,17 +40,8 @@
 
 // Errors in PoW Consensus
 var (
+	ErrInvalidBlockTimestamp      = errors.New("invalid block timestamp, should be same as consensus's timestamp")
 	ErrInvalidBlockInterval       = errors.New("invalid block interval")
-<<<<<<< HEAD
-	ErrInvalidBlockTimestamp      = errors.New("invalid block timestamp, should be same as consensus's timestamp")
-	ErrMissingConfigForDpos       = errors.New("missing configuration for Dpos")
-	ErrInvalidBlockProposer       = errors.New("invalid block proposer")
-	ErrCannotMintWhenPending      = errors.New("cannot mint block now, waiting for cancel pending again")
-	ErrCannotMintWhenDiable       = errors.New("cannot mint block now, waiting for enable it again")
-	ErrWaitingBlockInLastSlot     = errors.New("cannot mint block now, waiting for last block")
-	ErrBlockMintedInNextSlot      = errors.New("cannot mint block now, there is a block minted in current slot")
-	ErrGenerateNextConsensusState = errors.New("Failed to generate next consensus state")
-=======
 	ErrMissingConfigForDpos       = errors.New("missing configuration for Dpos")
 	ErrInvalidBlockProposer       = errors.New("invalid block proposer")
 	ErrCannotMintWhenPending      = errors.New("cannot mint block now, waiting for cancel pending again")
@@ -70,7 +51,6 @@
 	ErrGenerateNextConsensusState = errors.New("Failed to generate next consensus state")
 	ErrDoubleBlockMinted          = errors.New("double block minted")
 	ErrAppendNewBlockFailed       = errors.New("failed to append new block to real chain")
->>>>>>> bec1114f
 )
 
 // Metrics
@@ -85,20 +65,13 @@
 
 	chain *core.BlockChain
 	ns    net.Service
-<<<<<<< HEAD
-	am    core.Manager
-=======
 	am    core.AccountManager
->>>>>>> bec1114f
 
 	coinbase *core.Address
 	miner    *core.Address
 
-<<<<<<< HEAD
-=======
 	slot *lru.Cache
 
->>>>>>> bec1114f
 	enable  bool
 	pending bool
 }
@@ -112,23 +85,6 @@
 	}
 	return dpos
 }
-<<<<<<< HEAD
-
-// Setup a dpos consensus handler
-func (dpos *Dpos) Setup(neblet core.Neblet) error {
-	dpos.chain = neblet.BlockChain()
-	dpos.ns = neblet.NetService()
-	dpos.am = neblet.AccountManager()
-
-	config := neblet.Config().Chain
-	coinbase, err := core.AddressParse(config.Coinbase)
-	if err != nil {
-		logging.CLog().WithFields(logrus.Fields{
-			"address": config.Coinbase,
-			"err":     err,
-		}).Error("Failed to parse coinbase address.")
-		return err
-=======
 
 // Setup a dpos consensus handler
 func (dpos *Dpos) Setup(neblet core.Neblet) error {
@@ -156,7 +112,6 @@
 		}
 		dpos.coinbase = coinbase
 		dpos.miner = miner
->>>>>>> bec1114f
 	}
 
 	slot, err := lru.NewWithEvict(1024, func(key interface{}, value interface{}) {
@@ -167,21 +122,11 @@
 	})
 	if err != nil {
 		logging.CLog().WithFields(logrus.Fields{
-<<<<<<< HEAD
-			"address": config.Miner,
-			"err":     err,
-		}).Error("Failed to parse miner address.")
-		return err
-	}
-	dpos.coinbase = coinbase
-	dpos.miner = miner
-=======
 			"err": err,
 		}).Error("Failed to create cache.")
 		return err
 	}
 	dpos.slot = slot
->>>>>>> bec1114f
 	return nil
 }
 
@@ -200,11 +145,7 @@
 
 // EnableMining start the consensus
 func (dpos *Dpos) EnableMining(passphrase string) error {
-<<<<<<< HEAD
-	if err := dpos.am.Unlock(dpos.miner, []byte(passphrase), keystore.YearUnlockDuration); err != nil {
-=======
 	if err := dpos.am.Unlock(dpos.miner, []byte(passphrase), DefaultMaxUnlockDuration); err != nil {
->>>>>>> bec1114f
 		return err
 	}
 	dpos.enable = true
@@ -230,14 +171,7 @@
 func less(a *core.Block, b *core.Block) bool {
 	if a.Height() != b.Height() {
 		return a.Height() < b.Height()
-<<<<<<< HEAD
-	}
-	if len(a.Transactions()) != len(b.Transactions()) {
-		return len(a.Transactions()) < len(b.Transactions())
-	}
-=======
-	} // ToAdd tx length less
->>>>>>> bec1114f
+	}
 	return byteutils.Less(a.Hash(), b.Hash())
 }
 
@@ -286,9 +220,8 @@
 	lib := dpos.chain.LIB()
 	tail := dpos.chain.TailBlock()
 	cur := tail
-<<<<<<< HEAD
 	miners := make(map[string]bool)
-	dynasty := int64(0)
+	dynasty := int64(-1)
 	for !cur.Hash().Equals(lib.Hash()) {
 		curDynasty := cur.Timestamp() * SecondInMs / DynastyIntervalInMs
 		if curDynasty != dynasty {
@@ -301,7 +234,7 @@
 		}
 		miners[byteutils.Hex(cur.ConsensusRoot().Proposer)] = true
 		if len(miners) >= ConsensusSize {
-			if err := dpos.chain.StoreLIBToStorage(cur); err != nil {
+			if err := dpos.chain.StoreLIBHashToStorage(cur); err != nil {
 				logging.VLog().WithFields(logrus.Fields{
 					"tail": tail,
 					"lib":  cur,
@@ -318,39 +251,6 @@
 			dpos.chain.SetLIB(cur)
 
 			e := &state.Event{
-=======
-	var validators map[string]bool
-	dynasty := int64(-1)
-	for !cur.Hash().Equals(lib.Hash()) {
-		curDynasty := cur.Timestamp() / DynastyInterval
-		if curDynasty != dynasty {
-			validators = make(map[string]bool)
-			dynasty = curDynasty
-		}
-		// fast prune
-		if int(cur.Height())-int(lib.Height()) < SafeSize-len(validators) {
-			return
-		}
-		validators[byteutils.Hex(cur.ConsensusRoot().Proposer)] = true
-		if len(validators) >= SafeSize {
-			if err := dpos.chain.StoreLIBHashToStorage(cur); err != nil {
-				logging.VLog().WithFields(logrus.Fields{
-					"tail": tail,
-					"lib":  cur,
-				}).Error("Failed to store latest irreversible block.")
-				return
-			}
-			logging.VLog().WithFields(logrus.Fields{
-				"lib.new":              cur,
-				"lib.old":              lib,
-				"tail":                 tail,
-				"validators.limit":     SafeSize,
-				"validators.supported": len(validators),
-			}).Info("Succeed to update latest irreversible block.")
-			dpos.chain.SetLIB(cur)
-
-			e := &core.Event{
->>>>>>> bec1114f
 				Topic: core.TopicLibBlock,
 				Data:  dpos.chain.LIB().String(),
 			}
@@ -370,21 +270,12 @@
 	}
 
 	logging.VLog().WithFields(logrus.Fields{
-<<<<<<< HEAD
 		"cur":              cur,
 		"lib":              lib,
 		"tail":             tail,
 		"err":              "supported miners is not enough",
 		"miners.limit":     ConsensusSize,
 		"miners.supported": len(miners),
-=======
-		"cur":                  cur,
-		"lib":                  lib,
-		"tail":                 tail,
-		"err":                  "supported miners is not enough",
-		"validators.limit":     SafeSize,
-		"validators.supported": len(validators),
->>>>>>> bec1114f
 	}).Warn("Failed to update latest irreversible block.")
 }
 
@@ -430,20 +321,11 @@
 func (dpos *Dpos) VerifyBlock(block *core.Block) error {
 	tail := dpos.chain.TailBlock()
 	// check timestamp
-<<<<<<< HEAD
 	if block.Timestamp() != block.ConsensusRoot().Timestamp {
 		return ErrInvalidBlockTimestamp
 	}
 	elapsedSecondInMs := (block.Timestamp() - tail.Timestamp()) * SecondInMs
 	if elapsedSecondInMs%BlockIntervalInMs != 0 {
-		return ErrInvalidBlockInterval
-	}
-	// check proposer
-	dynastyRoot := tail.WorldState().DynastyRoot()
-	dynasty, err := trie.NewTrie(dynastyRoot, dpos.chain.Storage(), false)
-=======
-	elapsedSecond := block.Timestamp() - tail.Timestamp()
-	if elapsedSecond%BlockInterval != 0 {
 		return ErrInvalidBlockInterval
 	}
 	// check double mint
@@ -455,8 +337,7 @@
 		return ErrDoubleBlockMinted
 	}
 	// check proposer
-	validators, err := tail.Dynasty()
->>>>>>> bec1114f
+	validators, err := tail.WorldState().Dynasty()
 	if err != nil {
 		logging.VLog().WithFields(logrus.Fields{
 			"err":   err,
@@ -464,11 +345,7 @@
 		}).Debug("Failed to get validators from dynasty.")
 		return err
 	}
-<<<<<<< HEAD
-	proposer, err := FindProposer(block.Timestamp(), dynasty)
-=======
 	proposer, err := FindProposer(block.Timestamp(), validators)
->>>>>>> bec1114f
 	if err != nil {
 		logging.VLog().WithFields(logrus.Fields{
 			"proposer": proposer,
@@ -486,24 +363,16 @@
 		}).Debug("Failed to parse proposer.")
 		return err
 	}
-<<<<<<< HEAD
-	return verifyBlockSign(miner, block)
+	// check signature
+	if err := verifyBlockSign(miner, block); err != nil {
+		return err
+	}
+	dpos.slot.Add(block.Timestamp(), block)
+	return nil
 }
 
 func (dpos *Dpos) newBlock(tail *core.Block, consensusState state.ConsensusState, deadlineInMs int64) (*core.Block, error) {
 	startAt := time.Now().Unix()
-
-=======
-	// check signature
-	if err := verifyBlockSign(miner, block); err != nil {
-		return err
-	}
-	dpos.slot.Add(block.Timestamp(), block)
-	return nil
-}
-
-func (dpos *Dpos) newBlock(tail *core.Block, consensusState state.ConsensusState, deadline int64) (*core.Block, error) {
->>>>>>> bec1114f
 	block, err := core.NewBlock(dpos.chain.ChainID(), dpos.coinbase, tail)
 	if err != nil {
 		logging.CLog().WithFields(logrus.Fields{
@@ -520,15 +389,9 @@
 		"reward":   core.BlockReward,
 	}).Info("Rewarded the coinbase.")
 
-<<<<<<< HEAD
 	block.WorldState().SetConsensusState(consensusState)
 	block.SetTimestamp(consensusState.TimeStamp())
 	block.CollectTransactions(deadlineInMs)
-=======
-	block.LoadConsensusState(consensusState)
-	block.SetTimestamp(consensusState.TimeStamp())
-	block.CollectTransactions(deadline)
->>>>>>> bec1114f
 	if err = block.Seal(); err != nil {
 		logging.CLog().WithFields(logrus.Fields{
 			"block": block,
@@ -557,7 +420,6 @@
 	return block, nil
 }
 
-<<<<<<< HEAD
 func lastSlot(nowInMs int64) int64 {
 	return int64((nowInMs-SecondInMs)/BlockIntervalInMs) * BlockIntervalInMs
 }
@@ -580,72 +442,21 @@
 	nextSlotInMs := nextSlot(nowInMs)
 
 	if tail.Timestamp()*SecondInMs >= nextSlotInMs {
-=======
-func lastSlot(now int64) int64 { // ToRefine change uint64
-	return int64((now-1)/BlockInterval) * BlockInterval
-}
-
-func nextSlot(now int64) int64 { // ToRefine change uint64
-	return int64((now+BlockInterval-1)/BlockInterval) * BlockInterval
-}
-
-func deadline(now int64) int64 { // ToRefine change uint64
-	nextSlot := nextSlot(now)
-	remain := nextSlot - now
-	if MaxMintDuration > remain {
-		return nextSlot
-	}
-	return now + MaxMintDuration
-}
-
-func (dpos *Dpos) checkDeadline(tail *core.Block, now int64) (int64, error) { // ToRefine change uint64
-	lastSlot := lastSlot(now)
-	nextSlot := nextSlot(now)
-
-	if tail.Timestamp() >= nextSlot {
->>>>>>> bec1114f
 		return 0, ErrBlockMintedInNextSlot
 	}
 	if tail.Timestamp()*SecondInMs == lastSlotInMs {
 		return deadline(nowInMs), nil
 	}
-<<<<<<< HEAD
 	if nextSlotInMs-nowInMs <= MinMintDurationInMs {
 		return deadline(nowInMs), nil
-=======
-	if nextSlot-now <= MinMintDuration {
-		return deadline(now), nil
->>>>>>> bec1114f
 	}
 	return 0, ErrWaitingBlockInLastSlot
 }
 
-<<<<<<< HEAD
 func (dpos *Dpos) checkProposer(tail *core.Block, nowInMs int64) (state.ConsensusState, error) {
 	slotInMs := nextSlot(nowInMs)
 	elapsedInMs := slotInMs - tail.Timestamp()*SecondInMs
 	consensusState, err := tail.WorldState().NextConsensusState(elapsedInMs / SecondInMs)
-=======
-func (dpos *Dpos) checkProposer(tail *core.Block, now int64) (state.ConsensusState, error) {
-	slot := nextSlot(now)
-	proposer, err := dpos.findProposer(now)
-	if err != nil {
-		return nil, err
-	}
-	if proposer == nil || !proposer.Equals(dpos.miner.Bytes()) {
-		logging.VLog().WithFields(logrus.Fields{
-			"tail":     tail,
-			"now":      now,
-			"slot":     slot,
-			"expected": proposer,
-			"actual":   dpos.miner,
-		}).Debug("Not my turn, waiting...")
-		return nil, ErrInvalidBlockProposer
-	}
-
-	elapsed := slot - tail.Timestamp()
-	consensusState, err := tail.NextConsensusState(elapsed)
->>>>>>> bec1114f
 	if err != nil {
 		logging.VLog().WithFields(logrus.Fields{
 			"tail":    tail,
@@ -671,11 +482,7 @@
 	return consensusState, nil
 }
 
-<<<<<<< HEAD
-func (dpos *Dpos) broadcast(tail *core.Block, block *core.Block) error {
-=======
 func (dpos *Dpos) pushAndBroadcast(tail *core.Block, block *core.Block) error {
->>>>>>> bec1114f
 	if err := dpos.chain.BlockPool().PushAndBroadcast(block); err != nil {
 		logging.CLog().WithFields(logrus.Fields{
 			"tail":  tail,
@@ -684,14 +491,11 @@
 		}).Error("Failed to push new minted block into block pool")
 		return err
 	}
-<<<<<<< HEAD
-=======
 
 	if !dpos.chain.TailBlock().Hash().Equals(block.Hash()) {
 		return ErrAppendNewBlockFailed
 	}
 
->>>>>>> bec1114f
 	logging.CLog().WithFields(logrus.Fields{
 		"tail":  tail,
 		"block": block,
@@ -706,11 +510,7 @@
 	nowInMs := now * SecondInMs
 	// check mining enable
 	if !dpos.enable {
-<<<<<<< HEAD
-		return ErrCannotMintWhenDiable
-=======
 		return ErrCannotMintWhenDisable
->>>>>>> bec1114f
 	}
 
 	// check mining pending
@@ -720,20 +520,12 @@
 
 	tail := dpos.chain.TailBlock()
 
-<<<<<<< HEAD
 	deadlineInMs, err := dpos.checkDeadline(tail, nowInMs)
-=======
-	deadline, err := dpos.checkDeadline(tail, now)
->>>>>>> bec1114f
-	if err != nil {
-		return err
-	}
-
-<<<<<<< HEAD
+	if err != nil {
+		return err
+	}
+
 	consensusState, err := dpos.checkProposer(tail, nowInMs)
-=======
-	consensusState, err := dpos.checkProposer(tail, now)
->>>>>>> bec1114f
 	if err != nil {
 		return err
 	}
@@ -744,25 +536,14 @@
 	}
 	logging.CLog().WithFields(logrus.Fields{
 		"tail":     tail,
-<<<<<<< HEAD
 		"start":    nowInMs,
 		"deadline": deadlineInMs,
 		"expected": consensusState.Proposer().Hex(),
 		"actual":   miner,
-=======
-		"start":    now,
-		"deadline": deadline,
-		"expected": consensusState.Proposer().Hex(),
-		"actual":   dpos.coinbase,
->>>>>>> bec1114f
 	}).Info("My turn to mint block")
 	metricsBlockPackingTime.Update(deadlineInMs - nowInMs)
 
-<<<<<<< HEAD
 	block, err := dpos.newBlock(tail, consensusState, deadlineInMs)
-=======
-	block, err := dpos.newBlock(tail, consensusState, deadline)
->>>>>>> bec1114f
 	if err != nil {
 		return err
 	}
@@ -772,7 +553,7 @@
 	if slotInMs > currentInMs {
 		timer := time.NewTimer(time.Duration(slotInMs-currentInMs) * time.Millisecond).C
 		<-timer
-		metricsBlockWaitingTime.Update(slot - current)
+		metricsBlockWaitingTime.Update(slotInMs - currentInMs)
 	}
 
 	logging.CLog().WithFields(logrus.Fields{
@@ -788,21 +569,11 @@
 	// try to push the new block on chain
 	// if failed, return all txs back
 
-<<<<<<< HEAD
-	if err := dpos.broadcast(tail, block); err != nil {
-=======
 	if err := dpos.pushAndBroadcast(tail, block); err != nil {
->>>>>>> bec1114f
 		block.ReturnTransactions()
 		return err
 	}
 
-<<<<<<< HEAD
-	if !dpos.chain.TailBlock().Hash().Equals(block.Hash()) {
-		block.ReturnTransactions()
-	}
-=======
->>>>>>> bec1114f
 	return nil
 }
 
@@ -821,7 +592,7 @@
 }
 
 func (dpos *Dpos) findProposer(now int64) (proposer byteutils.Hash, err error) {
-	validators, err := dpos.chain.TailBlock().Dynasty()
+	validators, err := dpos.chain.TailBlock().WorldState().Dynasty()
 	if err != nil {
 		logging.VLog().WithFields(logrus.Fields{
 			"err": err,
