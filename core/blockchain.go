--- conflicted
+++ resolved
@@ -690,28 +690,8 @@
 	return contract, nil
 }
 
-<<<<<<< HEAD
-// GetTransactionHeight return transaction's block height
-func (bc *BlockChain) GetTransactionHeight(hash byteutils.Hash) (uint64, error) {
-	bytes, err := bc.storage.Get(append(hash, []byte(TxBlockHeight)...))
-	if err != nil && err != storage.ErrKeyNotFound {
-		return 0, err
-	}
-
-	if len(bytes) == 0 {
-		// for empty value (history txs), height = 0
-		return 0, nil
-	}
-
-	return byteutils.Uint64(bytes), nil
-}
-
-// GetContract return contract of given address
-func (bc *BlockChain) GetContract(addr *Address) (state.Account, error) {
-=======
 // GetTransaction return transaction of given hash from local storage.
 func (bc *BlockChain) GetTransaction(hash byteutils.Hash) (*Transaction, error) {
->>>>>>> d0e43c55
 	worldState, err := bc.TailBlock().WorldState().Clone()
 	if err != nil {
 		return nil, err
