--- conflicted
+++ resolved
@@ -19,9 +19,6 @@
 package core
 
 import (
-	"errors"
-	"fmt"
-	"strings"
 	"sync"
 	"time"
 
@@ -273,50 +270,6 @@
 		}).Debug("Push tx to transaction pool")
 	}
 
-	//// deprecated
-	//if is super node and tx type is deploy, do unsupported keyword checking.
-	if pool.bc.superNode == true && len(pool.bc.unsupportedKeyword) > 0 && len(tx.Data()) > 0 {
-		if tx.Type() == TxPayloadDeployType {
-			data := string(tx.Data())
-			keywords := strings.Split(pool.bc.unsupportedKeyword, ",")
-			for _, keyword := range keywords {
-				keyword = strings.ToLower(keyword)
-				if strings.Contains(data, keyword) {
-					logging.VLog().WithFields(logrus.Fields{
-						"tx.hash":            tx.hash,
-						"unsupportedKeyword": keyword,
-					}).Debug("transaction data has unsupported keyword")
-					unsupportedKeywordError := fmt.Sprintf("transaction data has unsupported keyword(keyword: %s)", keyword)
-					return errors.New(unsupportedKeywordError)
-				}
-			}
-		}
-	}
-
-<<<<<<< HEAD
-	//if is super node and tx type is deploy, do unsupported keyword checking.
-	if pool.bc.superNode == true && len(pool.bc.unsupportedKeyword) > 0 && len(tx.Data()) > 0 {
-		if tx.Type() == TxPayloadDeployType {
-			data := string(tx.Data())
-			keywords := strings.Split(pool.bc.unsupportedKeyword, ",")
-			for _, keyword := range keywords {
-				keyword = strings.ToLower(keyword)
-				if strings.Contains(data, keyword) {
-					logging.VLog().WithFields(logrus.Fields{
-						"tx":                 tx,
-						"unsupportedKeyword": keyword,
-					}).Debug("transaction data has unsupported keyword")
-					return ErrUnsupportedKeyword
-				}
-			}
-		}
-	}
-
-	// check dip reward
-	if err := pool.bc.dip.CheckReward(tx); err != nil {
-		return err
-	}
-=======
 	// only super node need the access control
 	//if pool.bc.superNode == true {
 	if err := pool.access.CheckTransaction(tx); err != nil {
@@ -327,7 +280,15 @@
 		return err
 	}
 	//}
->>>>>>> 6da3f082
+
+	// check dip reward
+	if err := pool.bc.dip.CheckReward(tx); err != nil {
+		logging.VLog().WithFields(logrus.Fields{
+			"tx.hash": tx.hash,
+			"error":   err,
+		}).Debug("Failed to check transaction for dip reward.")
+		return err
+	}
 
 	// verify non-dup tx
 	if _, ok := pool.all[tx.hash.Hex()]; ok {
