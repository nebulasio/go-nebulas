// Copyright (C) 2017 go-nebulas authors
//
// This file is part of the go-nebulas library.
//
// the go-nebulas library is free software: you can redistribute it and/or modify
// it under the terms of the GNU General Public License as published by
// the Free Software Foundation, either version 3 of the License, or
// (at your option) any later version.
//
// the go-nebulas library is distributed in the hope that it will be useful,
// but WITHOUT ANY WARRANTY; without even the implied warranty of
// MERCHANTABILITY or FITNESS FOR A PARTICULAR PURPOSE.  See the
// GNU General Public License for more details.
//
// You should have received a copy of the GNU General Public License
// along with the go-nebulas library.  If not, see <http://www.gnu.org/licenses/>.
//

package core

import (
	"sync"
	"time"

	"github.com/nebulasio/go-nebulas/core/state"

	"github.com/gogo/protobuf/proto"
	"github.com/nebulasio/go-nebulas/common/sorted"
	"github.com/nebulasio/go-nebulas/core/pb"
	"github.com/nebulasio/go-nebulas/net"
	"github.com/nebulasio/go-nebulas/util"
	"github.com/nebulasio/go-nebulas/util/byteutils"
	"github.com/nebulasio/go-nebulas/util/logging"
	"github.com/sirupsen/logrus"
)

var (
	metricUpdateInterval = time.Second
	txEvictInterval      = time.Minute
	txLifetime           = time.Minute * 90
)

// TransactionPool cache txs, is thread safe
type TransactionPool struct {
	receivedMessageCh chan net.Message
	quitCh            chan int

	size              int
	candidates        *sorted.Slice
	buckets           map[byteutils.HexHash]*sorted.Slice
	all               map[byteutils.HexHash]*Transaction
	bucketsLastUpdate map[byteutils.HexHash]time.Time

	ns net.Service
	mu sync.RWMutex

	minGasPrice *util.Uint128 // the lowest gasPrice.
	maxGasLimit *util.Uint128 // the maximum gasLimit.

	eventEmitter *EventEmitter
	bc           *BlockChain

	access *Access
}

func nonceCmp(a interface{}, b interface{}) int {
	txa := a.(*Transaction)
	txb := b.(*Transaction)
	if txa.Nonce() < txb.Nonce() {
		return -1
	} else if txa.Nonce() > txb.Nonce() {
		return 1
	} else {
		return txb.GasPrice().Cmp(txa.GasPrice())
	}
}

func gasCmp(a interface{}, b interface{}) int {
	txa := a.(*Transaction)
	txb := b.(*Transaction)
	return txb.GasPrice().Cmp(txa.GasPrice())
}

// NewTransactionPool create a new TransactionPool
func NewTransactionPool(size int) (*TransactionPool, error) {
	return &TransactionPool{
		receivedMessageCh: make(chan net.Message, size),
		quitCh:            make(chan int, 1),
		size:              size,
		candidates:        sorted.NewSlice(gasCmp),
		buckets:           make(map[byteutils.HexHash]*sorted.Slice),
		all:               make(map[byteutils.HexHash]*Transaction),
		bucketsLastUpdate: make(map[byteutils.HexHash]time.Time),
		minGasPrice:       TransactionGasPrice,
		maxGasLimit:       TransactionMaxGas,
	}, nil
}

// SetGasConfig config the lowest gasPrice and the maximum gasLimit.
func (pool *TransactionPool) SetGasConfig(gasPrice, gasLimit *util.Uint128) error {
	if gasPrice == nil || gasPrice.Cmp(util.NewUint128()) <= 0 {
		pool.minGasPrice = TransactionGasPrice
	} else if gasPrice.Cmp(TransactionMaxGasPrice) <= 0 {
		pool.minGasPrice = gasPrice
	} else {
		return ErrInvalidGasPrice
	}
	if gasLimit == nil || gasLimit.Cmp(util.NewUint128()) <= 0 {
		pool.maxGasLimit = TransactionMaxGas
	} else if gasPrice.Cmp(TransactionMaxGas) <= 0 {
		pool.maxGasLimit = gasLimit
	} else {
		return ErrInvalidGasLimit
	}
	return nil
}

// RegisterInNetwork register message subscriber in network.
func (pool *TransactionPool) RegisterInNetwork(ns net.Service) {
	ns.Register(net.NewSubscriber(pool, pool.receivedMessageCh, true, MessageTypeNewTx, net.MessageWeightNewTx))
	pool.ns = ns
}

func (pool *TransactionPool) setBlockChain(bc *BlockChain) {
	pool.bc = bc
}

func (pool *TransactionPool) setEventEmitter(emitter *EventEmitter) {
	pool.eventEmitter = emitter
}

func (pool *TransactionPool) setAccess(access *Access) {
	pool.access = access
}

// Start start loop.
func (pool *TransactionPool) Start() {
	logging.CLog().WithFields(logrus.Fields{
		"size": pool.size,
	}).Info("Starting TransactionPool...")

	go pool.loop()
}

// Stop stop loop.
func (pool *TransactionPool) Stop() {
	logging.CLog().WithFields(logrus.Fields{
		"size": pool.size,
	}).Info("Stop TransactionPool.")

	pool.quitCh <- 0
}

func (pool *TransactionPool) loop() {
	logging.CLog().WithFields(logrus.Fields{
		"size": pool.size,
	}).Info("Started TransactionPool.")

	metricsUpdateChan := time.NewTicker(metricUpdateInterval).C
	evictChan := time.NewTicker(txEvictInterval).C

	for {
		select {
		case <-metricsUpdateChan:
			metricsReceivedTx.Update(int64(len(pool.receivedMessageCh)))
			metricsCachedTx.Update(int64(len(pool.all)))
			metricsBucketTx.Update(int64(len(pool.buckets)))
			metricsCandidates.Update(int64(pool.candidates.Len()))

		case <-evictChan:
			pool.evictExpiredTransactions()

		case <-pool.quitCh:
			logging.CLog().WithFields(logrus.Fields{
				"size": pool.size,
			}).Info("Stopped TransactionPool.")
			return
		case msg := <-pool.receivedMessageCh:
			if msg.MessageType() != MessageTypeNewTx {
				logging.VLog().WithFields(logrus.Fields{
					"messageType": msg.MessageType(),
					"message":     msg,
					"err":         "not new tx msg",
				}).Debug("Received unregistered message.")
				continue
			}

			tx := new(Transaction)
			pbTx := new(corepb.Transaction)
			if err := proto.Unmarshal(msg.Data(), pbTx); err != nil {
				logging.VLog().WithFields(logrus.Fields{
					"msgType": msg.MessageType(),
					"msg":     msg,
					"err":     err,
				}).Debug("Failed to unmarshal data.")
				continue
			}
			if err := tx.FromProto(pbTx); err != nil {
				logging.VLog().WithFields(logrus.Fields{
					"msgType": msg.MessageType(),
					"msg":     msg,
					"err":     err,
				}).Debug("Failed to recover a tx from proto data.")
				continue
			}

			if err := pool.PushAndRelay(tx); err != nil {
				logging.VLog().WithFields(logrus.Fields{
					"func":        "TxPool.loop",
					"messageType": msg.MessageType(),
					"transaction": tx,
					"err":         err,
				}).Debug("Failed to push a tx into tx pool.")
				continue
			}
		}
	}
}

// GetMinGasPrice return the minGasPrice
func (pool *TransactionPool) GetMinGasPrice() *util.Uint128 {
	return pool.minGasPrice
}

// GetMaxGasLimit return the maxGasLimit
func (pool *TransactionPool) GetMaxGasLimit() *util.Uint128 {
	return pool.maxGasLimit
}

// GetTransaction return transaction of given hash from transaction pool.
func (pool *TransactionPool) GetTransaction(hash byteutils.Hash) *Transaction {
	pool.mu.Lock()
	defer pool.mu.Unlock()

	return pool.all[hash.Hex()]
}

// PushAndRelay push tx into pool and relay it
func (pool *TransactionPool) PushAndRelay(tx *Transaction) error {
	if err := pool.Push(tx); err != nil {
		logging.VLog().WithFields(logrus.Fields{
			"tx":  tx.StringWithoutData(),
			"err": err,
		}).Debug("Failed to push tx")
		return err
	}

	// TODO: if tx relay , don't relay again @fengzi @roy
	pool.ns.Relay(MessageTypeNewTx, tx, net.MessagePriorityNormal)
	return nil
}

// PushAndBroadcast push tx into pool and broadcast it
func (pool *TransactionPool) PushAndBroadcast(tx *Transaction) error {
	if err := pool.Push(tx); err != nil {
		logging.VLog().WithFields(logrus.Fields{
			"tx":  tx.StringWithoutData(),
			"err": err,
		}).Debug("Failed to push tx")
		return err
	}

	pool.ns.Broadcast(MessageTypeNewTx, tx, net.MessagePriorityNormal)
	return nil
}

// Push tx into pool
func (pool *TransactionPool) Push(tx *Transaction) error {
	pool.mu.Lock()
	defer pool.mu.Unlock()
	// add tx log in super node
	if pool.bc.superNode == true {
		logging.VLog().WithFields(logrus.Fields{
			"tx": tx,
		}).Debug("Push tx to transaction pool")
	}

<<<<<<< HEAD
	// only super node need the access control
	//if pool.bc.superNode == true {
	if err := pool.access.CheckTransaction(tx); err != nil {
		logging.VLog().WithFields(logrus.Fields{
			"tx.hash": tx.hash,
			"error":   err,
		}).Debug("Failed to check transaction in access.")
		return err
	}
	//}

=======
>>>>>>> 11049e28
	// check dip reward
	if err := pool.bc.dip.CheckReward(tx); err != nil {
		logging.VLog().WithFields(logrus.Fields{
			"tx.hash": tx.hash,
			"error":   err,
		}).Debug("Failed to check transaction for dip reward.")
		return err
	}

	// verify non-dup tx
	if _, ok := pool.all[tx.hash.Hex()]; ok {
		metricsDuplicateTx.Inc(1)
		return ErrDuplicatedTransaction
	} // ToRefine: refine the lock scope

	// if tx's gasPrice below the pool config lowest gasPrice, return ErrBelowGasPrice
	if tx.gasPrice.Cmp(pool.minGasPrice) < 0 {
		metricsTxPoolBelowGasPrice.Inc(1)
		return ErrBelowGasPrice
	}

	if tx.gasLimit.Cmp(util.NewUint128()) <= 0 {
		metricsTxPoolGasLimitLessOrEqualToZero.Inc(1)
		return ErrGasLimitLessOrEqualToZero
	}

	if tx.gasLimit.Cmp(pool.maxGasLimit) > 0 {
		metricsTxPoolOutOfGasLimit.Inc(1)
		return ErrOutOfGasLimit
	}

	// verify hash & sign of tx
	if err := tx.VerifyIntegrity(pool.bc.chainID); err != nil {
		metricsInvalidTx.Inc(1)
		return err
	}

	// cache the verified tx
	pool.pushTx(tx)
	// drop max tx in longest bucket if full
	if len(pool.all) > pool.size {
		poollen := len(pool.all)
		pool.dropTx()

		logging.VLog().WithFields(logrus.Fields{
			"tx":         tx.StringWithoutData(),
			"size":       pool.size,
			"bpoolsize":  poollen,
			"apoolsize":  len(pool.all),
			"bucketsize": len(pool.buckets),
		}).Debug("drop tx")
	}

	// trigger pending transaction
	event := &state.Event{
		Topic: TopicPendingTransaction,
		Data:  tx.JSONString(),
	}
	pool.eventEmitter.Trigger(event)

	return nil
}

func (pool *TransactionPool) pushTx(tx *Transaction) {
	slot := tx.from.address.Hex()
	bucket, ok := pool.buckets[slot]
	if !ok {
		bucket = sorted.NewSlice(nonceCmp)
		pool.buckets[slot] = bucket
	}
	oldCandidate := bucket.Left()
	bucket.Push(tx)
	pool.all[tx.hash.Hex()] = tx
	newCandidate := bucket.Left()
	// replace candidate
	if oldCandidate == nil {
		pool.candidates.Push(newCandidate)
	} else if oldCandidate != newCandidate {
		pool.candidates.Del(oldCandidate)
		pool.candidates.Push(newCandidate)
	}

	// Initialize bucket time. Do not update in pushTx() after init.
	// Because tx could be taken out and then push back if verification fail
	if _, ok := pool.bucketsLastUpdate[slot]; !ok {
		pool.bucketsLastUpdate[slot] = time.Now()
	}
}

func (pool *TransactionPool) popTx(tx *Transaction) {
	bucket := pool.buckets[tx.from.address.Hex()]
	delete(pool.all, tx.hash.Hex())
	bucket.PopLeft()
	if bucket.Len() != 0 {
		candidate := bucket.Left()
		pool.candidates.Push(candidate)
	} else {
		delete(pool.buckets, tx.from.address.Hex())
		delete(pool.bucketsLastUpdate, tx.from.address.Hex())
	}
}

func (pool *TransactionPool) dropTx() {
	var longestSlice *sorted.Slice
	longestLen := 0
	for _, v := range pool.buckets {
		if v.Len() > longestLen {
			longestLen = v.Len()
			longestSlice = v
		}
	}

	logging.VLog().WithFields(logrus.Fields{
		"longestsize": longestLen,
	}).Debug("Drop tx from longest bucket.")

	if longestLen > 0 {
		drop := longestSlice.PopRight().(*Transaction)
		if drop != nil {
			delete(pool.all, drop.Hash().Hex())
			if longestLen == 1 {
				pool.candidates.Del(drop)
				delete(pool.buckets, drop.from.address.Hex())
				delete(pool.bucketsLastUpdate, drop.from.address.Hex())
			}
		}
	}
}

// PopWithBlacklist return a tx with highest gasprice and not in the blocklist
func (pool *TransactionPool) PopWithBlacklist(fromBlacklist *sync.Map, toBlacklist *sync.Map) *Transaction {
	pool.mu.Lock()
	defer pool.mu.Unlock()

	if fromBlacklist == nil {
		fromBlacklist = new(sync.Map)
	}
	if toBlacklist == nil {
		toBlacklist = new(sync.Map)
	}

	size := pool.candidates.Len()
	for i := 0; i < size; i++ {
		tx := pool.candidates.Index(i).(*Transaction)
		if _, ok := fromBlacklist.Load(tx.from.address.Hex()); !ok {
			if _, ok := toBlacklist.Load(tx.to.address.Hex()); !ok {
				pool.candidates.Del(tx)
				pool.popTx(tx)
				return tx
			}
		}
	}
	return nil
}

// Pop a transaction from pool
func (pool *TransactionPool) Pop() *Transaction {
	pool.mu.Lock()
	defer pool.mu.Unlock()

	candidates := pool.candidates
	val := candidates.PopLeft()
	if val == nil {
		return nil
	}
	tx := val.(*Transaction)
	pool.popTx(tx)
	return tx
}

// Del a transaction from pool
func (pool *TransactionPool) Del(tx *Transaction) {
	pool.mu.Lock()
	defer pool.mu.Unlock()

	bucket := pool.buckets[tx.from.address.Hex()]
	if bucket != nil && bucket.Len() > 0 {
		oldCandidate := bucket.Left()
		left := oldCandidate.(*Transaction)
		for left.Nonce() <= tx.Nonce() {
			bucket.PopLeft()
			delete(pool.all, left.Hash().Hex())

			// trigger pending transaction
			event := &state.Event{
				Topic: TopicDropTransaction,
				Data:  left.String(),
			}
			pool.eventEmitter.Trigger(event)

			logging.VLog().WithFields(logrus.Fields{
				"tx":         left.Hash().Hex(),
				"size":       pool.size,
				"poolsize":   len(pool.all),
				"bucketsize": len(pool.buckets),
			}).Debug("Delete transaction")

			if bucket.Len() > 0 {
				left = bucket.Left().(*Transaction)
			} else {
				delete(pool.buckets, left.from.address.Hex())
				delete(pool.bucketsLastUpdate, left.from.address.Hex())
				break
			}
		}

		newCandidate := bucket.Left()
		// replace candidate
		if oldCandidate != newCandidate {
			pool.candidates.Del(oldCandidate)
			delete(pool.bucketsLastUpdate, tx.from.address.Hex())
			if newCandidate != nil {
				pool.candidates.Push(newCandidate)

				//update bucket update time when txs are put on chain
				pool.bucketsLastUpdate[tx.from.address.Hex()] = time.Now()
			}
		}

	} else {
		//remove key of bucketsLastUpdate when bucket is empty
		delete(pool.bucketsLastUpdate, tx.from.address.Hex())
	}
}

// Empty return if the pool is empty
func (pool *TransactionPool) Empty() bool {
	pool.mu.Lock()
	defer pool.mu.Unlock()
	return len(pool.all) == 0
}

func (pool *TransactionPool) evictExpiredTransactions() {
	pool.mu.Lock()
	defer pool.mu.Unlock()

	for slot := range pool.buckets {
		if timeLastDate, ok := pool.bucketsLastUpdate[slot]; ok {
			if time.Since(timeLastDate) > txLifetime {
				bucket := pool.buckets[slot]

				val := bucket.PopLeft()
				if tx := val.(*Transaction); tx != nil && tx.hash != nil {
					pool.candidates.Del(tx) // only remove the first from candidates
				}
				for val != nil {
					if tx := val.(*Transaction); tx != nil && tx.hash != nil {
						delete(pool.all, tx.hash.Hex())
						logging.VLog().WithFields(logrus.Fields{
							"tx.hash":    tx.hash.Hex(),
							"size":       pool.size,
							"poolsize":   len(pool.all),
							"bucketsize": len(pool.buckets),
							"tx":         tx.StringWithoutData(),
						}).Debug("Remove expired transactions.")
						// trigger pending transaction
						event := &state.Event{
							Topic: TopicDropTransaction,
							Data:  tx.JSONString(),
						}
						pool.eventEmitter.Trigger(event)
					}

					val = bucket.PopLeft()
				}
				delete(pool.buckets, slot)
				delete(pool.bucketsLastUpdate, slot)
			}
		}
	}
}<|MERGE_RESOLUTION|>--- conflicted
+++ resolved
@@ -275,7 +275,6 @@
 		}).Debug("Push tx to transaction pool")
 	}
 
-<<<<<<< HEAD
 	// only super node need the access control
 	//if pool.bc.superNode == true {
 	if err := pool.access.CheckTransaction(tx); err != nil {
@@ -285,10 +284,7 @@
 		}).Debug("Failed to check transaction in access.")
 		return err
 	}
-	//}
-
-=======
->>>>>>> 11049e28
+
 	// check dip reward
 	if err := pool.bc.dip.CheckReward(tx); err != nil {
 		logging.VLog().WithFields(logrus.Fields{
