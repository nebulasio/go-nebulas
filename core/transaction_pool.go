// Copyright (C) 2017 go-nebulas authors
//
// This file is part of the go-nebulas library.
//
// the go-nebulas library is free software: you can redistribute it and/or modify
// it under the terms of the GNU General Public License as published by
// the Free Software Foundation, either version 3 of the License, or
// (at your option) any later version.
//
// the go-nebulas library is distributed in the hope that it will be useful,
// but WITHOUT ANY WARRANTY; without even the implied warranty of
// MERCHANTABILITY or FITNESS FOR A PARTICULAR PURPOSE.  See the
// GNU General Public License for more details.
//
// You should have received a copy of the GNU General Public License
// along with the go-nebulas library.  If not, see <http://www.gnu.org/licenses/>.
//

package core

import (
	"sync"
	"time"

	"github.com/nebulasio/go-nebulas/core/state"

	"github.com/gogo/protobuf/proto"
	"github.com/nebulasio/go-nebulas/common/sorted"
	"github.com/nebulasio/go-nebulas/core/pb"
	"github.com/nebulasio/go-nebulas/net"
	"github.com/nebulasio/go-nebulas/util"
	"github.com/nebulasio/go-nebulas/util/byteutils"
	"github.com/nebulasio/go-nebulas/util/logging"
	"github.com/sirupsen/logrus"
)

// TransactionPool cache txs, is thread safe
type TransactionPool struct {
	receivedMessageCh chan net.Message
	quitCh            chan int

	size       int
	candidates *sorted.Slice
	buckets    map[byteutils.HexHash]*sorted.Slice
	all        map[byteutils.HexHash]*Transaction

	ns net.Service
	mu sync.RWMutex

	gasPrice *util.Uint128 // the lowest gasPrice.
	gasLimit *util.Uint128 // the maximum gasLimit.

	eventEmitter *EventEmitter
	bc           *BlockChain
}

func nonceCmp(a interface{}, b interface{}) int {
	txa := a.(*Transaction)
	txb := b.(*Transaction)
<<<<<<< HEAD
	if txa.Nonce() < txb.Nonce() {
		return -1
	} else if txa.Nonce() > txb.Nonce() {
		return 1
	} else {
		return txb.GasPrice().Cmp(txa.GasPrice().Int)
	}
}

func gasCmp(a interface{}, b interface{}) int {
	txa := a.(*Transaction)
	txb := b.(*Transaction)
	return txb.GasPrice().Cmp(txa.GasPrice().Int)
=======
	if txa.from.Equals(txb.from) {
		return txa.Nonce() < txb.Nonce()
	}
	if txa.gasPrice.Cmp(txb.gasPrice) != 0 {
		// txa.gasPrice < txb.gasPrice
		return txa.GasPrice().Cmp(txb.GasPrice()) == -1
	}
	// txa.gasLimit < txb.gasLimit
	return txa.GasLimit().Cmp(txb.GasLimit()) == -1
>>>>>>> 11027b6c
}

// NewTransactionPool create a new TransactionPool
func NewTransactionPool(size int) (*TransactionPool, error) {
	txPool := &TransactionPool{
		receivedMessageCh: make(chan net.Message, size),
		quitCh:            make(chan int, 1),
		size:              size,
		candidates:        sorted.NewSlice(gasCmp),
		buckets:           make(map[byteutils.HexHash]*sorted.Slice),
		all:               make(map[byteutils.HexHash]*Transaction),
		gasPrice:          TransactionGasPrice,
		gasLimit:          TransactionMaxGas,
	}
	return txPool, nil
}

// SetGasConfig config the lowest gasPrice and the maximum gasLimit.
func (pool *TransactionPool) SetGasConfig(gasPrice, gasLimit *util.Uint128) {
	if gasPrice == nil || gasPrice.Cmp(util.NewUint128()) <= 0 {
		pool.gasPrice = TransactionGasPrice
	} else {
		pool.gasPrice = gasPrice
	}
	if gasLimit == nil || gasLimit.Cmp(util.NewUint128()) == 0 || gasLimit.Cmp(TransactionMaxGas) > 0 {
		pool.gasLimit = TransactionMaxGas
	} else {
		pool.gasLimit = gasLimit
	}
}

// RegisterInNetwork register message subscriber in network.
func (pool *TransactionPool) RegisterInNetwork(ns net.Service) {
	ns.Register(net.NewSubscriber(pool, pool.receivedMessageCh, true, MessageTypeNewTx, net.MessageWeightNewTx))
	pool.ns = ns
}

func (pool *TransactionPool) setBlockChain(bc *BlockChain) {
	pool.bc = bc
}

func (pool *TransactionPool) setEventEmitter(emitter *EventEmitter) {
	pool.eventEmitter = emitter
}

// Start start loop.
func (pool *TransactionPool) Start() {
	logging.CLog().WithFields(logrus.Fields{
		"size": pool.size,
	}).Info("Starting TransactionPool...")

	go pool.loop()
}

// Stop stop loop.
func (pool *TransactionPool) Stop() {
	logging.CLog().WithFields(logrus.Fields{
		"size": pool.size,
	}).Info("Stop TransactionPool.")

	pool.quitCh <- 0
}

func (pool *TransactionPool) loop() {
	logging.CLog().WithFields(logrus.Fields{
		"size": pool.size,
	}).Info("Started TransactionPool.")

	timerChan := time.NewTicker(time.Second).C
	for {
		select {
		case <-timerChan:
			metricsCachedTx.Update(int64(len(pool.receivedMessageCh)))
		case <-pool.quitCh:
			logging.CLog().WithFields(logrus.Fields{
				"size": pool.size,
			}).Info("Stopped TransactionPool.")
			return
		case msg := <-pool.receivedMessageCh:
			if msg.MessageType() != MessageTypeNewTx {
				logging.VLog().WithFields(logrus.Fields{
					"messageType": msg.MessageType(),
					"message":     msg,
					"err":         "not new tx msg",
				}).Debug("Received unregistered message.")
				continue
			}

			tx := new(Transaction)
			pbTx := new(corepb.Transaction)
			if err := proto.Unmarshal(msg.Data(), pbTx); err != nil {
				logging.VLog().WithFields(logrus.Fields{
					"msgType": msg.MessageType(),
					"msg":     msg,
					"err":     err,
				}).Debug("Failed to unmarshal data.")
				continue
			}
			if err := tx.FromProto(pbTx); err != nil {
				logging.VLog().WithFields(logrus.Fields{
					"msgType": msg.MessageType(),
					"msg":     msg,
					"err":     err,
				}).Debug("Failed to recover a tx from proto data.")
				continue
			}

			/* 			logging.VLog().WithFields(logrus.Fields{
				"tx":   tx,
				"type": msg.MessageType(),
			}).Debug("Received a new tx.") */

			if err := pool.PushAndRelay(tx); err != nil {
				logging.VLog().WithFields(logrus.Fields{
					"func":        "TxPool.loop",
					"messageType": msg.MessageType(),
					"transaction": tx,
					"err":         err,
				}).Debug("Failed to push a tx into tx pool.")
				continue
			}
		}
	}
}

// GetTransaction return transaction of given hash from transaction pool.
func (pool *TransactionPool) GetTransaction(hash byteutils.Hash) *Transaction {
	return pool.all[hash.Hex()]
}

// PushAndRelay push tx into pool and relay it
func (pool *TransactionPool) PushAndRelay(tx *Transaction) error {
	if err := pool.Push(tx); err != nil {
		return err
	}

	pool.ns.Relay(MessageTypeNewTx, tx, net.MessagePriorityNormal)
	return nil
}

// PushAndBroadcast push tx into pool and broadcast it
func (pool *TransactionPool) PushAndBroadcast(tx *Transaction) error {
	if err := pool.Push(tx); err != nil {
		logging.VLog().WithFields(logrus.Fields{
			"tx":  tx,
			"err": err,
		}).Debug("Failed to push a new tx into tx pool")
		return err
	}

	pool.ns.Broadcast(MessageTypeNewTx, tx, net.MessagePriorityNormal)
	return nil
}

// Push tx into pool
func (pool *TransactionPool) Push(tx *Transaction) error {
	pool.mu.Lock()
	defer pool.mu.Unlock()

	// verify non-dup tx
	if _, ok := pool.all[tx.hash.Hex()]; ok {
		metricsDuplicateTx.Inc(1)
		return ErrDuplicatedTransaction
	}

	// if tx's gasPrice below the pool config lowest gasPrice, return ErrBelowGasPrice
	if tx.gasPrice.Cmp(pool.gasPrice) < 0 {
		metricsTxPoolBelowGasPrice.Inc(1)
		return ErrBelowGasPrice
	}

	if tx.gasLimit.Cmp(util.NewUint128()) <= 0 {
		metricsTxPoolGasLimitLessOrEqualToZero.Inc(1)
		return ErrGasLimitLessOrEqualToZero
	}

	if tx.gasLimit.Cmp(pool.gasLimit) > 0 {
		metricsTxPoolOutOfGasLimit.Inc(1)
		return ErrOutOfGasLimit
	}

	// verify hash & sign of tx
	if err := tx.VerifyIntegrity(pool.bc.chainID); err != nil {
		metricsInvalidTx.Inc(1)
		return err
	}

	// cache the verified tx
	pool.pushTx(tx)
	if len(pool.all) > pool.size {
		drop := pool.candidates.PopMax().(*Transaction)
		pool.popTx(drop)
	}

	// trigger pending transaction
	event := &state.Event{
		Topic: TopicPendingTransaction,
		Data:  tx.String(),
	}
	pool.eventEmitter.Trigger(event)

	return nil
}

func (pool *TransactionPool) pushTx(tx *Transaction) {
	slot := tx.from.address.Hex()
	bucket, ok := pool.buckets[slot]
	if !ok {
		bucket = sorted.NewSlice(nonceCmp)
		pool.buckets[slot] = bucket
	}
	oldCandidate := bucket.Min()
	bucket.Push(tx)
	pool.all[tx.hash.Hex()] = tx
	newCandidate := bucket.Min()
	// replace candidate, maybe
	if oldCandidate == nil {
		pool.candidates.Push(newCandidate)
	} else if oldCandidate != newCandidate {
		pool.candidates.Del(oldCandidate)
		pool.candidates.Push(newCandidate)
	}
}

func (pool *TransactionPool) popTx(tx *Transaction) {
	bucket := pool.buckets[tx.from.address.Hex()]
	delete(pool.all, tx.hash.Hex())
	bucket.PopMin()
	if bucket.Len() != 0 {
		candidate := bucket.Min()
		pool.candidates.Push(candidate)
	}
}

func (pool *TransactionPool) PopWithBlacklist(blacklist map[byteutils.HexHash]bool) *Transaction {
	pool.mu.Lock()
	defer pool.mu.Unlock()

	if blacklist == nil {
		blacklist = make(map[byteutils.HexHash]bool)
	}
	size := pool.candidates.Len()
	for i := 0; i < size; i++ {
		tx := pool.candidates.Index(i).(*Transaction)
		if _, ok := blacklist[tx.Hash().Hex()]; !ok {
			pool.candidates.Del(tx)
			pool.popTx(tx)
			return tx
		}
	}
	return nil
}

// Pop a transaction from pool
func (pool *TransactionPool) Pop() *Transaction {
	pool.mu.Lock()
	defer pool.mu.Unlock()

	candidates := pool.candidates
	val := candidates.PopMin()
	if val == nil {
		return nil
	}
	tx := val.(*Transaction)
	pool.popTx(tx)
	return tx
}

// Empty return if the pool is empty
func (pool *TransactionPool) Empty() bool {
	pool.mu.Lock()
	defer pool.mu.Unlock()
	return len(pool.all) == 0
}<|MERGE_RESOLUTION|>--- conflicted
+++ resolved
@@ -57,31 +57,19 @@
 func nonceCmp(a interface{}, b interface{}) int {
 	txa := a.(*Transaction)
 	txb := b.(*Transaction)
-<<<<<<< HEAD
 	if txa.Nonce() < txb.Nonce() {
 		return -1
 	} else if txa.Nonce() > txb.Nonce() {
 		return 1
 	} else {
-		return txb.GasPrice().Cmp(txa.GasPrice().Int)
+		return txb.GasPrice().Cmp(txa.GasPrice())
 	}
 }
 
 func gasCmp(a interface{}, b interface{}) int {
 	txa := a.(*Transaction)
 	txb := b.(*Transaction)
-	return txb.GasPrice().Cmp(txa.GasPrice().Int)
-=======
-	if txa.from.Equals(txb.from) {
-		return txa.Nonce() < txb.Nonce()
-	}
-	if txa.gasPrice.Cmp(txb.gasPrice) != 0 {
-		// txa.gasPrice < txb.gasPrice
-		return txa.GasPrice().Cmp(txb.GasPrice()) == -1
-	}
-	// txa.gasLimit < txb.gasLimit
-	return txa.GasLimit().Cmp(txb.GasLimit()) == -1
->>>>>>> 11027b6c
+	return txb.GasPrice().Cmp(txa.GasPrice())
 }
 
 // NewTransactionPool create a new TransactionPool
