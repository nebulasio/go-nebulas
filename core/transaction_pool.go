// Copyright (C) 2017 go-nebulas authors
//
// This file is part of the go-nebulas library.
//
// the go-nebulas library is free software: you can redistribute it and/or modify
// it under the terms of the GNU General Public License as published by
// the Free Software Foundation, either version 3 of the License, or
// (at your option) any later version.
//
// the go-nebulas library is distributed in the hope that it will be useful,
// but WITHOUT ANY WARRANTY; without even the implied warranty of
// MERCHANTABILITY or FITNESS FOR A PARTICULAR PURPOSE.  See the
// GNU General Public License for more details.
//
// You should have received a copy of the GNU General Public License
// along with the go-nebulas library.  If not, see <http://www.gnu.org/licenses/>.
//

package core

import (
	"sync"
	"time"

	"github.com/nebulasio/go-nebulas/core/state"

	"github.com/gogo/protobuf/proto"
	"github.com/nebulasio/go-nebulas/common/sorted"
	"github.com/nebulasio/go-nebulas/core/pb"
	"github.com/nebulasio/go-nebulas/net"
	"github.com/nebulasio/go-nebulas/util"
	"github.com/nebulasio/go-nebulas/util/byteutils"
	"github.com/nebulasio/go-nebulas/util/logging"
	"github.com/sirupsen/logrus"
)

// TransactionPool cache txs, is thread safe
type TransactionPool struct {
	receivedMessageCh chan net.Message
	quitCh            chan int

	size       int
	candidates *sorted.Slice
	buckets    map[byteutils.HexHash]*sorted.Slice
	all        map[byteutils.HexHash]*Transaction

	ns net.Service
	mu sync.RWMutex

	minGasPrice *util.Uint128 // the lowest gasPrice.
	maxGasLimit *util.Uint128 // the maximum gasLimit.

	eventEmitter *EventEmitter
	bc           *BlockChain
}

func nonceCmp(a interface{}, b interface{}) int {
	txa := a.(*Transaction)
	txb := b.(*Transaction)
	if txa.Nonce() < txb.Nonce() {
		return -1
	} else if txa.Nonce() > txb.Nonce() {
		return 1
	} else {
		return txb.GasPrice().Cmp(txa.GasPrice())
	}
}

func gasCmp(a interface{}, b interface{}) int {
	txa := a.(*Transaction)
	txb := b.(*Transaction)
	return txb.GasPrice().Cmp(txa.GasPrice())
}

// NewTransactionPool create a new TransactionPool
func NewTransactionPool(size int) *TransactionPool {
	return &TransactionPool{
		receivedMessageCh: make(chan net.Message, size),
		quitCh:            make(chan int, 1),
		size:              size,
		candidates:        sorted.NewSlice(gasCmp),
		buckets:           make(map[byteutils.HexHash]*sorted.Slice),
		all:               make(map[byteutils.HexHash]*Transaction),
		minGasPrice:       TransactionGasPrice,
		maxGasLimit:       TransactionMaxGas,
	}
}

// SetGasConfig config the lowest gasPrice and the maximum gasLimit.
func (pool *TransactionPool) SetGasConfig(gasPrice, gasLimit *util.Uint128) {
	if gasPrice == nil || gasPrice.Cmp(util.NewUint128()) <= 0 {
		pool.minGasPrice = TransactionGasPrice
	} else {
		pool.minGasPrice = gasPrice
	}
	if gasLimit == nil || gasLimit.Cmp(util.NewUint128()) == 0 || gasLimit.Cmp(TransactionMaxGas) > 0 {
		pool.maxGasLimit = TransactionMaxGas
	} else {
		pool.maxGasLimit = gasLimit
	}
}

// RegisterInNetwork register message subscriber in network.
func (pool *TransactionPool) RegisterInNetwork(ns net.Service) {
	ns.Register(net.NewSubscriber(pool, pool.receivedMessageCh, true, MessageTypeNewTx, net.MessageWeightNewTx))
	pool.ns = ns
}

func (pool *TransactionPool) setBlockChain(bc *BlockChain) {
	pool.bc = bc
}

func (pool *TransactionPool) setEventEmitter(emitter *EventEmitter) {
	pool.eventEmitter = emitter
}

// Start start loop.
func (pool *TransactionPool) Start() {
	logging.CLog().WithFields(logrus.Fields{
		"size": pool.size,
	}).Info("Starting TransactionPool...")

	go pool.loop()
}

// Stop stop loop.
func (pool *TransactionPool) Stop() {
	logging.CLog().WithFields(logrus.Fields{
		"size": pool.size,
	}).Info("Stop TransactionPool.")

	pool.quitCh <- 0
}

func (pool *TransactionPool) loop() {
	logging.CLog().WithFields(logrus.Fields{
		"size": pool.size,
	}).Info("Started TransactionPool.")

	timerChan := time.NewTicker(time.Second).C
	for {
		select {
		case <-timerChan:
			metricsCachedTx.Update(int64(len(pool.receivedMessageCh)))
		case <-pool.quitCh:
			logging.CLog().WithFields(logrus.Fields{
				"size": pool.size,
			}).Info("Stopped TransactionPool.")
			return
		case msg := <-pool.receivedMessageCh:
			if msg.MessageType() != MessageTypeNewTx {
				logging.VLog().WithFields(logrus.Fields{
					"messageType": msg.MessageType(),
					"message":     msg,
					"err":         "not new tx msg",
				}).Debug("Received unregistered message.")
				continue
			}

			tx := new(Transaction)
			pbTx := new(corepb.Transaction)
			if err := proto.Unmarshal(msg.Data(), pbTx); err != nil {
				logging.VLog().WithFields(logrus.Fields{
					"msgType": msg.MessageType(),
					"msg":     msg,
					"err":     err,
				}).Debug("Failed to unmarshal data.")
				continue
			}
			if err := tx.FromProto(pbTx); err != nil {
				logging.VLog().WithFields(logrus.Fields{
					"msgType": msg.MessageType(),
					"msg":     msg,
					"err":     err,
				}).Debug("Failed to recover a tx from proto data.")
				continue
			}

			if err := pool.PushAndRelay(tx); err != nil {
				logging.VLog().WithFields(logrus.Fields{
					"func":        "TxPool.loop",
					"messageType": msg.MessageType(),
					"transaction": tx,
					"err":         err,
				}).Debug("Failed to push a tx into tx pool.")
				continue
			}
		}
	}
}

// GetTransaction return transaction of given hash from transaction pool.
func (pool *TransactionPool) GetTransaction(hash byteutils.Hash) *Transaction {
	return pool.all[hash.Hex()]
}

// PushAndRelay push tx into pool and relay it
func (pool *TransactionPool) PushAndRelay(tx *Transaction) error {
	if err := pool.Push(tx); err != nil {
		logging.CLog().WithFields(logrus.Fields{
			"tx":  tx,
			"err": err,
		}).Info("Failed to push tx")
		return err
	}

	pool.ns.Relay(MessageTypeNewTx, tx, net.MessagePriorityNormal)
	return nil
}

// PushAndBroadcast push tx into pool and broadcast it
func (pool *TransactionPool) PushAndBroadcast(tx *Transaction) error {
	if err := pool.Push(tx); err != nil {
		logging.VLog().WithFields(logrus.Fields{
			"tx":  tx,
			"err": err,
		}).Debug("Failed to push tx")
		return err
	}

	pool.ns.Broadcast(MessageTypeNewTx, tx, net.MessagePriorityNormal)
	return nil
}

<<<<<<< HEAD
// Push tx into pool
func (pool *TransactionPool) Push(tx *Transaction) error {
	pool.mu.Lock()
	defer pool.mu.Unlock()

	// verify non-dup tx
	if _, ok := pool.all[tx.hash.Hex()]; ok {
		metricsDuplicateTx.Inc(1)
		return ErrDuplicatedTransaction
	}
=======
// Push tx into pool, input:1)RPC, 2)netService
func (pool *TransactionPool) Push(tx *Transaction) error { //ToRefine, change to local push
>>>>>>> bec1114f

	// if tx's gasPrice below the pool config lowest gasPrice, return ErrBelowGasPrice
	if tx.gasPrice.Cmp(pool.minGasPrice) < 0 {
		metricsTxPoolBelowGasPrice.Inc(1)
		return ErrBelowGasPrice
	}

	if tx.gasLimit.Cmp(util.NewUint128()) <= 0 {
		metricsTxPoolGasLimitLessOrEqualToZero.Inc(1)
		return ErrGasLimitLessOrEqualToZero
	}

	if tx.gasLimit.Cmp(pool.maxGasLimit) > 0 {
		metricsTxPoolOutOfGasLimit.Inc(1)
		return ErrOutOfGasLimit
	}

	// verify hash & sign of tx
	if err := tx.VerifyIntegrity(pool.bc.chainID); err != nil {
		metricsInvalidTx.Inc(1)
		return err
	}

	pool.mu.Lock()
	defer pool.mu.Unlock()

	// verify non-dup tx
	if _, ok := pool.all[tx.hash.Hex()]; ok {
		metricsDuplicateTx.Inc(1)
		return ErrDuplicatedTransaction
	}

	// cache the verified tx
	pool.pushTx(tx)
	// drop max tx in longest bucket if full
	if len(pool.all) > pool.size {
		pool.dropTx()
	}

	// trigger pending transaction
	event := &state.Event{
		Topic: TopicPendingTransaction,
		Data:  tx.String(),
	}
	pool.eventEmitter.Trigger(event)

	return nil
}

func (pool *TransactionPool) pushTx(tx *Transaction) {
	slot := tx.from.address.Hex()
	bucket, ok := pool.buckets[slot]
	if !ok {
		bucket = sorted.NewSlice(nonceCmp)
		pool.buckets[slot] = bucket
	}
<<<<<<< HEAD
	oldCandidate := bucket.Min()
	bucket.Push(tx)
	pool.all[tx.hash.Hex()] = tx
	newCandidate := bucket.Min()
	// replace candidate, maybe
=======
	oldCandidate := bucket.Left()
	bucket.Push(tx)
	pool.all[tx.hash.Hex()] = tx
	newCandidate := bucket.Left()
	// replace candidate
>>>>>>> bec1114f
	if oldCandidate == nil {
		pool.candidates.Push(newCandidate)
	} else if oldCandidate != newCandidate {
		pool.candidates.Del(oldCandidate)
		pool.candidates.Push(newCandidate)
	}
}

func (pool *TransactionPool) popTx(tx *Transaction) {
	bucket := pool.buckets[tx.from.address.Hex()]
	delete(pool.all, tx.hash.Hex())
<<<<<<< HEAD
	bucket.PopMin()
	if bucket.Len() != 0 {
		candidate := bucket.Min()
		pool.candidates.Push(candidate)
=======
	bucket.PopLeft()
	if bucket.Len() != 0 {
		candidate := bucket.Left()
		pool.candidates.Push(candidate)
	} else {
		delete(pool.buckets, tx.from.address.Hex())
>>>>>>> bec1114f
	}
}

func (pool *TransactionPool) dropTx() {
	var longestSlice *sorted.Slice
	longestLen := 0
	for _, v := range pool.buckets {
		if v.Len() > longestLen {
			longestLen = v.Len()
			longestSlice = v
		}
	}
	if longestLen > 0 {
<<<<<<< HEAD
		drop := longestSlice.PopMax().(*Transaction)
=======
		drop := longestSlice.PopRight().(*Transaction)
>>>>>>> bec1114f
		if drop != nil {
			delete(pool.all, drop.Hash().Hex())
			if longestLen == 1 {
				pool.candidates.Del(drop)
<<<<<<< HEAD
			}
		}
	}
}

// PopWithBlacklist return a tx with highest gasprice and not in the blocklist
func (pool *TransactionPool) PopWithBlacklist(fromBlacklist *sync.Map, toBlacklist *sync.Map) *Transaction {
	pool.mu.Lock()
	defer pool.mu.Unlock()

	if fromBlacklist == nil {
		fromBlacklist = new(sync.Map)
	}
	if toBlacklist == nil {
		toBlacklist = new(sync.Map)
	}

	size := pool.candidates.Len()
	for i := 0; i < size; i++ {
		tx := pool.candidates.Index(i).(*Transaction)
		if _, ok := fromBlacklist.Load(tx.from.address.Hex()); !ok {
			if _, ok := toBlacklist.Load(tx.to.address.Hex()); !ok {
				pool.candidates.Del(tx)
				pool.popTx(tx)
				return tx
			}
=======
				delete(pool.buckets, drop.from.address.Hex())
			}
		}
	}
}

// PopWithBlacklist pop a tx not in the blacklist
func (pool *TransactionPool) PopWithBlacklist(blacklist map[byteutils.HexHash]bool) *Transaction {
	pool.mu.Lock()
	defer pool.mu.Unlock()

	if blacklist == nil {
		blacklist = make(map[byteutils.HexHash]bool)
	}
	size := pool.candidates.Len()
	for i := 0; i < size; i++ {
		tx := pool.candidates.Index(i).(*Transaction)
		from := tx.from.address.Hex()
		if _, ok := blacklist[from]; !ok {
			pool.candidates.Del(tx)
			pool.popTx(tx)
			return tx
>>>>>>> bec1114f
		}
	}
	return nil
}

// Pop a transaction from pool
func (pool *TransactionPool) Pop() *Transaction {
	pool.mu.Lock()
	defer pool.mu.Unlock()

	candidates := pool.candidates
<<<<<<< HEAD
	val := candidates.PopMin()
=======
	val := candidates.PopLeft()
>>>>>>> bec1114f
	if val == nil {
		return nil
	}
	tx := val.(*Transaction)
	pool.popTx(tx)
	return tx
}

// Del a transaction from pool
func (pool *TransactionPool) Del(tx *Transaction) {
	pool.mu.Lock()
	defer pool.mu.Unlock()

	bucket := pool.buckets[tx.from.address.Hex()]
	if bucket != nil && bucket.Len() > 0 {
<<<<<<< HEAD
		oldCandidate := bucket.Min()
		left := oldCandidate.(*Transaction)
		for left.Nonce() <= tx.Nonce() {
			bucket.PopMin()
			delete(pool.all, left.Hash().Hex())
			if bucket.Len() > 0 {
				left = bucket.Min().(*Transaction)
=======
		oldCandidate := bucket.Left()
		left := oldCandidate.(*Transaction)
		for left.Nonce() <= tx.Nonce() {
			bucket.PopLeft()
			delete(pool.all, left.Hash().Hex())
			if bucket.Len() > 0 {
				left = bucket.Left().(*Transaction)
>>>>>>> bec1114f
			} else {
				delete(pool.buckets, left.from.address.Hex())
				break
			}
		}
<<<<<<< HEAD
		newCandidate := bucket.Min()
=======
		newCandidate := bucket.Left()
>>>>>>> bec1114f
		// replace candidate
		if oldCandidate != newCandidate {
			pool.candidates.Del(oldCandidate)
			if newCandidate != nil {
				pool.candidates.Push(newCandidate)
			}
		}
	}
}

// Empty return if the pool is empty
func (pool *TransactionPool) Empty() bool {
	pool.mu.Lock()
	defer pool.mu.Unlock()
	return len(pool.all) == 0
}<|MERGE_RESOLUTION|>--- conflicted
+++ resolved
@@ -73,7 +73,7 @@
 }
 
 // NewTransactionPool create a new TransactionPool
-func NewTransactionPool(size int) *TransactionPool {
+func NewTransactionPool(size int) (*TransactionPool, error) {
 	return &TransactionPool{
 		receivedMessageCh: make(chan net.Message, size),
 		quitCh:            make(chan int, 1),
@@ -83,7 +83,7 @@
 		all:               make(map[byteutils.HexHash]*Transaction),
 		minGasPrice:       TransactionGasPrice,
 		maxGasLimit:       TransactionMaxGas,
-	}
+	}, nil
 }
 
 // SetGasConfig config the lowest gasPrice and the maximum gasLimit.
@@ -222,7 +222,6 @@
 	return nil
 }
 
-<<<<<<< HEAD
 // Push tx into pool
 func (pool *TransactionPool) Push(tx *Transaction) error {
 	pool.mu.Lock()
@@ -232,11 +231,7 @@
 	if _, ok := pool.all[tx.hash.Hex()]; ok {
 		metricsDuplicateTx.Inc(1)
 		return ErrDuplicatedTransaction
-	}
-=======
-// Push tx into pool, input:1)RPC, 2)netService
-func (pool *TransactionPool) Push(tx *Transaction) error { //ToRefine, change to local push
->>>>>>> bec1114f
+	} // ToRefine: refine the lock scope
 
 	// if tx's gasPrice below the pool config lowest gasPrice, return ErrBelowGasPrice
 	if tx.gasPrice.Cmp(pool.minGasPrice) < 0 {
@@ -293,19 +288,11 @@
 		bucket = sorted.NewSlice(nonceCmp)
 		pool.buckets[slot] = bucket
 	}
-<<<<<<< HEAD
-	oldCandidate := bucket.Min()
-	bucket.Push(tx)
-	pool.all[tx.hash.Hex()] = tx
-	newCandidate := bucket.Min()
-	// replace candidate, maybe
-=======
 	oldCandidate := bucket.Left()
 	bucket.Push(tx)
 	pool.all[tx.hash.Hex()] = tx
 	newCandidate := bucket.Left()
 	// replace candidate
->>>>>>> bec1114f
 	if oldCandidate == nil {
 		pool.candidates.Push(newCandidate)
 	} else if oldCandidate != newCandidate {
@@ -317,19 +304,12 @@
 func (pool *TransactionPool) popTx(tx *Transaction) {
 	bucket := pool.buckets[tx.from.address.Hex()]
 	delete(pool.all, tx.hash.Hex())
-<<<<<<< HEAD
-	bucket.PopMin()
-	if bucket.Len() != 0 {
-		candidate := bucket.Min()
-		pool.candidates.Push(candidate)
-=======
 	bucket.PopLeft()
 	if bucket.Len() != 0 {
 		candidate := bucket.Left()
 		pool.candidates.Push(candidate)
 	} else {
 		delete(pool.buckets, tx.from.address.Hex())
->>>>>>> bec1114f
 	}
 }
 
@@ -343,16 +323,12 @@
 		}
 	}
 	if longestLen > 0 {
-<<<<<<< HEAD
-		drop := longestSlice.PopMax().(*Transaction)
-=======
 		drop := longestSlice.PopRight().(*Transaction)
->>>>>>> bec1114f
 		if drop != nil {
 			delete(pool.all, drop.Hash().Hex())
 			if longestLen == 1 {
 				pool.candidates.Del(drop)
-<<<<<<< HEAD
+				delete(pool.buckets, drop.from.address.Hex())
 			}
 		}
 	}
@@ -379,30 +355,6 @@
 				pool.popTx(tx)
 				return tx
 			}
-=======
-				delete(pool.buckets, drop.from.address.Hex())
-			}
-		}
-	}
-}
-
-// PopWithBlacklist pop a tx not in the blacklist
-func (pool *TransactionPool) PopWithBlacklist(blacklist map[byteutils.HexHash]bool) *Transaction {
-	pool.mu.Lock()
-	defer pool.mu.Unlock()
-
-	if blacklist == nil {
-		blacklist = make(map[byteutils.HexHash]bool)
-	}
-	size := pool.candidates.Len()
-	for i := 0; i < size; i++ {
-		tx := pool.candidates.Index(i).(*Transaction)
-		from := tx.from.address.Hex()
-		if _, ok := blacklist[from]; !ok {
-			pool.candidates.Del(tx)
-			pool.popTx(tx)
-			return tx
->>>>>>> bec1114f
 		}
 	}
 	return nil
@@ -414,11 +366,7 @@
 	defer pool.mu.Unlock()
 
 	candidates := pool.candidates
-<<<<<<< HEAD
-	val := candidates.PopMin()
-=======
 	val := candidates.PopLeft()
->>>>>>> bec1114f
 	if val == nil {
 		return nil
 	}
@@ -434,15 +382,6 @@
 
 	bucket := pool.buckets[tx.from.address.Hex()]
 	if bucket != nil && bucket.Len() > 0 {
-<<<<<<< HEAD
-		oldCandidate := bucket.Min()
-		left := oldCandidate.(*Transaction)
-		for left.Nonce() <= tx.Nonce() {
-			bucket.PopMin()
-			delete(pool.all, left.Hash().Hex())
-			if bucket.Len() > 0 {
-				left = bucket.Min().(*Transaction)
-=======
 		oldCandidate := bucket.Left()
 		left := oldCandidate.(*Transaction)
 		for left.Nonce() <= tx.Nonce() {
@@ -450,17 +389,12 @@
 			delete(pool.all, left.Hash().Hex())
 			if bucket.Len() > 0 {
 				left = bucket.Left().(*Transaction)
->>>>>>> bec1114f
 			} else {
 				delete(pool.buckets, left.from.address.Hex())
 				break
 			}
 		}
-<<<<<<< HEAD
-		newCandidate := bucket.Min()
-=======
 		newCandidate := bucket.Left()
->>>>>>> bec1114f
 		// replace candidate
 		if oldCandidate != newCandidate {
 			pool.candidates.Del(oldCandidate)
