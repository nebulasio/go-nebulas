--- conflicted
+++ resolved
@@ -267,20 +267,12 @@
 }
 
 // MinBalanceRequired returns gasprice * gaslimit.
-<<<<<<< HEAD
-func (tx *Transaction) MinBalanceRequired() *util.Uint128 {
-	total := util.NewUint128()
-	total.Mul(tx.GasPrice().Int, tx.GasLimit().Int)
-	total.Add(total.Int, tx.value.Int)
-	return total
-=======
 func (tx *Transaction) MinBalanceRequired() (*util.Uint128, error) {
 	total, err := tx.GasPrice().Mul(tx.GasLimit())
 	if err != nil {
 		return nil, err
 	}
 	return total, nil
->>>>>>> 11027b6c
 }
 
 // GasCountOfTxBase calculate the actual amount for a tx with data
@@ -352,36 +344,22 @@
 	worldState.Begin()
 	defer worldState.RollBack()
 
-<<<<<<< HEAD
-	fromAcc, err := worldState.GetOrCreateUserAccount(tx.from.address)
-=======
-	payload, err := tx.LoadPayload(txBlock)
->>>>>>> 11027b6c
+	payload, err := tx.LoadPayload(block)
 	if err != nil {
 		return util.NewUint128(), "", err
 	}
 
-<<<<<<< HEAD
-	payload, err := tx.LoadPayload(block)
-=======
 	gasUsed, err := tx.GasCountOfTxBase()
 	if err != nil {
 		return util.NewUint128(), "", err
 	}
+
 	gasUsed, err = gasUsed.Add(payload.BaseGasCount())
->>>>>>> 11027b6c
 	if err != nil {
 		return util.NewUint128(), "", err
 	}
 
-<<<<<<< HEAD
-	gasUsed := tx.GasCountOfTxBase()
-	gasUsed.Add(gasUsed.Int, payload.BaseGasCount().Int)
-
-	gasExecution, result, err := payload.Execute(tx, block, worldState)
-=======
-	gasExecution, result, exeErr := payload.Execute(txBlock, tx)
->>>>>>> 11027b6c
+	gasExecution, result, exeErr := payload.Execute(tx, block, worldState)
 
 	gas, err := gasUsed.Add(gasExecution)
 	if err != nil {
@@ -394,35 +372,14 @@
 func VerifyExecution(tx *Transaction, block *Block, txWorldState state.TxWorldState) error {
 	coinbase := block.CoinbaseHash()
 
-<<<<<<< HEAD
-	if err := tx.checkBalance(txWorldState); err != nil {
+	if err := tx.checkBalance(block, txWorldState); err != nil {
 		return ErrInsufficientBalance
-=======
-	// balance < gasLimit*gasPric
-	minBalanceRequired, err := tx.MinBalanceRequired()
-	if err != nil {
-		return nil, err
-	}
-	if fromAcc.Balance().Cmp(minBalanceRequired) < 0 {
-		return util.NewUint128(), ErrInsufficientBalance
->>>>>>> 11027b6c
-	}
-
-	//TODO: later remove TransactionOptimizeHeight
-	if block.height > TransactionOptimizeHeight {
-		minBalanceRequired, err = minBalanceRequired.Add(tx.value)
-		if err != nil {
-			return nil, err
-		}
-		if fromAcc.Balance().Cmp(minBalanceRequired) < 0 {
-			return nil, ErrInsufficientBalance
-		}
 	}
 
 	// gasLimit < gasUsed
 	gasUsed, err := tx.GasCountOfTxBase()
 	if err != nil {
-		return nil, err
+		return err
 	}
 	if tx.gasLimit.Cmp(gasUsed) < 0 {
 		logging.VLog().WithFields(logrus.Fields{
@@ -443,23 +400,16 @@
 		}).Debug("Failed to load payload.")
 		metricsTxExeFailed.Mark(1)
 
-<<<<<<< HEAD
-		tx.recordGas(coinbase, gasUsed, block)
+		if err := tx.recordGas(coinbase, gasUsed, block); err != nil {
+			return err
+		}
 		tx.triggerEvent(txWorldState, block, TopicExecuteTxFailed, gasUsed, err)
 		return nil
-=======
-		tmpErr := tx.gasConsumption(fromAcc, coinbaseAcc, gasUsed)
-		if tmpErr != nil {
-			return nil, tmpErr
-		}
-		tx.triggerEvent(TopicExecuteTxFailed, block, gasUsed, err)
-		return gasUsed, nil
->>>>>>> 11027b6c
 	}
 
 	gasUsed, err = gasUsed.Add(payload.BaseGasCount())
 	if err != nil {
-		return nil, err
+		return err
 	}
 	if tx.gasLimit.Cmp(gasUsed) < 0 {
 		logging.VLog().WithFields(logrus.Fields{
@@ -469,8 +419,9 @@
 		}).Debug("Failed to check base gas used.")
 		metricsTxExeFailed.Mark(1)
 
-<<<<<<< HEAD
-		tx.recordGas(coinbase, tx.gasLimit, block)
+		if err := tx.recordGas(coinbase, tx.gasLimit, block); err != nil {
+			return err
+		}
 		tx.triggerEvent(txWorldState, block, TopicExecuteTxFailed, tx.gasLimit, ErrOutOfGasLimit)
 		return nil
 	}
@@ -481,69 +432,34 @@
 		if err := block.Reset(tx); err != nil {
 			return err
 		}
-=======
-		tmpErr := tx.gasConsumption(fromAcc, coinbaseAcc, tx.gasLimit)
-		if tmpErr != nil {
-			return nil, tmpErr
-		}
-		tx.triggerEvent(TopicExecuteTxFailed, block, tx.gasLimit, ErrOutOfGasLimit)
-		return tx.gasLimit, nil
-	}
-
-	// block begin
-	txBlock, err := block.Clone()
-	if err != nil {
-		return util.NewUint128(), err
-	}
-
-	// execute smart contract and sub the calcute gas.
-	gasExecution, _, exeErr := payload.Execute(txBlock, tx)
-
-	// gas = tx.GasCountOfTxBase() +  gasExecution
-	gas, gasErr := gasUsed.Add(gasExecution)
+	}
+
+	allGas, gasErr := gasUsed.Add(gasExecution)
 	if gasErr != nil {
-		return nil, gasErr
-	}
-
-	//TODO: later remove TransactionOptimizeHeight
+		return gasErr
+	}
+
 	if block.height > TransactionOptimizeHeight {
-		if tx.gasLimit.Cmp(gas) < 0 {
-			gas = tx.gasLimit
-			exeErr = ErrOutOfGasLimit
-		}
-	}
-
-	// only execute success, merge the state to use
-	if exeErr == nil {
-		block.Merge(txBlock)
->>>>>>> 11027b6c
-	}
-
-	allGas := util.NewUint128FromBigInt(util.NewUint128().Add(gasUsed.Int, gasExecution.Int))
-	if tx.gasLimit.Cmp(allGas.Int) < 0 {
-		logging.VLog().WithFields(logrus.Fields{
-			"err":   ErrOutOfGasLimit,
-			"block": block,
-			"tx":    tx,
-		}).Debug("Failed to check gas executed.")
-		metricsTxExeFailed.Mark(1)
-
-<<<<<<< HEAD
-		if err := block.Reset(tx); err != nil {
-			return err
-		}
-		tx.recordGas(coinbase, tx.gasLimit, block)
-		tx.triggerEvent(txWorldState, block, TopicExecuteTxFailed, tx.gasLimit, ErrOutOfGasLimit)
-		return nil
+		if tx.gasLimit.Cmp(allGas) < 0 {
+			logging.VLog().WithFields(logrus.Fields{
+				"err":   ErrOutOfGasLimit,
+				"block": block,
+				"tx":    tx,
+			}).Debug("Failed to check gas executed.")
+			metricsTxExeFailed.Mark(1)
+
+			if err := block.Reset(tx); err != nil {
+				return err
+			}
+			if err := tx.recordGas(coinbase, tx.gasLimit, block); err != nil {
+				return err
+			}
+			tx.triggerEvent(txWorldState, block, TopicExecuteTxFailed, tx.gasLimit, ErrOutOfGasLimit)
+			return nil
+		}
 	}
 	tx.recordGas(coinbase, allGas, block)
 
-=======
-	gasErr = tx.gasConsumption(fromAcc, coinbaseAcc, gas)
-	if gasErr != nil {
-		return nil, gasErr
-	}
->>>>>>> 11027b6c
 	if exeErr != nil {
 		logging.VLog().WithFields(logrus.Fields{
 			"exeErr":       exeErr,
@@ -554,41 +470,11 @@
 		}).Debug("Failed to execute payload.")
 
 		metricsTxExeFailed.Mark(1)
-<<<<<<< HEAD
 		tx.triggerEvent(txWorldState, block, TopicExecuteTxFailed, allGas, err)
 	} else {
 		// accept the transaction
 		if err := transfer(tx.from.address, tx.to.address, tx.value, txWorldState); err != nil {
 			return err
-=======
-
-		// TODO: later remove. Compatible with older version error data.
-		if block.height < TransactionOptimizeHeight {
-			exeErr = err
-		}
-
-		tx.triggerEvent(TopicExecuteTxFailed, block, gas, exeErr)
-	} else {
-		if fromAcc.Balance().Cmp(tx.value) < 0 {
-			logging.VLog().WithFields(logrus.Fields{
-				"exeErr": ErrInsufficientBalance,
-				"block":  block,
-				"tx":     tx,
-			}).Debug("Failed to check balance sufficient.")
-
-			metricsTxExeFailed.Mark(1)
-			tx.triggerEvent(TopicExecuteTxFailed, block, gas, ErrInsufficientBalance)
-		} else {
-			// accept the transaction
-			fromAcc.SubBalance(tx.value)
-			err := toAcc.AddBalance(tx.value)
-			if err != nil {
-				return nil, err
-			}
-			metricsTxExeSuccess.Mark(1)
-			// record tx execution success event
-			tx.triggerEvent(TopicExecuteTxSuccess, block, gas, nil)
->>>>>>> 11027b6c
 		}
 
 		metricsTxExeSuccess.Mark(1)
@@ -598,35 +484,36 @@
 	return nil
 }
 
-<<<<<<< HEAD
-func (tx *Transaction) checkBalance(txWorldState state.TxWorldState) error {
+func (tx *Transaction) checkBalance(block *Block, txWorldState state.TxWorldState) error {
 	fromAcc, err := txWorldState.GetOrCreateUserAccount(tx.from.address)
 	if err != nil {
 		return err
 	}
-	if fromAcc.Balance().Cmp(tx.MinBalanceRequired().Int) < 0 {
+	minBalanceRequired, err := tx.MinBalanceRequired()
+	if err != nil {
+		return err
+	}
+	if fromAcc.Balance().Cmp(minBalanceRequired) < 0 {
 		return ErrInsufficientBalance
 	}
+	if block.height > TransactionOptimizeHeight {
+		minBalanceRequired, err = minBalanceRequired.Add(tx.value)
+		if err != nil {
+			return err
+		}
+		if fromAcc.Balance().Cmp(minBalanceRequired) < 0 {
+			return ErrInsufficientBalance
+		}
+	}
 	return nil
-=======
-func (tx *Transaction) gasConsumption(from, coinbase state.Account, gas *util.Uint128) error {
-	gasCost, err := tx.GasPrice().Mul(gas)
-	if err != nil {
-		return err
-	}
-	err = from.SubBalance(gasCost)
-	if err != nil {
-		return err
-	}
-	err = coinbase.AddBalance(gasCost)
-	return err
->>>>>>> 11027b6c
-}
-
-func (tx *Transaction) recordGas(coinbase byteutils.Hash, gas *util.Uint128, block *Block) {
-	gasCost := util.NewUint128()
-	gasCost.Mul(tx.GasPrice().Int, gas.Int)
-	block.recordGas(tx.from.String(), gas)
+}
+
+func (tx *Transaction) recordGas(coinbase byteutils.Hash, gasCnt *util.Uint128, block *Block) error {
+	gasCost, err := tx.GasPrice().Mul(gasCnt)
+	if err != nil {
+		return err
+	}
+	return block.recordGas(tx.from.String(), gasCost)
 }
 
 func transfer(from, to byteutils.Hash, value *util.Uint128, txWorldState state.TxWorldState) error {
