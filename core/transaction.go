// Copyright (C) 2017 go-nebulas authors
//
// This file is part of the go-nebulas library.
//
// the go-nebulas library is free software: you can redistribute it and/or modify
// it under the terms of the GNU General Public License as published by
// the Free Software Foundation, either version 3 of the License, or
// (at your option) any later version.
//
// the go-nebulas library is distributed in the hope that it will be useful,
// but WITHOUT ANY WARRANTY; without even the implied warranty of
// MERCHANTABILITY or FITNESS FOR A PARTICULAR PURPOSE.  See the
// GNU General Public License for more details.
//
// You should have received a copy of the GNU General Public License
// along with the go-nebulas library.  If not, see <http://www.gnu.org/licenses/>.
//

package core

import (
	"errors"
	"fmt"
	"time"

	"github.com/nebulasio/go-nebulas/crypto/sha3"

	"github.com/nebulasio/go-nebulas/core/state"

	"encoding/json"

	"github.com/gogo/protobuf/proto"
	"github.com/nebulasio/go-nebulas/core/pb"
	"github.com/nebulasio/go-nebulas/crypto"
	"github.com/nebulasio/go-nebulas/crypto/keystore"
	"github.com/nebulasio/go-nebulas/util"
	"github.com/nebulasio/go-nebulas/util/byteutils"
	"github.com/nebulasio/go-nebulas/util/logging"
	"github.com/sirupsen/logrus"
)

const (
	// TxHashByteLength invalid tx hash length(len of []byte)
	TxHashByteLength = 32
)

var (
	// TransactionMaxGasPrice max gasPrice:1 * 10 ** 12
	TransactionMaxGasPrice, _ = util.NewUint128FromString("1000000000000")

	// TransactionMaxGas max gas:50 * 10 ** 9
	TransactionMaxGas, _ = util.NewUint128FromString("50000000000")

	// TransactionGasPrice default gasPrice : 10**6
	TransactionGasPrice, _ = util.NewUint128FromInt(1000000)

	// MinGasCountPerTransaction default gas for normal transaction
	MinGasCountPerTransaction, _ = util.NewUint128FromInt(20000)

	// GasCountPerByte per byte of data attached to a transaction gas cost
	GasCountPerByte, _ = util.NewUint128FromInt(1)

	// MaxDataPayLoadLength Max data length in transaction
	MaxDataPayLoadLength = 128 * 1024
	// MaxDataBinPayloadLength Max data length in binary transaction
	MaxDataBinPayloadLength = 64

	// MaxEventErrLength Max error length in event
	MaxEventErrLength = 256

	// MaxResultLength max execution result length
	MaxResultLength = 256
)

// TransactionEvent transaction event
type TransactionEvent struct {
	Hash    string `json:"hash"`
	Status  int8   `json:"status"`
	GasUsed string `json:"gas_used"`
	Error   string `json:"error"`
}

// TransactionEventV2 add execution result
type TransactionEventV2 struct {
	Hash          string `json:"hash"`
	Status        int8   `json:"status"`
	GasUsed       string `json:"gas_used"`
	Error         string `json:"error"`
	ExecuteResult string `json:"execute_result"`
}

// Transaction type is used to handle all transaction data.
type Transaction struct {
	hash      byteutils.Hash
	from      *Address
	to        *Address
	value     *util.Uint128
	nonce     uint64
	timestamp int64
	data      *corepb.Data
	chainID   uint32
	gasPrice  *util.Uint128
	gasLimit  *util.Uint128

	// Signature
	alg  keystore.Algorithm
	sign byteutils.Hash // Signature values
}

// From return from address
func (tx *Transaction) From() *Address {
	return tx.from
}

// Timestamp return timestamp
func (tx *Transaction) Timestamp() int64 {
	return tx.timestamp
}

// To return to address
func (tx *Transaction) To() *Address {
	return tx.to
}

// ChainID return chainID
func (tx *Transaction) ChainID() uint32 {
	return tx.chainID
}

// Value return tx value
func (tx *Transaction) Value() *util.Uint128 {
	return tx.value
}

// Nonce return tx nonce
func (tx *Transaction) Nonce() uint64 {
	return tx.nonce
}

// Type return tx type
func (tx *Transaction) Type() string {
	return tx.data.Type
}

// Data return tx data
func (tx *Transaction) Data() []byte {
	return tx.data.Payload
}

// ToProto converts domain Tx to proto Tx
func (tx *Transaction) ToProto() (proto.Message, error) {
	value, err := tx.value.ToFixedSizeByteSlice()
	if err != nil {
		return nil, err
	}
	gasPrice, err := tx.gasPrice.ToFixedSizeByteSlice()
	if err != nil {
		return nil, err
	}
	gasLimit, err := tx.gasLimit.ToFixedSizeByteSlice()
	if err != nil {
		return nil, err
	}
	return &corepb.Transaction{
		Hash:      tx.hash,
		From:      tx.from.address,
		To:        tx.to.address,
		Value:     value,
		Nonce:     tx.nonce,
		Timestamp: tx.timestamp,
		Data:      tx.data,
		ChainId:   tx.chainID,
		GasPrice:  gasPrice,
		GasLimit:  gasLimit,
		Alg:       uint32(tx.alg),
		Sign:      tx.sign,
	}, nil
}

// FromProto converts proto Tx into domain Tx
func (tx *Transaction) FromProto(msg proto.Message) error {
	if msg, ok := msg.(*corepb.Transaction); ok {
		if msg != nil {
			tx.hash = msg.Hash
			from, err := AddressParseFromBytes(msg.From)
			if err != nil {
				return err
			}
			tx.from = from

			to, err := AddressParseFromBytes(msg.To)
			if err != nil {
				return err
			}
			tx.to = to

			value, err := util.NewUint128FromFixedSizeByteSlice(msg.Value)
			if err != nil {
				return err
			}
			tx.value = value

			tx.nonce = msg.Nonce
			tx.timestamp = msg.Timestamp
			tx.chainID = msg.ChainId

			if msg.Data == nil {
				return ErrInvalidTransactionData
			}
			if len(msg.Data.Payload) > MaxDataPayLoadLength {
				return ErrTxDataPayLoadOutOfMaxLength
			}
			if CheckGenesisTransaction(tx) == false &&
				msg.Data.Type == TxPayloadBinaryType &&
				len(msg.Data.Payload) > MaxDataBinPayloadLength {
				return ErrTxDataBinPayLoadOutOfMaxLength
			}
			tx.data = msg.Data

			gasPrice, err := util.NewUint128FromFixedSizeByteSlice(msg.GasPrice)
			if err != nil {
				return err
			}
			if gasPrice.Cmp(util.Uint128Zero()) <= 0 || gasPrice.Cmp(TransactionMaxGasPrice) > 0 {
				return ErrInvalidGasPrice
			}
			tx.gasPrice = gasPrice

			gasLimit, err := util.NewUint128FromFixedSizeByteSlice(msg.GasLimit)
			if err != nil {
				return err
			}
			if gasLimit.Cmp(util.Uint128Zero()) <= 0 || gasLimit.Cmp(TransactionMaxGas) > 0 {
				return ErrInvalidGasLimit
			}
			tx.gasLimit = gasLimit

			alg := keystore.Algorithm(msg.Alg)
			if err := crypto.CheckAlgorithm(alg); err != nil {
				return err
			}

			tx.alg = alg
			tx.sign = msg.Sign
			return nil
		}
		return ErrInvalidProtoToTransaction
	}
	return ErrInvalidProtoToTransaction
}

func (tx *Transaction) String() string {
	return fmt.Sprintf(`{"chainID":%d, "hash":"%s", "from":"%s", "to":"%s", "nonce":%d, "value":"%s", "timestamp":%d, "gasprice": "%s", "gaslimit":"%s", "data": "%s", "type":"%s"}`,
<<<<<<< HEAD
=======
		tx.chainID,
		tx.hash.String(),
		tx.from.String(),
		tx.to.String(),
		tx.nonce,
		tx.value.String(),
		tx.timestamp,
		tx.gasPrice.String(),
		tx.gasLimit.String(),
		tx.Data(),
		tx.Type(),
	)
}

func (tx *Transaction) StringWithoutData() string {
	return fmt.Sprintf(`{"chainID":%d, "hash":"%s", "from":"%s", "to":"%s", "nonce":%d, "value":"%s", "timestamp":%d, "gasprice": "%s", "gaslimit":"%s", "type":"%s"}`,
>>>>>>> 3c9e21a3
		tx.chainID,
		tx.hash.String(),
		tx.from.String(),
		tx.to.String(),
		tx.nonce,
		tx.value.String(),
		tx.timestamp,
		tx.gasPrice.String(),
		tx.gasLimit.String(),
		tx.Data(),
		tx.Type(),
	)
}

// JSONString of transaction
func (tx *Transaction) JSONString() string {
	txJSONObj := make(map[string]interface{})
	txJSONObj["chainID"] = tx.chainID
	txJSONObj["hash"] = tx.hash.String()
	txJSONObj["from"] = tx.from.String()
	txJSONObj["to"] = tx.to.String()
	txJSONObj["nonce"] = tx.nonce
	txJSONObj["value"] = tx.value.String()
	txJSONObj["timestamp"] = tx.timestamp
	txJSONObj["gasprice"] = tx.gasPrice.String()
	txJSONObj["gaslimit"] = tx.gasLimit.String()
	txJSONObj["data"] = string(tx.Data())
	txJSONObj["type"] = tx.Type()
	txJSON, err := json.Marshal(txJSONObj)
	if err != nil {
		logging.VLog().WithFields(logrus.Fields{
			"err": err,
			"tx":  tx,
		}).Error("Failed to get transaction json string")
	}
	return string(txJSON)
}

// Transactions is an alias of Transaction array.
type Transactions []*Transaction

// NewTransaction create #Transaction instance.
func NewTransaction(chainID uint32, from, to *Address, value *util.Uint128, nonce uint64, payloadType string, payload []byte, gasPrice *util.Uint128, gasLimit *util.Uint128) (*Transaction, error) {
	if gasPrice == nil || gasPrice.Cmp(util.NewUint128()) <= 0 || gasPrice.Cmp(TransactionMaxGasPrice) > 0 {
		return nil, ErrInvalidGasPrice
	}
	if gasLimit == nil || gasLimit.Cmp(util.NewUint128()) <= 0 || gasLimit.Cmp(TransactionMaxGas) > 0 {
		return nil, ErrInvalidGasLimit
	}

	if nil == from || nil == to || nil == value {
		return nil, ErrInvalidArgument
	}

	if len(payload) > MaxDataPayLoadLength {
		return nil, ErrTxDataPayLoadOutOfMaxLength
	}

	tx := &Transaction{
		from:      from,
		to:        to,
		value:     value,
		nonce:     nonce,
		timestamp: time.Now().Unix(),
		chainID:   chainID,
		data:      &corepb.Data{Type: payloadType, Payload: payload},
		gasPrice:  gasPrice,
		gasLimit:  gasLimit,
	}
	return tx, nil
}

// Hash return the hash of transaction.
func (tx *Transaction) Hash() byteutils.Hash {
	return tx.hash
}

// GasPrice returns gasPrice
func (tx *Transaction) GasPrice() *util.Uint128 {
	return tx.gasPrice
}

// GasLimit returns gasLimit
func (tx *Transaction) GasLimit() *util.Uint128 {
	return tx.gasLimit
}

// GasCountOfTxBase calculate the actual amount for a tx with data
func (tx *Transaction) GasCountOfTxBase() (*util.Uint128, error) {
	txGas := MinGasCountPerTransaction
	if tx.DataLen() > 0 {
		dataLen, err := util.NewUint128FromInt(int64(tx.DataLen()))
		if err != nil {
			return nil, err
		}
		dataGas, err := dataLen.Mul(GasCountPerByte)
		if err != nil {
			return nil, err
		}
		baseGas, err := txGas.Add(dataGas)
		if err != nil {
			return nil, err
		}
		txGas = baseGas
	}
	return txGas, nil
}

// DataLen return the length of payload
func (tx *Transaction) DataLen() int {
	return len(tx.data.Payload)
}

// LoadPayload returns tx's payload
func (tx *Transaction) LoadPayload() (TxPayload, error) {
	// execute payload
	var (
		payload TxPayload
		err     error
	)
	switch tx.data.Type {
	case TxPayloadBinaryType:
		payload, err = LoadBinaryPayload(tx.data.Payload)
	case TxPayloadDeployType:
		payload, err = LoadDeployPayload(tx.data.Payload)
	case TxPayloadCallType:
		payload, err = LoadCallPayload(tx.data.Payload)
	default:
		err = ErrInvalidTxPayloadType
	}
	return payload, err
}

func submitTx(tx *Transaction, block *Block, ws WorldState,
	gas *util.Uint128, exeErr error, exeErrTy string, exeResult string) (bool, error) {
	if exeErr != nil {
		logging.VLog().WithFields(logrus.Fields{
			"err":         exeErr,
			"block":       block,
			"transaction": tx,
		}).Info(exeErrTy)
		metricsTxExeFailed.Mark(1)
	} else {
		metricsTxExeSuccess.Mark(1)
	}

	if exeErr != nil {
		// if execution failed, the previous changes on world state should be reset
		// record dependency

		addr := tx.to.address
		if block.Height() < WsResetRecordDependencyHeight {
			addr = tx.from.address
		}
		if err := ws.Reset(addr); err != nil {
			// if reset failed, the tx should be given back
			return true, err
		}
	}

	if err := tx.recordGas(gas, ws); err != nil {
		logging.VLog().WithFields(logrus.Fields{
			"err":   err,
			"tx":    tx,
			"gas":   gas,
			"block": block,
		}).Error("Failed to record gas, unexpected error")
		metricsUnexpectedBehavior.Update(1)
		return true, err
	}
	if err := tx.recordResultEvent(gas, exeErr, ws, block, exeResult); err != nil {
		logging.VLog().WithFields(logrus.Fields{
			"err":   err,
			"tx":    tx,
			"gas":   gas,
			"block": block,
		}).Error("Failed to record result event, unexpected error")
		metricsUnexpectedBehavior.Update(1)
		return true, err
	}
	// No error, won't giveback the tx
	return false, nil
}

// VerifyExecution transaction and return result.
func VerifyExecution(tx *Transaction, block *Block, ws WorldState) (bool, error) {
	// step0. perpare accounts.
	fromAcc, err := ws.GetOrCreateUserAccount(tx.from.address)
	if err != nil {
		return true, err
	}
	toAcc, err := ws.GetOrCreateUserAccount(tx.to.address)
	if err != nil {
		return true, err
	}

	// step1. check balance >= gasLimit * gasPrice
	limitedFee, err := tx.gasLimit.Mul(tx.gasPrice)
	if err != nil {
		// Gas overflow, won't giveback the tx
		return false, ErrGasFeeOverflow
	}
	if fromAcc.Balance().Cmp(limitedFee) < 0 {
		// Balance is smaller than limitedFee, won't giveback the tx
		return false, ErrInsufficientBalance
	}

	// step2. check gasLimit >= txBaseGas.
	baseGas, err := tx.GasCountOfTxBase()
	if err != nil {
		// Gas overflow, won't giveback the tx
		return false, ErrGasCntOverflow
	}
	gasUsed := baseGas
	if tx.gasLimit.Cmp(gasUsed) < 0 {
		logging.VLog().WithFields(logrus.Fields{
			"error":       ErrOutOfGasLimit,
			"transaction": tx,
			"limit":       tx.gasLimit,
			"acceptedGas": gasUsed,
		}).Debug("Failed to check gasLimit >= txBaseGas.")
		// GasLimit is smaller than based tx gas, won't giveback the tx
		return false, ErrOutOfGasLimit
	}

	// !!!!!!Attention: all txs passed here will be on chain.

	// step3. check payload vaild.
	payload, payloadErr := tx.LoadPayload()
	if payloadErr != nil {
		return submitTx(tx, block, ws, gasUsed, payloadErr, "Failed to load payload.", "")
	}

	// step4. calculate base gas of payload
	payloadGas, err := gasUsed.Add(payload.BaseGasCount())
	if err != nil {
		logging.VLog().WithFields(logrus.Fields{
			"err":            err,
			"tx":             tx,
			"gasUsed":        gasUsed,
			"payloadBaseGas": payload.BaseGasCount(),
			"block":          block,
		}).Error("Failed to add payload base gas, unexpected error")
		metricsUnexpectedBehavior.Update(1)
		return submitTx(tx, block, ws, gasUsed, ErrGasCntOverflow, "Failed to add the count of base payload gas", "")
	}
	gasUsed = payloadGas
	if tx.gasLimit.Cmp(gasUsed) < 0 {
		return submitTx(tx, block, ws, tx.gasLimit, ErrOutOfGasLimit, "Failed to check gasLimit >= txBaseGas + payloasBaseGas.", "")
	}

	// step5. check balance >= limitedFee + value. and transfer
	minBalanceRequired, balanceErr := limitedFee.Add(tx.value)
	if balanceErr != nil {
		return submitTx(tx, block, ws, gasUsed, ErrGasFeeOverflow, "Failed to add tx.value", "")
	}
	if fromAcc.Balance().Cmp(minBalanceRequired) < 0 {
		return submitTx(tx, block, ws, gasUsed, ErrInsufficientBalance, "Failed to check balance >= gasLimit * gasPrice + value", "")
	}
	var transferSubErr, transferAddErr error
	transferSubErr = fromAcc.SubBalance(tx.value)
	if transferSubErr == nil {
		transferAddErr = toAcc.AddBalance(tx.value)
	}
	if transferSubErr != nil || transferAddErr != nil {
		logging.VLog().WithFields(logrus.Fields{
			"subErr":      transferSubErr,
			"addErr":      transferAddErr,
			"tx":          tx,
			"fromBalance": fromAcc.Balance(),
			"toBalance":   toAcc.Balance(),
			"block":       block,
		}).Error("Failed to transfer value, unexpected error")
		metricsUnexpectedBehavior.Update(1)
		return submitTx(tx, block, ws, gasUsed, ErrInvalidTransfer, "Failed to transfer tx.value", "")
	}

	// step6. calculate contract's limited gas
	contractLimitedGas, err := tx.gasLimit.Sub(gasUsed)
	if err != nil {
		logging.VLog().WithFields(logrus.Fields{
			"err":     err,
			"tx":      tx,
			"gasUsed": gasUsed,
			"block":   block,
		}).Error("Failed to calculate payload's limit gas, unexpected error")
		metricsUnexpectedBehavior.Update(1)
		return submitTx(tx, block, ws, tx.gasLimit, ErrOutOfGasLimit, "Failed to calculate payload's limit gas", "")
	}

	// step7. execute contract.
	gasExecution, exeResult, exeErr := payload.Execute(contractLimitedGas, tx, block, ws)

	// step8. calculate final gas.
	allGas, gasErr := gasUsed.Add(gasExecution)
	if gasErr != nil {
		return submitTx(tx, block, ws, gasUsed, ErrGasCntOverflow, "Failed to add the fee of execution gas", "")
	}
	if tx.gasLimit.Cmp(allGas) < 0 {
		return submitTx(tx, block, ws, tx.gasLimit, ErrOutOfGasLimit, "Failed to check gasLimit >= allGas", "")
	}

	// step9. over
	return submitTx(tx, block, ws, allGas, exeErr, "Failed to execute payload", exeResult)
}

// simulateExecution simulate execution and return gasUsed, executionResult and executionErr, sysErr if occurred.
func (tx *Transaction) simulateExecution(block *Block) (*SimulateResult, error) {
	// hash is necessary in nvm
	hash, err := tx.calHash()
	if err != nil {
		return nil, err
	}
	tx.hash = hash

	// Generate world state
	ws := block.WorldState()

	// Get from account
	fromAcc, err := ws.GetOrCreateUserAccount(tx.from.address)
	if err != nil {
		return nil, err
	}

	// calculate min gas.
	gasUsed, err := tx.GasCountOfTxBase()
	if err != nil {
		return &SimulateResult{util.NewUint128(), "GasCountOfTxBase error", err}, nil
	}

	payload, err := tx.LoadPayload()
	if err != nil {
		return &SimulateResult{gasUsed, "Invalid payload", err}, nil
	}

	payloasGas, err := gasUsed.Add(payload.BaseGasCount())
	if err != nil {
		return &SimulateResult{gasUsed, "GasCountOfTxBase + GasCountOfPayloadBase error", err}, nil
	}
	gasUsed = payloasGas

	var (
		result string
		exeErr error
	)

	// try run smart contract if payload is.
	if tx.data.Type == TxPayloadCallType || tx.data.Type == TxPayloadDeployType ||
		(tx.data.Type == TxPayloadBinaryType && tx.to.Type() == ContractAddress && block.height >= AcceptFuncAvailableHeight) {

		// transfer value to smart contract.
		toAcc, err := ws.GetOrCreateUserAccount(tx.to.address)
		if err != nil {
			return nil, err
		}
		err = toAcc.AddBalance(tx.value)
		if err != nil {
			return &SimulateResult{gasUsed, "Too big value", err}, nil
		}

		// execute.
		gasExecution := util.NewUint128()
		gasExecution, result, exeErr = payload.Execute(TransactionMaxGas, tx, block, ws)

		// add gas.
		executedGas, err := gasUsed.Add(gasExecution)
		if err != nil {
			return &SimulateResult{gasUsed, "CalFinalGasCount error", err}, nil
		}
		gasUsed = executedGas

		if exeErr != nil {
			return &SimulateResult{gasUsed, result, exeErr}, nil
		}
	}

	// check balance.
	err = checkBalanceForGasUsedAndValue(ws, fromAcc, tx.value, gasUsed, tx.gasPrice)
	return &SimulateResult{gasUsed, result, err}, nil
}

// checkBalanceForGasUsedAndValue check balance >= gasUsed * gasPrice + value.
func checkBalanceForGasUsedAndValue(ws WorldState, fromAcc state.Account, value, gasUsed, gasPrice *util.Uint128) error {
	gasFee, err := gasPrice.Mul(gasUsed)
	if err != nil {
		return err
	}
	balanceRequired, err := gasFee.Add(value)
	if err != nil {
		return err
	}
	if fromAcc.Balance().Cmp(balanceRequired) < 0 {
		return ErrInsufficientBalance
	}
	return nil

}

func (tx *Transaction) recordGas(gasCnt *util.Uint128, ws WorldState) error {
	gasCost, err := tx.GasPrice().Mul(gasCnt)
	if err != nil {
		return err
	}

	return ws.RecordGas(tx.from.String(), gasCost)
}

func (tx *Transaction) recordResultEvent(gasUsed *util.Uint128, err error, ws WorldState, block *Block, exeResult string) error {

	var txData []byte
	if block.height >= RecordCallContractResultHeight {

		if len(exeResult) > MaxResultLength {
			exeResult = exeResult[:MaxResultLength]
		}
		txEvent := &TransactionEventV2{
			Hash:          tx.hash.String(),
			GasUsed:       gasUsed.String(),
			Status:        TxExecutionSuccess,
			ExecuteResult: exeResult,
		}

		if err != nil {
			txEvent.Status = TxExecutionFailed
			txEvent.Error = err.Error()
			if len(txEvent.Error) > MaxEventErrLength {
				txEvent.Error = txEvent.Error[:MaxEventErrLength]
			}
		}
		txData, err = json.Marshal(txEvent)
	} else {
		txEvent := &TransactionEvent{
			Hash:    tx.hash.String(),
			GasUsed: gasUsed.String(),
			Status:  TxExecutionSuccess,
		}

		if err != nil {
			txEvent.Status = TxExecutionFailed
			txEvent.Error = err.Error()
			if len(txEvent.Error) > MaxEventErrLength {
				txEvent.Error = txEvent.Error[:MaxEventErrLength]
			}
		}
		txData, err = json.Marshal(txEvent)
	}

	if err != nil {
		return err
	}

	event := &state.Event{
		Topic: TopicTransactionExecutionResult,
		Data:  string(txData),
	}
	ws.RecordEvent(tx.hash, event)
	return nil
}

// Sign sign transaction,sign algorithm is
func (tx *Transaction) Sign(signature keystore.Signature) error {
	if signature == nil {
		return ErrNilArgument
	}
	hash, err := tx.calHash()
	if err != nil {
		return err
	}
	sign, err := signature.Sign(hash)
	if err != nil {
		return err
	}
	tx.hash = hash
	tx.alg = signature.Algorithm()
	tx.sign = sign
	return nil
}

// VerifyIntegrity return transaction verify result, including Hash and Signature.
func (tx *Transaction) VerifyIntegrity(chainID uint32) error {
	// check ChainID.
	if tx.chainID != chainID {
		return ErrInvalidChainID
	}

	// check Hash.
	wantedHash, err := tx.calHash()
	if err != nil {
		return err
	}
	if wantedHash.Equals(tx.hash) == false {
		return ErrInvalidTransactionHash
	}

	// check Signature.
	return tx.verifySign()

}

func (tx *Transaction) verifySign() error {
	signer, err := RecoverSignerFromSignature(tx.alg, tx.hash, tx.sign)
	if err != nil {
		return err
	}
	if !tx.from.Equals(signer) {
		logging.VLog().WithFields(logrus.Fields{
			"signer":  signer.String(),
			"tx.from": tx.from,
		}).Debug("Failed to verify tx's sign.")
		return ErrInvalidTransactionSigner
	}
	return nil
}

// GenerateContractAddress according to tx.from and tx.nonce.
func (tx *Transaction) GenerateContractAddress() (*Address, error) {
	if TxPayloadDeployType != tx.Type() {
		return nil, errors.New("playload type err")
	}
	return NewContractAddressFromData(tx.from.Bytes(), byteutils.FromUint64(tx.nonce))
}

// CheckContract check if contract is valid
func CheckContract(addr *Address, ws WorldState) (state.Account, error) {
	if addr == nil || ws == nil {
		return nil, ErrNilArgument
	}

	if addr.Type() != ContractAddress {
		return nil, ErrContractCheckFailed
	}

	contract, err := ws.GetContractAccount(addr.Bytes())
	if err != nil {
		return nil, err
	}

	birthEvents, err := ws.FetchEvents(contract.BirthPlace())
	if err != nil {
		return nil, err
	}

	result := false
	if birthEvents != nil && len(birthEvents) > 0 {
		event := birthEvents[len(birthEvents)-1]
		if event.Topic == TopicTransactionExecutionResult {
			txEvent := TransactionEvent{}
			if err := json.Unmarshal([]byte(event.Data), &txEvent); err != nil {
				return nil, err
			}
			if txEvent.Status == TxExecutionSuccess {
				result = true
			}
		}
	}
	if !result {
		return nil, ErrContractCheckFailed
	}

	return contract, nil
}

// CheckTransaction in a tx world state
func CheckTransaction(tx *Transaction, ws WorldState) (bool, error) {
	// check nonce
	fromAcc, err := ws.GetOrCreateUserAccount(tx.from.address)
	if err != nil {
		return true, err
	}

	// pass current Nonce.
	currentNonce := fromAcc.Nonce()

	if tx.nonce < currentNonce+1 {
		// Nonce is too small, won't giveback the tx
		return false, ErrSmallTransactionNonce
	} else if tx.nonce > currentNonce+1 {
		return true, ErrLargeTransactionNonce
	}

	return false, nil
}

// AcceptTransaction in a tx world state
func AcceptTransaction(tx *Transaction, ws WorldState) (bool, error) {
	// record tx
	pbTx, err := tx.ToProto()
	if err != nil {
		return true, err
	}
	txBytes, err := proto.Marshal(pbTx)
	if err != nil {
		return true, err
	}
	if err := ws.PutTx(tx.hash, txBytes); err != nil {
		return true, err
	}
	// incre nonce
	fromAcc, err := ws.GetOrCreateUserAccount(tx.from.address)
	if err != nil {
		return true, err
	}
	fromAcc.IncrNonce()
	// No error, won't giveback the tx
	return false, nil
}

// GetTransaction from txs Trie
func GetTransaction(hash byteutils.Hash, ws WorldState) (*Transaction, error) {
	if len(hash) != TxHashByteLength {
		return nil, ErrInvalidArgument
	}
	bytes, err := ws.GetTx(hash)
	if err != nil {
		return nil, err
	}
	pbTx := new(corepb.Transaction)
	if err := proto.Unmarshal(bytes, pbTx); err != nil {
		return nil, err
	}
	tx := new(Transaction)
	if err = tx.FromProto(pbTx); err != nil {
		return nil, err
	}
	return tx, nil
}

// HashTransaction hash the transaction.
func (tx *Transaction) calHash() (byteutils.Hash, error) {
	hasher := sha3.New256()

	value, err := tx.value.ToFixedSizeByteSlice()
	if err != nil {
		return nil, err
	}
	data, err := proto.Marshal(tx.data)
	if err != nil {
		return nil, err
	}
	gasPrice, err := tx.gasPrice.ToFixedSizeByteSlice()
	if err != nil {
		return nil, err
	}
	gasLimit, err := tx.gasLimit.ToFixedSizeByteSlice()
	if err != nil {
		return nil, err
	}

	hasher.Write(tx.from.address)
	hasher.Write(tx.to.address)
	hasher.Write(value)
	hasher.Write(byteutils.FromUint64(tx.nonce))
	hasher.Write(byteutils.FromInt64(tx.timestamp))
	hasher.Write(data)
	hasher.Write(byteutils.FromUint32(tx.chainID))
	hasher.Write(gasPrice)
	hasher.Write(gasLimit)

	return hasher.Sum(nil), nil
}<|MERGE_RESOLUTION|>--- conflicted
+++ resolved
@@ -251,8 +251,6 @@
 
 func (tx *Transaction) String() string {
 	return fmt.Sprintf(`{"chainID":%d, "hash":"%s", "from":"%s", "to":"%s", "nonce":%d, "value":"%s", "timestamp":%d, "gasprice": "%s", "gaslimit":"%s", "data": "%s", "type":"%s"}`,
-<<<<<<< HEAD
-=======
 		tx.chainID,
 		tx.hash.String(),
 		tx.from.String(),
@@ -269,7 +267,6 @@
 
 func (tx *Transaction) StringWithoutData() string {
 	return fmt.Sprintf(`{"chainID":%d, "hash":"%s", "from":"%s", "to":"%s", "nonce":%d, "value":"%s", "timestamp":%d, "gasprice": "%s", "gaslimit":"%s", "type":"%s"}`,
->>>>>>> 3c9e21a3
 		tx.chainID,
 		tx.hash.String(),
 		tx.from.String(),
@@ -279,7 +276,6 @@
 		tx.timestamp,
 		tx.gasPrice.String(),
 		tx.gasLimit.String(),
-		tx.Data(),
 		tx.Type(),
 	)
 }
