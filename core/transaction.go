--- conflicted
+++ resolved
@@ -20,6 +20,7 @@
 
 import (
 	"fmt"
+	"github.com/nebulasio/go-nebulas/core/state"
 	"time"
 
 	"encoding/json"
@@ -205,7 +206,7 @@
 		tx.sign = msg.Sign
 		return nil
 	}
-	return ErrCannotConvertTransaction
+	return ErrInvalidProtoToTransaction
 }
 
 func (tx *Transaction) String() string {
@@ -359,7 +360,7 @@
 }
 
 // LocalExecution returns tx local execution
-func (tx *Transaction) LocalExecution(block *Block) (*util.Uint128, string, error) {
+func (tx *Transaction) localExecution(block *Block) (*util.Uint128, string, error) {
 	if block == nil {
 		return nil, "", ErrNilArgument
 	}
@@ -369,12 +370,6 @@
 		return nil, "", err
 	}
 
-<<<<<<< HEAD
-=======
-	txBlock.begin()
-	defer txBlock.rollback()
-
->>>>>>> bec1114f
 	payload, err := tx.LoadPayload()
 	if err != nil {
 		return nil, "", err
@@ -390,129 +385,51 @@
 		return nil, "", err
 	}
 
-<<<<<<< HEAD
 	gasExecution, result, exeErr := payload.Execute(tx, block, txWorldState)
 	gas, err := gasUsed.Add(gasExecution)
-=======
-	gasExecution, result, exeErr := payload.Execute(txBlock, tx)
-
-	gasUsed, err = gasUsed.Add(gasExecution)
->>>>>>> bec1114f
 	if err != nil {
 		return nil, result, err
 	}
-<<<<<<< HEAD
-
-	if err := block.Reset(tx); err != nil {
+
+	if err := block.Close(tx); err != nil {
 		return util.NewUint128(), "", err
-	}
+	} // ToRefine: clone
 
 	return gas, result, exeErr
 }
 
 // VerifyExecution transaction and return result.
 func VerifyExecution(tx *Transaction, block *Block, txWorldState state.TxWorldState) error {
-
+	// step1. check balance > gasLimit * gasPrice + value
 	if err := tx.checkBalance(block, txWorldState); err != nil {
 		return ErrInsufficientBalance
 	}
 
-	// gasLimit < gasUsed
+	// step2. calculate base gas
 	gasUsed, err := tx.GasCountOfTxBase()
-=======
-	return gasUsed, result, exeErr
-}
-
-// VerifyExecution transaction and return result.
-func (tx *Transaction) VerifyExecution(block *Block) (*util.Uint128, error) {
-	if block == nil {
-		return nil, ErrNilArgument
-	}
-
-	// step1. check gasLimit >= GasCountOfTxBase()
-	gasUsed, err := tx.GasCountOfTxBase()
-	if err != nil {
-		return nil, err
-	}
-	if tx.gasLimit.Cmp(gasUsed) < 0 {
-		logging.VLog().WithFields(logrus.Fields{
-			"error":       ErrOutOfGasLimit,
-			"transaction": tx,
-			"limit":       tx.gasLimit,
-			"used":        gasUsed,
-		}).Debug("Failed to check gasLimit.")
-		return nil, ErrOutOfGasLimit
-	}
-
-	// step2. check balance >= gasLimit*gasPric + tx.value
-	minBalanceRequired, err := tx.MinBalanceRequired()
-	if err != nil {
-		return nil, err
-	}
-	fromAcc, err := block.accState.GetOrCreateUserAccount(tx.from.address)
->>>>>>> bec1114f
 	if err != nil {
 		logging.VLog().Info("VEE 1")
 		return err
-	}
-	if fromAcc.Balance().Cmp(minBalanceRequired) < 0 {
-		logging.VLog().WithFields(logrus.Fields{
-<<<<<<< HEAD
-			"error":       ErrOutOfGasLimit,
-			"transaction": tx,
-			"limit":       tx.gasLimit.String(),
-			"used":        gasUsed.String(),
-		}).Debug("Failed to store the payload on chain.")
-		return ErrOutOfGasLimit
-	}
-
-	payload, err := tx.LoadPayload()
-	if err != nil {
-=======
-			"from":               fromAcc,
-			"minBalanceRequired": minBalanceRequired,
-			"error":              ErrInsufficientBalance,
-			"transaction":        tx,
-			"limit":              tx.gasLimit.String(),
-			"used":               gasUsed.String(),
-		}).Debug("Failed to check from balance.")
-		return nil, ErrInsufficientBalance
 	}
 
 	// step3. check payload vaild
 	payload, payloadErr := tx.LoadPayload()
 	if payloadErr != nil {
->>>>>>> bec1114f
 		logging.VLog().WithFields(logrus.Fields{
 			"payloadErr":  payloadErr,
 			"block":       block,
 			"transaction": tx,
 		}).Debug("Failed to load payload.")
-<<<<<<< HEAD
 		go metricsTxExeFailed.Mark(1)
 
 		if err := tx.recordGas(gasUsed, txWorldState); err != nil {
 			logging.VLog().Info("AEE 2")
 			return err
 		}
-		tx.triggerEvent(txWorldState, block, TopicExecuteTxFailed, gasUsed, err)
+		if err := tx.recordResultEvent(gasUsed, payloadErr, txWorldState); err != nil {
+			return err
+		}
 		return nil
-=======
-
-		gas, err := tx.gasPrice.Mul(gasUsed)
-		if err != nil {
-			return nil, err
-		}
-		if err := tx.transfer(block, tx.from, block.Coinbase(), gas); err != nil {
-			return nil, err
-		}
-		if err := tx.recordResultEvent(block, gasUsed, payloadErr); err != nil {
-			return nil, err
-		}
-
-		metricsTxExeFailed.Mark(1)
-		return gasUsed, nil
->>>>>>> bec1114f
 	}
 
 	// step4. check gasLimit > gas + payload.baseGasCount
@@ -526,7 +443,6 @@
 			"err":   ErrOutOfGasLimit,
 			"block": block,
 			"tx":    tx,
-<<<<<<< HEAD
 		}).Debug("Failed to check base gas used.")
 		go metricsTxExeFailed.Mark(1)
 
@@ -534,41 +450,18 @@
 			logging.VLog().Info("AEE 4")
 			return err
 		}
-		tx.triggerEvent(txWorldState, block, TopicExecuteTxFailed, tx.gasLimit, ErrOutOfGasLimit)
+		if err := tx.recordResultEvent(tx.gasLimit, ErrOutOfGasLimit, txWorldState); err != nil {
+			return err
+		}
 		return nil
-=======
-		}).Debug("Failed to check payload gas used.")
-
-		gas, err := tx.gasPrice.Mul(tx.gasLimit)
-		if err != nil {
-			return nil, err
-		}
-		if err := tx.transfer(block, tx.from, block.Coinbase(), gas); err != nil {
-			return nil, err
-		}
-		if err := tx.recordResultEvent(block, tx.gasLimit, ErrOutOfGasLimit); err != nil {
-			return nil, err
-		}
-
-		metricsTxExeFailed.Mark(1)
-		return tx.gasLimit, nil
-	}
-
-	// step5. transfer tx value
-	// block begin
-	txBlock, err := block.Clone()
-	if err != nil {
-		return util.NewUint128(), err
->>>>>>> bec1114f
-	}
-
-	if err := tx.transfer(txBlock, tx.from, tx.to, tx.value); err != nil {
-		return nil, err
+	}
+
+	if err := transfer(tx.from.address, tx.to.address, tx.value, txWorldState); err != nil {
+		return err
 	}
 
 	// step6. execute payload
 	// execute smart contract and sub the calcute gas.
-<<<<<<< HEAD
 	gasExecution, _, exeErr := payload.Execute(tx, block, txWorldState)
 	if exeErr != nil {
 		logging.VLog().Info("Reset Payload ", tx, " err ", exeErr)
@@ -576,20 +469,6 @@
 			logging.VLog().Info("AEE 5")
 			return err
 		}
-=======
-	gasExecution, _, exeErr := payload.Execute(txBlock, tx)
-
-	// step7. gas + gasExecution
-	// gas = tx.GasCountOfTxBase() +  gasExecution
-	gasUsed, gasErr := gasUsed.Add(gasExecution)
-	if gasErr != nil {
-		return nil, gasErr
-	}
-
-	if tx.gasLimit.Cmp(gasUsed) < 0 {
-		gasUsed = tx.gasLimit
-		exeErr = ErrOutOfGasLimit
->>>>>>> bec1114f
 	}
 
 	allGas, gasErr := gasUsed.Add(gasExecution)
@@ -598,7 +477,6 @@
 		return gasErr
 	}
 
-<<<<<<< HEAD
 	if tx.gasLimit.Cmp(allGas) < 0 {
 		logging.VLog().WithFields(logrus.Fields{
 			"err":   ErrOutOfGasLimit,
@@ -615,22 +493,13 @@
 			logging.VLog().Info("AEE 8")
 			return err
 		}
-		tx.triggerEvent(txWorldState, block, TopicExecuteTxFailed, tx.gasLimit, ErrOutOfGasLimit)
+		if err := tx.recordResultEvent(tx.gasLimit, ErrOutOfGasLimit, txWorldState); err != nil {
+			return err
+		}
 		return nil
 	}
 	tx.recordGas(allGas, txWorldState)
 
-=======
-	// step8. consume gas
-	gas, err := tx.gasPrice.Mul(gasUsed)
-	if err != nil {
-		return nil, err
-	}
-	if err := tx.transfer(block, tx.from, block.Coinbase(), gas); err != nil {
-		return nil, err
-	}
-
->>>>>>> bec1114f
 	if exeErr != nil {
 		logging.VLog().WithFields(logrus.Fields{
 			"exeErr":       exeErr,
@@ -639,57 +508,28 @@
 			"gasUsed":      gasUsed,
 			"gasExecution": gasExecution,
 		}).Debug("Failed to execute payload.")
-
-<<<<<<< HEAD
 		go metricsTxExeFailed.Mark(1)
-		tx.triggerEvent(txWorldState, block, TopicExecuteTxFailed, allGas, exeErr)
 	} else {
-		// accept the transaction
-		if err := transfer(tx.from.address, tx.to.address, tx.value, txWorldState); err != nil {
-			logging.VLog().Info("AEE 9")
-			return err
-		}
-
 		go metricsTxExeSuccess.Mark(1)
-		tx.triggerEvent(txWorldState, block, TopicExecuteTxSuccess, allGas, nil)
-	}
-
+	}
+
+	if err := tx.recordResultEvent(allGas, exeErr, txWorldState); err != nil {
+		return err
+	}
 	return nil
 }
 
 func (tx *Transaction) checkBalance(block *Block, txWorldState state.TxWorldState) error {
 	fromAcc, err := txWorldState.GetOrCreateUserAccount(tx.from.address)
-=======
-		metricsTxExeFailed.Mark(1)
-	} else {
-		metricsTxExeSuccess.Mark(1)
-	}
-
-	if err := tx.recordResultEvent(block, gas, exeErr); err != nil {
-		return nil, err
-	}
-
-	return gasUsed, nil
-}
-
-func (tx *Transaction) transfer(block *Block, from, to *Address, value *util.Uint128) error {
-	fromAcc, err := block.accState.GetOrCreateUserAccount(from.address)
->>>>>>> bec1114f
 	if err != nil {
 		logging.VLog().Info("AEE 10")
 		return err
 	}
-<<<<<<< HEAD
 	minBalanceRequired, err := tx.MinBalanceRequired()
-=======
-
-	toAcc, err := block.accState.GetOrCreateUserAccount(to.address)
->>>>>>> bec1114f
 	if err != nil {
 		logging.VLog().Info("AEE 11")
 		return err
 	}
-<<<<<<< HEAD
 	if fromAcc.Balance().Cmp(minBalanceRequired) < 0 {
 		return ErrInsufficientBalance
 	}
@@ -727,20 +567,8 @@
 	}
 	return nil
 }
-=======
-
-	err = fromAcc.SubBalance(value)
-	if err != nil {
-		return err
-	}
-	err = toAcc.AddBalance(value)
-	return err
-}
-
-func (tx *Transaction) recordResultEvent(block *Block, gasUsed *util.Uint128, err error) error {
->>>>>>> bec1114f
-
-func (tx *Transaction) triggerEvent(txWorldState state.TxWorldState, block *Block, topic string, gasUsed *util.Uint128, err error) {
+
+func (tx *Transaction) recordResultEvent(gasUsed *util.Uint128, err error, txWorldState state.TxWorldState) error {
 	txEvent := &TransactionEvent{
 		Hash:    tx.hash.String(),
 		GasUsed: gasUsed.String(),
@@ -752,25 +580,16 @@
 		txEvent.Status = TxExecutionSuccess
 	}
 
-<<<<<<< HEAD
-	txData, _ := json.Marshal(txEvent)
+	txData, err := json.Marshal(txEvent)
+	if err != nil {
+		return err
+	}
 
 	event := &state.Event{
 		Topic: TopicTransactionExecutionResult,
 		Data:  string(txData),
 	}
-	txWorldState.RecordEvent(tx.hash, event)
-=======
-	txData, err := json.Marshal(txEvent)
-	if err != nil {
-		return err
-	}
-
-	event := &Event{
-		Topic: TopicTransactionExecutionResult,
-		Data:  string(txData)}
-	return block.recordEvent(tx.hash, event)
->>>>>>> bec1114f
+	return txWorldState.RecordEvent(tx.hash, event)
 }
 
 // Sign sign transaction,sign algorithm is
@@ -846,19 +665,19 @@
 }
 
 // CheckContract check if contract is valid
-func CheckContract(addr *Address, txWorldState state.TxWorldState) error {
+func CheckContract(addr *Address, txWorldState state.TxWorldState) (state.Account, error) {
 	contract, err := txWorldState.GetContractAccount(addr.Bytes())
 	if err != nil {
-		return err
+		return nil, err
 	}
 
 	if len(contract.BirthPlace()) == 0 {
-		return state.ErrAccountNotFound
+		return nil, state.ErrAccountNotFound
 	}
 
 	birthEvents, err := txWorldState.FetchEvents(contract.BirthPlace())
 	if err != nil {
-		return err
+		return nil, err
 	}
 
 	result := false
@@ -871,16 +690,13 @@
 				result = true
 				break
 			}
-		} else if v.Topic == TopicExecuteTxSuccess {
-			result = true
-			break
 		}
 	}
 	if !result {
-		return state.ErrAccountNotFound
-	}
-
-	return nil
+		return nil, state.ErrAccountNotFound
+	}
+
+	return contract, nil
 }
 
 // CheckTransaction in a tx world state
@@ -933,6 +749,9 @@
 
 // GetTransaction from txs Trie
 func GetTransaction(hash byteutils.Hash, txWorldState state.TxWorldState) (*Transaction, error) {
+	if len(hash) != TxHashByteLength {
+		return nil, ErrInvalidArgument
+	}
 	bytes, err := txWorldState.GetTx(hash)
 	if err != nil {
 		return nil, err
