// Copyright (C) 2017 go-nebulas authors
//
// This file is part of the go-nebulas library.
//
// the go-nebulas library is free software: you can redistribute it and/or modify
// it under the terms of the GNU General Public License as published by
// the Free Software Foundation, either version 3 of the License, or
// (at your option) any later version.
//
// the go-nebulas library is distributed in the hope that it will be useful,
// but WITHOUT ANY WARRANTY; without even the implied warranty of
// MERCHANTABILITY or FITNESS FOR A PARTICULAR PURPOSE.  See the
// GNU General Public License for more details.
//
// You should have received a copy of the GNU General Public License
// along with the go-nebulas library.  If not, see <http://www.gnu.org/licenses/>.
//

package core

import (
	"encoding/json"

<<<<<<< HEAD
	"github.com/nebulasio/go-nebulas/core/state"

	"github.com/nebulasio/go-nebulas/nf/nvm"
=======
>>>>>>> bec1114f
	"github.com/nebulasio/go-nebulas/util"
)

// DeployPayload carry contract deploy information
type DeployPayload struct {
	SourceType string
	Source     string
	Args       string
}

// LoadDeployPayload from bytes
func LoadDeployPayload(bytes []byte) (*DeployPayload, error) {
	payload := &DeployPayload{}
	if err := json.Unmarshal(bytes, payload); err != nil {
		return nil, err
	}
	return payload, nil
}

// NewDeployPayload with source & args
func NewDeployPayload(source, sourceType, args string) *DeployPayload { // ToCheck: add version in sourceType.
	return &DeployPayload{
		Source:     source,
		SourceType: sourceType,
		Args:       args,
	}
}

// ToBytes serialize payload
func (payload *DeployPayload) ToBytes() ([]byte, error) {
	return json.Marshal(payload)
}

// BaseGasCount returns base gas count
func (payload *DeployPayload) BaseGasCount() *util.Uint128 {
	base, _ := util.NewUint128FromInt(60)
	return base
}

// Execute deploy payload in tx, deploy a new contract
<<<<<<< HEAD
func (payload *DeployPayload) Execute(tx *Transaction, block *Block, txWorldState state.TxWorldState) (*util.Uint128, string, error) {
	nvmctx, err := generateDeployContext(tx, block, txWorldState)
	if err != nil {
		return util.NewUint128(), "", err
=======
func (payload *DeployPayload) Execute(block *Block, tx *Transaction) (*util.Uint128, string, error) {

	if block == nil || tx == nil {
		return util.NewUint128(), "", ErrNilArgument
	}

	if !tx.From().Equals(tx.To()) {
		return util.NewUint128(), "", ErrContractTransactionAddressNotEqual
>>>>>>> bec1114f
	}

	payloadGasLimit, err := tx.PayloadGasLimit(payload)
	if err != nil {
		return util.NewUint128(), "", err
	}
	// payloadGasLimit <= 0, v8 engine not limit the execution instructions
	if payloadGasLimit.Cmp(util.NewUint128()) <= 0 {
		return util.NewUint128(), "", ErrOutOfGasLimit
	}

<<<<<<< HEAD
	engine := nvm.NewV8Engine(nvmctx)
	defer engine.Dispose()

	engine.SetExecutionLimits(payloadGasLimit.Uint64(), nvm.DefaultLimitsOfTotalMemorySize)

	// Deploy and Init.iutu
	result, exeErr := engine.DeployAndInit(payload.Source, payload.SourceType, payload.Args)
	instructions, _ := util.NewUint128FromInt(int64(engine.ExecutionInstructions()))
	return instructions, result, exeErr
}

func generateDeployContext(tx *Transaction, block *Block, txWorldState state.TxWorldState) (*nvm.Context, error) {
	if !tx.From().Equals(tx.To()) {
		return nil, ErrContractTransactionAddressNotEqual
	}

=======
>>>>>>> bec1114f
	addr, err := tx.GenerateContractAddress()
	if err != nil {
		return util.NewUint128(), "", err
	}
	owner, err := txWorldState.GetOrCreateUserAccount(tx.from.Bytes())
	if err != nil {
		return util.NewUint128(), "", err
	}
	contract, err := txWorldState.CreateContractAccount(addr.Bytes(), tx.Hash())
	if err != nil {
		return util.NewUint128(), "", err
	}

	if err := block.nvm.CreateEngine(block, tx, owner, contract, block.accState); err != nil {
		return util.NewUint128(), "", err
	}
	defer block.nvm.DisposeEngine()

	if err := block.nvm.SetEngineExecutionLimits(payloadGasLimit.Uint64()); err != nil {
		return util.NewUint128(), "", err
	}
<<<<<<< HEAD
	nvmctx := nvm.NewContext(block, convertNvmTx(tx), owner, contract, txWorldState)
	return nvmctx, nil
}
=======
>>>>>>> bec1114f

	// Deploy and Init.
	result, exeErr := block.nvm.DeployAndInitEngine(payload.Source, payload.SourceType, payload.Args)
	gasCout, err := block.nvm.ExecutionInstructions()
	if err != nil {
		return util.NewUint128(), "", err
	}
	instructions, err := util.NewUint128FromInt(int64(gasCout))
	if err != nil {
		return util.NewUint128(), "", err
	}
	return instructions, result, exeErr
}<|MERGE_RESOLUTION|>--- conflicted
+++ resolved
@@ -21,12 +21,7 @@
 import (
 	"encoding/json"
 
-<<<<<<< HEAD
 	"github.com/nebulasio/go-nebulas/core/state"
-
-	"github.com/nebulasio/go-nebulas/nf/nvm"
-=======
->>>>>>> bec1114f
 	"github.com/nebulasio/go-nebulas/util"
 )
 
@@ -67,13 +62,7 @@
 }
 
 // Execute deploy payload in tx, deploy a new contract
-<<<<<<< HEAD
 func (payload *DeployPayload) Execute(tx *Transaction, block *Block, txWorldState state.TxWorldState) (*util.Uint128, string, error) {
-	nvmctx, err := generateDeployContext(tx, block, txWorldState)
-	if err != nil {
-		return util.NewUint128(), "", err
-=======
-func (payload *DeployPayload) Execute(block *Block, tx *Transaction) (*util.Uint128, string, error) {
 
 	if block == nil || tx == nil {
 		return util.NewUint128(), "", ErrNilArgument
@@ -81,7 +70,6 @@
 
 	if !tx.From().Equals(tx.To()) {
 		return util.NewUint128(), "", ErrContractTransactionAddressNotEqual
->>>>>>> bec1114f
 	}
 
 	payloadGasLimit, err := tx.PayloadGasLimit(payload)
@@ -93,25 +81,6 @@
 		return util.NewUint128(), "", ErrOutOfGasLimit
 	}
 
-<<<<<<< HEAD
-	engine := nvm.NewV8Engine(nvmctx)
-	defer engine.Dispose()
-
-	engine.SetExecutionLimits(payloadGasLimit.Uint64(), nvm.DefaultLimitsOfTotalMemorySize)
-
-	// Deploy and Init.iutu
-	result, exeErr := engine.DeployAndInit(payload.Source, payload.SourceType, payload.Args)
-	instructions, _ := util.NewUint128FromInt(int64(engine.ExecutionInstructions()))
-	return instructions, result, exeErr
-}
-
-func generateDeployContext(tx *Transaction, block *Block, txWorldState state.TxWorldState) (*nvm.Context, error) {
-	if !tx.From().Equals(tx.To()) {
-		return nil, ErrContractTransactionAddressNotEqual
-	}
-
-=======
->>>>>>> bec1114f
 	addr, err := tx.GenerateContractAddress()
 	if err != nil {
 		return util.NewUint128(), "", err
@@ -125,7 +94,7 @@
 		return util.NewUint128(), "", err
 	}
 
-	if err := block.nvm.CreateEngine(block, tx, owner, contract, block.accState); err != nil {
+	if err := block.nvm.CreateEngine(block, tx, owner, contract, txWorldState); err != nil {
 		return util.NewUint128(), "", err
 	}
 	defer block.nvm.DisposeEngine()
@@ -133,12 +102,6 @@
 	if err := block.nvm.SetEngineExecutionLimits(payloadGasLimit.Uint64()); err != nil {
 		return util.NewUint128(), "", err
 	}
-<<<<<<< HEAD
-	nvmctx := nvm.NewContext(block, convertNvmTx(tx), owner, contract, txWorldState)
-	return nvmctx, nil
-}
-=======
->>>>>>> bec1114f
 
 	// Deploy and Init.
 	result, exeErr := block.nvm.DeployAndInitEngine(payload.Source, payload.SourceType, payload.Args)
