--- conflicted
+++ resolved
@@ -154,20 +154,17 @@
 		exeErr = fmt.Errorf("Deploy: %s", result)
 	}
 
-<<<<<<< HEAD
 	logging.CLog().WithFields(logrus.Fields{
 			"instructions": instructions,
 			"result": result, 
 			"exeErr": exeErr,
 		}).Info(">>>>>Contract deploy result")
 	 
-=======
 	logging.VLog().WithFields(logrus.Fields{
 		"tx.hash":      tx.Hash(),
 		"instructions": instructions,
 		"limitedGas":   limitedGas,
 	}).Debug("record gas of v8")
 
->>>>>>> d0e43c55
 	return instructions, result, exeErr
 }