// Copyright (C) 2018 go-nebulas authors
//
// This file is part of the go-nebulas library.
//
// the go-nebulas library is free software: you can redistribute it and/or modify
// it under the terms of the GNU General Public License as published by
// the Free Software Foundation, either version 3 of the License, or
// (at your option) any later version.
//
// the go-nebulas library is distributed in the hope that it will be useful,
// but WITHOUT ANY WARRANTY; without even the implied warranty of
// MERCHANTABILITY or FITNESS FOR A PARTICULAR PURPOSE.  See the
// GNU General Public License for more details.
//
// You should have received a copy of the GNU General Public License
// along with the go-nebulas library.  If not, see <http://www.gnu.org/licenses/>.
//

package core

import (
	"bytes"
	"errors"
	"os"
	"path/filepath"
	"strconv"
	"strings"

	"github.com/nebulasio/go-nebulas/util/logging"
	"github.com/sirupsen/logrus"
)

const (
	// MainNetID mainnet id
	MainNetID uint32 = 1

	// TestNetID testnet id
	TestNetID uint32 = 1001
)

/**********     js lib relative  BEGIN   **********/
const (
	// DefaultV8JSLibVersion default version
	DefaultV8JSLibVersion = "1.0.0"
)

type version struct {
	major, minor, patch int
}

// var ..
var (
	// NOTE: versions should be arranged in ascending order
	// 		map[libname][versions]
	V8JSLibs = map[string][]string{
		"execution_env.js":       {"1.0.0", "1.0.5"},
		"bignumber.js":           {"1.0.0"},
		"random.js":              {"1.0.0", "1.0.5", "1.1.0"},
		"date.js":                {"1.0.0", "1.0.5"},
		"tsc.js":                 {"1.0.0"},
		"util.js":                {"1.0.0"},
		"esprima.js":             {"1.0.0"},
		"assert.js":              {"1.0.0"},
		"instruction_counter.js": {"1.0.0", "1.1.0"},
		"typescriptServices.js":  {"1.0.0"},
		"blockchain.js":          {"1.0.0", "1.0.5", "1.1.0"},
		"console.js":             {"1.0.0"},
		"event.js":               {"1.0.0"},
		"storage.js":             {"1.0.0"},
		"crypto.js":              {"1.0.5"},
		"uint.js":                {"1.0.5"},
	}

	digitalized = make(map[string][]*version)
)

var (
	// ErrInvalidJSLibVersion ..
	ErrInvalidJSLibVersion = errors.New("invalid js lib version")
)

/**********     js lib relative  END   **********/

// V8JSLibVersionHeightMap key is version in string format, value is height
type V8JSLibVersionHeightMap struct {
	Data     map[string]uint64
	DescKeys []string
}

// GetHeightOfVersion ..
func (v *V8JSLibVersionHeightMap) GetHeightOfVersion(version string) uint64 {
	if r, ok := v.Data[version]; ok {
		return r
	}
<<<<<<< HEAD
)

// TestNet
const (
	// TestNetTransferFromContractEventRecordableHeight
	TestNetTransferFromContractEventRecordableHeight uint64 = 199666

	// TestNetAcceptFuncAvailableHeight
	TestNetAcceptFuncAvailableHeight uint64 = 199666

	// TestNetRandomAvailableHeight
	TestNetRandomAvailableHeight uint64 = 199666

	// TestNetDateAvailableHeight
	TestNetDateAvailableHeight uint64 = 199666

	// TestNetRecordCallContractResultHeight
	TestNetRecordCallContractResultHeight uint64 = 199666

	//TestNetNvmMemoryLimitWithoutInjectHeight
	TestNetNvmMemoryLimitWithoutInjectHeight uint64 = 281800

	//TestNetWdResetRecordDependencyHeight
	TestNetWsResetRecordDependencyHeight uint64 = 281800

	// TestNetV8JSLibVersionControlHeight
	TestNetV8JSLibVersionControlHeight uint64 = 424400

	//TestNetTransferFromContractFailureEventRecordableHeight
	TestNetTransferFromContractFailureEventRecordableHeight uint64 = 424400

	//TestNetNewNvmExeTimeoutConsumeGasHeight
	TestNetNewNvmExeTimeoutConsumeGasHeight uint64 = 424400
)
=======
	return 0
}
>>>>>>> 996255a7

func (v *V8JSLibVersionHeightMap) String() string {
	var buf bytes.Buffer
	buf.WriteString("{")
	for _, ver := range v.DescKeys {
		if buf.Len() > 1 {
			buf.WriteString(",")
		}
		buf.WriteString(ver + "=" + strconv.FormatUint(v.Data[ver], 10))
	}
<<<<<<< HEAD
)

// MainNet
const (
	// MainNetTransferFromContractEventRecordableHeight
	MainNetTransferFromContractEventRecordableHeight uint64 = 225666

	// MainNetAcceptFuncAvailableHeight
	MainNetAcceptFuncAvailableHeight uint64 = 225666

	// MainNetRandomAvailableHeight
	MainNetRandomAvailableHeight uint64 = 225666

	// MainNetDateAvailableHeight
	MainNetDateAvailableHeight uint64 = 225666

	// MainNetRecordCallContractResultHeight
	MainNetRecordCallContractResultHeight uint64 = 225666

	//MainNetNvmMemoryLimitWithoutInjectHeight
	MainNetNvmMemoryLimitWithoutInjectHeight uint64 = 325666

	//MainNetWdResetRecordDependencyHeight
	MainNetWsResetRecordDependencyHeight uint64 = 325666

	// MainNetV8JSLibVersionControlHeight
	MainNetV8JSLibVersionControlHeight uint64 = 460000

	//MainNetTransferFromContractFailureEventRecordableHeight
	MainNetTransferFromContractFailureEventRecordableHeight uint64 = 460000

	//MainNetNewNvmExeTimeoutConsumeGasHeight
	MainNetNewNvmExeTimeoutConsumeGasHeight uint64 = 460000
)
=======
	buf.WriteString("}")
	return buf.String()
}

func (v *V8JSLibVersionHeightMap) validate() {
	var lastVersion *version
	for _, key := range v.DescKeys {
		cur, err := parseVersion(key)
		if err != nil {
			logging.VLog().WithFields(logrus.Fields{
				"version": key,
				"err":     err,
			}).Fatal("parse version error.")
		}

		if lastVersion != nil {
			if compareVersion(cur, lastVersion) >= 0 || v.Data[key] >= v.Data[lastVersion.String()] {
				logging.VLog().WithFields(logrus.Fields{
					"version": key,
					"height":  v.Data[key],
				}).Fatal("non descending order version map.")
			}
		}
>>>>>>> 996255a7

		lastVersion = cur
	}
}

// Compatibility ..
type Compatibility interface {
	TransferFromContractEventRecordableHeight() uint64
	AcceptFuncAvailableHeight() uint64
	RandomAvailableHeight() uint64
	DateAvailableHeight() uint64
	RecordCallContractResultHeight() uint64
	NvmMemoryLimitWithoutInjectHeight() uint64
	WsResetRecordDependencyHeight() uint64
	V8JSLibVersionControlHeight() uint64
	TransferFromContractFailureEventRecordableHeight() uint64
	NewNvmExeTimeoutConsumeGasHeight() uint64
	V8JSLibVersionHeightMap() *V8JSLibVersionHeightMap
	NvmGasLimitWithoutTimeoutHeight() uint64
}

// NebCompatibility ..
var NebCompatibility = NewCompatibilityTestNet()

// SetCompatibilityOptions set compatibility height according to chain_id
func SetCompatibilityOptions(chainID uint32) {

	if chainID == MainNetID {
		NebCompatibility = NewCompatibilityMainNet()
	} else if chainID == TestNetID {
		NebCompatibility = NewCompatibilityTestNet()
	} else {
		NebCompatibility = NewCompatibilityLocal()
	}

	logging.VLog().WithFields(logrus.Fields{
		"chain_id": chainID,
		"TransferFromContractEventRecordableHeight": NebCompatibility.TransferFromContractEventRecordableHeight(),
		"AcceptFuncAvailableHeight":                 NebCompatibility.AcceptFuncAvailableHeight(),
		"RandomAvailableHeight":                     NebCompatibility.RandomAvailableHeight(),
		"DateAvailableHeight":                       NebCompatibility.DateAvailableHeight(),
		"RecordCallContractResultHeight":            NebCompatibility.RecordCallContractResultHeight(),
		"NvmMemoryLimitWithoutInjectHeight":         NebCompatibility.NvmMemoryLimitWithoutInjectHeight(),
		"WsResetRecordDependencyHeight":             NebCompatibility.WsResetRecordDependencyHeight(),
		"V8JSLibVersionControlHeight":               NebCompatibility.V8JSLibVersionControlHeight(),
		"V8JSLibVersionHeightMap":                   NebCompatibility.V8JSLibVersionHeightMap().String(),
		"TransferFromContractFailureHeight":         NebCompatibility.TransferFromContractFailureEventRecordableHeight(),
		"NewNvmExeTimeoutConsumeGasHeight":          NebCompatibility.NewNvmExeTimeoutConsumeGasHeight(),
	}).Info("Set compatibility options.")

	NebCompatibility.V8JSLibVersionHeightMap().validate()
	checkJSLib()
}

// FindLastNearestLibVersion ..
func FindLastNearestLibVersion(deployVersion, libname string) string {
	if len(deployVersion) == 0 || len(libname) == 0 {
		logging.VLog().WithFields(logrus.Fields{
			"libname":       libname,
			"deployVersion": deployVersion,
		}).Error("empty arguments.")
		return ""
	}

	if libs, ok := digitalized[libname]; ok {
		v, err := parseVersion(deployVersion)
		if err != nil {
			logging.VLog().WithFields(logrus.Fields{
				"err":           err,
				"deployVersion": deployVersion,
				"lib":           libname,
			}).Debug("parse deploy version error.")
			return ""
		}
		for i := len(libs) - 1; i >= 0; i-- {
			if compareVersion(libs[i], v) <= 0 {
				logging.VLog().WithFields(logrus.Fields{
					"libname":       libname,
					"deployVersion": deployVersion,
					"return":        libs[i],
				}).Debug("filter js lib.")
				return V8JSLibs[libname][i]
			}
		}
	} else {
		logging.VLog().WithFields(logrus.Fields{
			"libname":       libname,
			"deployVersion": deployVersion,
		}).Debug("js lib not configured.")
	}
	return ""
}

func compareVersion(a, b *version) int {
	if a.major > b.major {
		return 1
	}
	if a.major < b.major {
		return -1
	}

	if a.minor > b.minor {
		return 1
	}
	if a.minor < b.minor {
		return -1
	}

	if a.patch > b.patch {
		return 1
	}
	if a.patch < b.patch {
		return -1
	}
	return 0
}

func checkJSLib() {
	for lib, vers := range V8JSLibs {
		for _, ver := range vers {
			p := filepath.Join("lib", ver, lib)
			fi, err := os.Stat(p)
			if os.IsNotExist(err) {
				logging.VLog().WithFields(logrus.Fields{
					"path": p,
				}).Fatal("lib file not exist.")
			}
			if fi.IsDir() {
				logging.VLog().WithFields(logrus.Fields{
					"path": p,
				}).Fatal("directory already exists with the same name.")
			}

			logging.VLog().WithFields(logrus.Fields{
				"path": p,
			}).Debug("check js lib.")
		}
	}
}

func parseVersion(ver string) (*version, error) {
	ss := strings.Split(ver, ".")
	if len(ss) != 3 {
		return nil, ErrInvalidJSLibVersion
	}

	major, err := strconv.Atoi(ss[0])
	if err != nil {
		return nil, err
	}

	minor, err := strconv.Atoi(ss[1])
	if err != nil {
		return nil, err
	}

	patch, err := strconv.Atoi(ss[2])
	if err != nil {
		return nil, err
	}
	return &version{major, minor, patch}, nil
}

func (v *version) String() string {
	return strings.Join([]string{
		strconv.Itoa(v.major),
		strconv.Itoa(v.minor),
		strconv.Itoa(v.patch),
	}, ".")
}

// convert V8JSLibs from string to type `version`
func init() {
	for lib, vers := range V8JSLibs {
		for _, ver := range vers {
			v, err := parseVersion(ver)
			if err != nil {
				logging.VLog().WithFields(logrus.Fields{
					"err":     err,
					"lib":     lib,
					"version": ver,
				}).Fatal("parse js lib version error.")
			}

			if _, ok := digitalized[lib]; !ok {
				digitalized[lib] = make([]*version, 0)
			}
			digitalized[lib] = append(digitalized[lib], v)
		}
	}
}

// GetMaxV8JSLibVersionAtHeight ..
func GetMaxV8JSLibVersionAtHeight(blockHeight uint64) string {
	m := NebCompatibility.V8JSLibVersionHeightMap()
	for _, v := range m.DescKeys {
		if blockHeight >= m.Data[v] {
			return v
		}
	}
	return ""
}

// V8BlockSeedAvailableAtHeight ..
func V8BlockSeedAvailableAtHeight(blockHeight uint64) bool {
	/*  For old contract, Blockchain.block.seed should not be disable
	 * 		return blockHeight >= NebCompatibility.RandomAvailableHeight() &&
	 * 		blockHeight < NebCompatibility.V8JSLibVersionHeightMap().GetHeightOfVersion("1.1.0")
	 */

	return blockHeight >= NebCompatibility.RandomAvailableHeight()
}

// V8JSLibVersionControlAtHeight ..
func V8JSLibVersionControlAtHeight(blockHeight uint64) bool {
	return blockHeight >= NebCompatibility.V8JSLibVersionControlHeight()
}

// RandomAvailableAtHeight ..
func RandomAvailableAtHeight(blockHeight uint64) bool {
	return blockHeight >= NebCompatibility.RandomAvailableHeight()
}

// DateAvailableAtHeight ..
func DateAvailableAtHeight(blockHeight uint64) bool {
	return blockHeight >= NebCompatibility.DateAvailableHeight()
}

// AcceptAvailableAtHeight ..
func AcceptAvailableAtHeight(blockHeight uint64) bool {
	return blockHeight >= NebCompatibility.AcceptFuncAvailableHeight()
}

// WsResetRecordDependencyAtHeight ..
func WsResetRecordDependencyAtHeight(blockHeight uint64) bool {
	return blockHeight >= NebCompatibility.WsResetRecordDependencyHeight()
}

// RecordCallContractResultAtHeight ..
func RecordCallContractResultAtHeight(blockHeight uint64) bool {
	return blockHeight >= NebCompatibility.RecordCallContractResultHeight()
}

// NvmMemoryLimitWithoutInjectAtHeight ..
func NvmMemoryLimitWithoutInjectAtHeight(blockHeight uint64) bool {
	return blockHeight >= NebCompatibility.NvmMemoryLimitWithoutInjectHeight()
}

// NewNvmExeTimeoutConsumeGasAtHeight ..
func NewNvmExeTimeoutConsumeGasAtHeight(blockHeight uint64) bool {
	return blockHeight >= NebCompatibility.NewNvmExeTimeoutConsumeGasHeight()
}

// TransferFromContractEventRecordableAtHeight ..
func TransferFromContractEventRecordableAtHeight(blockHeight uint64) bool {
	return blockHeight >= NebCompatibility.TransferFromContractEventRecordableHeight()
}

// TransferFromContractFailureEventRecordableAtHeight ..
func TransferFromContractFailureEventRecordableAtHeight(blockHeight uint64) bool {
	return blockHeight >= NebCompatibility.TransferFromContractFailureEventRecordableHeight()
}

// NvmGasLimitWithoutTimeoutAtHeight ..
func NvmGasLimitWithoutTimeoutAtHeight(blockHeight uint64) bool {
	return blockHeight >= NebCompatibility.NvmGasLimitWithoutTimeoutHeight()
}

// GetNearestInstructionCounterVersionAtHeight ..
func GetNearestInstructionCounterVersionAtHeight(blockHeight uint64) string {
	m := NebCompatibility.V8JSLibVersionHeightMap()
	for _, v := range m.DescKeys {
		if v == "1.1.0" && blockHeight >= m.Data[v] {
			return v
		}
	}
	return "1.0.0"
}<|MERGE_RESOLUTION|>--- conflicted
+++ resolved
@@ -92,45 +92,8 @@
 	if r, ok := v.Data[version]; ok {
 		return r
 	}
-<<<<<<< HEAD
-)
-
-// TestNet
-const (
-	// TestNetTransferFromContractEventRecordableHeight
-	TestNetTransferFromContractEventRecordableHeight uint64 = 199666
-
-	// TestNetAcceptFuncAvailableHeight
-	TestNetAcceptFuncAvailableHeight uint64 = 199666
-
-	// TestNetRandomAvailableHeight
-	TestNetRandomAvailableHeight uint64 = 199666
-
-	// TestNetDateAvailableHeight
-	TestNetDateAvailableHeight uint64 = 199666
-
-	// TestNetRecordCallContractResultHeight
-	TestNetRecordCallContractResultHeight uint64 = 199666
-
-	//TestNetNvmMemoryLimitWithoutInjectHeight
-	TestNetNvmMemoryLimitWithoutInjectHeight uint64 = 281800
-
-	//TestNetWdResetRecordDependencyHeight
-	TestNetWsResetRecordDependencyHeight uint64 = 281800
-
-	// TestNetV8JSLibVersionControlHeight
-	TestNetV8JSLibVersionControlHeight uint64 = 424400
-
-	//TestNetTransferFromContractFailureEventRecordableHeight
-	TestNetTransferFromContractFailureEventRecordableHeight uint64 = 424400
-
-	//TestNetNewNvmExeTimeoutConsumeGasHeight
-	TestNetNewNvmExeTimeoutConsumeGasHeight uint64 = 424400
-)
-=======
 	return 0
 }
->>>>>>> 996255a7
 
 func (v *V8JSLibVersionHeightMap) String() string {
 	var buf bytes.Buffer
@@ -141,42 +104,6 @@
 		}
 		buf.WriteString(ver + "=" + strconv.FormatUint(v.Data[ver], 10))
 	}
-<<<<<<< HEAD
-)
-
-// MainNet
-const (
-	// MainNetTransferFromContractEventRecordableHeight
-	MainNetTransferFromContractEventRecordableHeight uint64 = 225666
-
-	// MainNetAcceptFuncAvailableHeight
-	MainNetAcceptFuncAvailableHeight uint64 = 225666
-
-	// MainNetRandomAvailableHeight
-	MainNetRandomAvailableHeight uint64 = 225666
-
-	// MainNetDateAvailableHeight
-	MainNetDateAvailableHeight uint64 = 225666
-
-	// MainNetRecordCallContractResultHeight
-	MainNetRecordCallContractResultHeight uint64 = 225666
-
-	//MainNetNvmMemoryLimitWithoutInjectHeight
-	MainNetNvmMemoryLimitWithoutInjectHeight uint64 = 325666
-
-	//MainNetWdResetRecordDependencyHeight
-	MainNetWsResetRecordDependencyHeight uint64 = 325666
-
-	// MainNetV8JSLibVersionControlHeight
-	MainNetV8JSLibVersionControlHeight uint64 = 460000
-
-	//MainNetTransferFromContractFailureEventRecordableHeight
-	MainNetTransferFromContractFailureEventRecordableHeight uint64 = 460000
-
-	//MainNetNewNvmExeTimeoutConsumeGasHeight
-	MainNetNewNvmExeTimeoutConsumeGasHeight uint64 = 460000
-)
-=======
 	buf.WriteString("}")
 	return buf.String()
 }
@@ -200,7 +127,6 @@
 				}).Fatal("non descending order version map.")
 			}
 		}
->>>>>>> 996255a7
 
 		lastVersion = cur
 	}
