--- conflicted
+++ resolved
@@ -29,36 +29,6 @@
 
 	// TestNetID testnet id
 	TestNetID uint32 = 1001
-<<<<<<< HEAD
-
-	//SignNetID signnet id
-	SignNetID uint32 = 0
-)
-
-// mainnet/testnet
-const (
-	// DefaultTransferFromContractEventRecordableHeight
-	DefaultTransferFromContractEventRecordableHeight uint64 = 199666
-
-	// DefaultAcceptFuncAvailableHeight
-	DefaultAcceptFuncAvailableHeight uint64 = 199666
-
-	// DefaultRandomAvailableHeight
-	DefaultRandomAvailableHeight uint64 = 199666
-
-	// DefaultDateAvailableHeight
-	DefaultDateAvailableHeight uint64 = 199666
-
-	// DefaultRecordCallContractResultHeight
-	DefaultRecordCallContractResultHeight uint64 = 199666
-
-	//DefaultNvmMemoryLimitWithoutInjectHeight
-	DefaultNvmMemoryLimitWithoutInjectHeight uint64 = 269360
-
-	//DefaultWdResetRecordDependencyHeight
-	DefaultWsResetRecordDependencyHeight uint64 = 269360
-=======
->>>>>>> 3c9e21a3
 )
 
 // others, e.g. local/develop
@@ -83,8 +53,6 @@
 
 	//LocalWdResetRecordDependencyHeight
 	LocalWsResetRecordDependencyHeight uint64 = 2
-<<<<<<< HEAD
-=======
 )
 
 // TestNet
@@ -133,7 +101,6 @@
 
 	//MainNetWdResetRecordDependencyHeight
 	MainNetWsResetRecordDependencyHeight uint64 = 325666
->>>>>>> 3c9e21a3
 )
 
 var (
@@ -150,15 +117,6 @@
 	DateAvailableHeight = TestNetDateAvailableHeight
 
 	// RecordCallContractResultHeight record result of call contract to event `TopicTransactionExecutionResult` since this height
-<<<<<<< HEAD
-	RecordCallContractResultHeight = DefaultRecordCallContractResultHeight
-
-	// NvmMemoryLimitWithoutInjectHeight memory of nvm contract without inject code
-	NvmMemoryLimitWithoutInjectHeight = DefaultNvmMemoryLimitWithoutInjectHeight
-
-	//WdResetRecordDependencyHeight if tx execute faied, worldstate reset and need to record to address dependency
-	WsResetRecordDependencyHeight = DefaultWsResetRecordDependencyHeight
-=======
 	RecordCallContractResultHeight = TestNetRecordCallContractResultHeight
 
 	// NvmMemoryLimitWithoutInjectHeight memory of nvm contract without inject code
@@ -166,42 +124,11 @@
 
 	//WdResetRecordDependencyHeight if tx execute faied, worldstate reset and need to record to address dependency
 	WsResetRecordDependencyHeight = TestNetWsResetRecordDependencyHeight
->>>>>>> 3c9e21a3
 )
 
 // SetCompatibilityOptions set compatibility height according to chain_id
 func SetCompatibilityOptions(chainID uint32) {
 
-<<<<<<< HEAD
-	if chainID == MainNetID || chainID == TestNetID || chainID == SignNetID {
-		logging.VLog().WithFields(logrus.Fields{
-			"chain_id": chainID,
-			"TransferFromContractEventRecordableHeight": TransferFromContractEventRecordableHeight,
-			"AcceptFuncAvailableHeight":                 AcceptFuncAvailableHeight,
-			"RandomAvailableHeight":                     RandomAvailableHeight,
-			"DateAvailableHeight":                       DateAvailableHeight,
-			"RecordCallContractResultHeight":            RecordCallContractResultHeight,
-			"NvmMemoryLimitWithoutInjectHeight":         NvmMemoryLimitWithoutInjectHeight,
-			"WsResetRecordDependencyHeight":             WsResetRecordDependencyHeight,
-		}).Info("Set compatibility options for mainnet/testnet.")
-		return
-	}
-
-	TransferFromContractEventRecordableHeight = LocalTransferFromContractEventRecordableHeight
-
-	AcceptFuncAvailableHeight = LocalAcceptFuncAvailableHeight
-
-	RandomAvailableHeight = LocalRandomAvailableHeight
-
-	DateAvailableHeight = LocalDateAvailableHeight
-
-	RecordCallContractResultHeight = LocalRecordCallContractResultHeight
-
-	NvmMemoryLimitWithoutInjectHeight = LocalNvmMemoryLimitWithoutInjectHeight
-
-	WsResetRecordDependencyHeight = LocalWsResetRecordDependencyHeight
-
-=======
 	if chainID == MainNetID {
 		TransferFromContractEventRecordableHeight = MainNetTransferFromContractEventRecordableHeight
 		AcceptFuncAvailableHeight = MainNetAcceptFuncAvailableHeight
@@ -229,7 +156,6 @@
 		NvmMemoryLimitWithoutInjectHeight = LocalNvmMemoryLimitWithoutInjectHeight
 		WsResetRecordDependencyHeight = LocalWsResetRecordDependencyHeight
 	}
->>>>>>> 3c9e21a3
 	logging.VLog().WithFields(logrus.Fields{
 		"chain_id": chainID,
 		"TransferFromContractEventRecordableHeight": TransferFromContractEventRecordableHeight,
@@ -239,10 +165,5 @@
 		"RecordCallContractResultHeight":            RecordCallContractResultHeight,
 		"NvmMemoryLimitWithoutInjectHeight":         NvmMemoryLimitWithoutInjectHeight,
 		"WsResetRecordDependencyHeight":             WsResetRecordDependencyHeight,
-<<<<<<< HEAD
-	}).Info("Set compatibility options for local.")
-
-=======
 	}).Info("Set compatibility options.")
->>>>>>> 3c9e21a3
 }