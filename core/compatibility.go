// Copyright (C) 2018 go-nebulas authors
//
// This file is part of the go-nebulas library.
//
// the go-nebulas library is free software: you can redistribute it and/or modify
// it under the terms of the GNU General Public License as published by
// the Free Software Foundation, either version 3 of the License, or
// (at your option) any later version.
//
// the go-nebulas library is distributed in the hope that it will be useful,
// but WITHOUT ANY WARRANTY; without even the implied warranty of
// MERCHANTABILITY or FITNESS FOR A PARTICULAR PURPOSE.  See the
// GNU General Public License for more details.
//
// You should have received a copy of the GNU General Public License
// along with the go-nebulas library.  If not, see <http://www.gnu.org/licenses/>.
//

package core

import (
	"bytes"
	"errors"
	"os"
	"path/filepath"
	"strconv"
	"strings"

	"github.com/nebulasio/go-nebulas/util/logging"
	"github.com/sirupsen/logrus"
)

const (
	// MainNetID mainnet id
	MainNetID uint32 = 1

	// TestNetID testnet id
	TestNetID uint32 = 1001
)

/**********     js lib relative  BEGIN   **********/
const (
	// DefaultV8JSLibVersion default version
	DefaultV8JSLibVersion = "1.0.0"
)

type version struct {
	major, minor, patch int
}

// var ..
var (
	// NOTE: versions should be arranged in ascending order
	// 		map[libname][versions]
	V8JSLibs = map[string][]string{
		"execution_env.js":       {"1.0.0", "1.0.5"},
		"bignumber.js":           {"1.0.0"},
		"random.js":              {"1.0.0", "1.0.5", "1.1.0"},
		"date.js":                {"1.0.0", "1.0.5"},
		"tsc.js":                 {"1.0.0"},
		"util.js":                {"1.0.0"},
		"esprima.js":             {"1.0.0"},
		"assert.js":              {"1.0.0"},
		"instruction_counter.js": {"1.0.0", "1.1.0"},
		"typescriptServices.js":  {"1.0.0"},
		"blockchain.js":          {"1.0.0", "1.0.5", "1.1.0"},
		"console.js":             {"1.0.0"},
		"event.js":               {"1.0.0"},
		"storage.js":             {"1.0.0"},
		"crypto.js":              {"1.0.5"},
		"uint.js":                {"1.0.5"},
	}

	digitalized = make(map[string][]*version)
)

var (
	// ErrInvalidJSLibVersion ..
	ErrInvalidJSLibVersion = errors.New("invalid js lib version")
)

/**********     js lib relative  END   **********/

<<<<<<< HEAD
// others, e.g. local/develop
const (
	// LocalTransferFromContractEventRecordableHeight
	LocalTransferFromContractEventRecordableHeight uint64 = 2

	// LocalAcceptFuncAvailableHeight
	LocalAcceptFuncAvailableHeight uint64 = 2

	// LocalRandomAvailableHeight
	LocalRandomAvailableHeight uint64 = 2

	// LocalDateAvailableHeight
	LocalDateAvailableHeight uint64 = 2

	// LocalRecordCallContractResultHeight
	LocalRecordCallContractResultHeight uint64 = 2

	//LocalNvmMemoryLimitWithoutInjectHeight
	LocalNvmMemoryLimitWithoutInjectHeight uint64 = 2

	//LocalWdResetRecordDependencyHeight
	LocalWsResetRecordDependencyHeight uint64 = 2

	// LocalV8JSLibVersionControlHeight
	LocalV8JSLibVersionControlHeight uint64 = 2

	//LocalNetTransferFromContractFailureEventRecordableHeight
	LocalTransferFromContractFailureEventRecordableHeight uint64 = 2

	//LocalNetNewNvmExeTimeoutConsumeGasHeight
	LocalNewNvmExeTimeoutConsumeGasHeight uint64 = 2

	//LocalNvmGasLimitWithoutTimeoutAtHeight
	LocalNvmGasLimitWithoutTimeoutAtHeight uint64 = 2

	//LocalNetDipRewardHeight
	LocalNetDipRewardHeight uint64 = 1000
)
=======
// V8JSLibVersionHeightMap key is version in string format, value is height
type V8JSLibVersionHeightMap struct {
	Data     map[string]uint64
	DescKeys []string
}
>>>>>>> 6da3f082

// GetHeightOfVersion ..
func (v *V8JSLibVersionHeightMap) GetHeightOfVersion(version string) uint64 {
	if r, ok := v.Data[version]; ok {
		return r
	}
<<<<<<< HEAD
)

// TestNet
const (
	// TestNetTransferFromContractEventRecordableHeight
	TestNetTransferFromContractEventRecordableHeight uint64 = 199666

	// TestNetAcceptFuncAvailableHeight
	TestNetAcceptFuncAvailableHeight uint64 = 199666

	// TestNetRandomAvailableHeight
	TestNetRandomAvailableHeight uint64 = 199666

	// TestNetDateAvailableHeight
	TestNetDateAvailableHeight uint64 = 199666

	// TestNetRecordCallContractResultHeight
	TestNetRecordCallContractResultHeight uint64 = 199666

	//TestNetNvmMemoryLimitWithoutInjectHeight
	TestNetNvmMemoryLimitWithoutInjectHeight uint64 = 281800

	//TestNetWdResetRecordDependencyHeight
	TestNetWsResetRecordDependencyHeight uint64 = 281800

	// TestNetV8JSLibVersionControlHeight
	TestNetV8JSLibVersionControlHeight uint64 = 424400

	//TestNetTransferFromContractFailureEventRecordableHeight
	TestNetTransferFromContractFailureEventRecordableHeight uint64 = 424400

	//TestNetNewNvmExeTimeoutConsumeGasHeight
	TestNetNewNvmExeTimeoutConsumeGasHeight uint64 = 424400

	//TestNetNvmGasLimitWithoutTimeoutAtHeight
	TestNetNvmGasLimitWithoutTimeoutAtHeight uint64 = 600000

	//TestNetDipRewardHeight
	TestNetDipRewardHeight uint64 = 1800000
)
=======
	return 0
}
>>>>>>> 6da3f082

func (v *V8JSLibVersionHeightMap) String() string {
	var buf bytes.Buffer
	buf.WriteString("{")
	for _, ver := range v.DescKeys {
		if buf.Len() > 1 {
			buf.WriteString(",")
		}
		buf.WriteString(ver + "=" + strconv.FormatUint(v.Data[ver], 10))
	}
<<<<<<< HEAD
)

// MainNet
const (
	// MainNetTransferFromContractEventRecordableHeight
	MainNetTransferFromContractEventRecordableHeight uint64 = 225666

	// MainNetAcceptFuncAvailableHeight
	MainNetAcceptFuncAvailableHeight uint64 = 225666

	// MainNetRandomAvailableHeight
	MainNetRandomAvailableHeight uint64 = 225666

	// MainNetDateAvailableHeight
	MainNetDateAvailableHeight uint64 = 225666

	// MainNetRecordCallContractResultHeight
	MainNetRecordCallContractResultHeight uint64 = 225666

	//MainNetNvmMemoryLimitWithoutInjectHeight
	MainNetNvmMemoryLimitWithoutInjectHeight uint64 = 306800

	//MainNetWdResetRecordDependencyHeight
	MainNetWsResetRecordDependencyHeight uint64 = 306800

	// MainNetV8JSLibVersionControlHeight
	MainNetV8JSLibVersionControlHeight uint64 = 467500

	//MainNetTransferFromContractFailureEventRecordableHeight
	MainNetTransferFromContractFailureEventRecordableHeight uint64 = 467500

	//MainNetNewNvmExeTimeoutConsumeGasHeight
	MainNetNewNvmExeTimeoutConsumeGasHeight uint64 = 467500

	//MainNetNvmGasLimitWithoutTimeoutAtHeight
	MainNetNvmGasLimitWithoutTimeoutAtHeight uint64 = 624763

	//MainNetDipRewardHeight
	MainNetDipRewardHeight uint64 = 2000000
)
=======
	buf.WriteString("}")
	return buf.String()
}

func (v *V8JSLibVersionHeightMap) validate() {
	var lastVersion *version
	for _, key := range v.DescKeys {
		cur, err := parseVersion(key)
		if err != nil {
			logging.VLog().WithFields(logrus.Fields{
				"version": key,
				"err":     err,
			}).Fatal("parse version error.")
		}

		if lastVersion != nil {
			if compareVersion(cur, lastVersion) >= 0 || v.Data[key] >= v.Data[lastVersion.String()] {
				logging.VLog().WithFields(logrus.Fields{
					"version": key,
					"height":  v.Data[key],
				}).Fatal("non descending order version map.")
			}
		}
>>>>>>> 6da3f082

		lastVersion = cur
	}
}

// Compatibility ..
type Compatibility interface {
	TransferFromContractEventRecordableHeight() uint64
	AcceptFuncAvailableHeight() uint64
	RandomAvailableHeight() uint64
	DateAvailableHeight() uint64
	RecordCallContractResultHeight() uint64
	NvmMemoryLimitWithoutInjectHeight() uint64
	WsResetRecordDependencyHeight() uint64 //reserve address of to
	V8JSLibVersionControlHeight() uint64
	TransferFromContractFailureEventRecordableHeight() uint64
	NewNvmExeTimeoutConsumeGasHeight() uint64
	V8JSLibVersionHeightMap() *V8JSLibVersionHeightMap
	NvmGasLimitWithoutTimeoutHeight() uint64
	WsResetRecordDependencyHeight2() uint64 //reserve change log
	TransferFromContractFailureEventRecordableHeight2() uint64
}

<<<<<<< HEAD
	//NewNvmExeTimeoutConsumeGasHeight
	NewNvmExeTimeoutConsumeGasHeight = TestNetNewNvmExeTimeoutConsumeGasHeight

	//NvmGasLimitWithoutTimeoutAtHeight
	NvmGasLimitWithoutTimeoutAtHeight = TestNetNvmGasLimitWithoutTimeoutAtHeight

	//DipRewardHeight
	DipRewardHeight = TestNetDipRewardHeight
)
=======
// NebCompatibility ..
var NebCompatibility = NewCompatibilityTestNet()
>>>>>>> 6da3f082

// SetCompatibilityOptions set compatibility height according to chain_id
func SetCompatibilityOptions(chainID uint32) {
	if chainID == MainNetID {
<<<<<<< HEAD
		TransferFromContractEventRecordableHeight = MainNetTransferFromContractEventRecordableHeight
		AcceptFuncAvailableHeight = MainNetAcceptFuncAvailableHeight
		RandomAvailableHeight = MainNetRandomAvailableHeight
		DateAvailableHeight = MainNetDateAvailableHeight
		RecordCallContractResultHeight = MainNetRecordCallContractResultHeight
		NvmMemoryLimitWithoutInjectHeight = MainNetNvmMemoryLimitWithoutInjectHeight
		WsResetRecordDependencyHeight = MainNetWsResetRecordDependencyHeight
		V8JSLibVersionControlHeight = MainNetV8JSLibVersionControlHeight
		V8JSLibVersionHeightSlice = MainNetV8JSLibVersionHeightSlice
		TransferFromContractFailureEventRecordableHeight = MainNetTransferFromContractFailureEventRecordableHeight
		NewNvmExeTimeoutConsumeGasHeight = MainNetNewNvmExeTimeoutConsumeGasHeight
		NvmGasLimitWithoutTimeoutAtHeight = MainNetNvmGasLimitWithoutTimeoutAtHeight
		DipRewardHeight = MainNetDipRewardHeight
	} else if chainID == TestNetID {

		TransferFromContractEventRecordableHeight = TestNetTransferFromContractEventRecordableHeight
		AcceptFuncAvailableHeight = TestNetAcceptFuncAvailableHeight
		RandomAvailableHeight = TestNetRandomAvailableHeight
		DateAvailableHeight = TestNetDateAvailableHeight
		RecordCallContractResultHeight = TestNetRecordCallContractResultHeight
		NvmMemoryLimitWithoutInjectHeight = TestNetNvmMemoryLimitWithoutInjectHeight
		WsResetRecordDependencyHeight = TestNetWsResetRecordDependencyHeight
		V8JSLibVersionControlHeight = TestNetV8JSLibVersionControlHeight
		V8JSLibVersionHeightSlice = TestNetV8JSLibVersionHeightSlice
		TransferFromContractFailureEventRecordableHeight = TestNetTransferFromContractFailureEventRecordableHeight
		NewNvmExeTimeoutConsumeGasHeight = TestNetNewNvmExeTimeoutConsumeGasHeight
		NvmGasLimitWithoutTimeoutAtHeight = TestNetNvmGasLimitWithoutTimeoutAtHeight
		DipRewardHeight = TestNetDipRewardHeight
	} else {

		TransferFromContractEventRecordableHeight = LocalTransferFromContractEventRecordableHeight
		AcceptFuncAvailableHeight = LocalAcceptFuncAvailableHeight
		RandomAvailableHeight = LocalRandomAvailableHeight
		DateAvailableHeight = LocalDateAvailableHeight
		RecordCallContractResultHeight = LocalRecordCallContractResultHeight
		NvmMemoryLimitWithoutInjectHeight = LocalNvmMemoryLimitWithoutInjectHeight
		WsResetRecordDependencyHeight = LocalWsResetRecordDependencyHeight
		V8JSLibVersionControlHeight = LocalV8JSLibVersionControlHeight
		V8JSLibVersionHeightSlice = LocalV8JSLibVersionHeightSlice
		TransferFromContractFailureEventRecordableHeight = LocalTransferFromContractFailureEventRecordableHeight
		NewNvmExeTimeoutConsumeGasHeight = LocalNewNvmExeTimeoutConsumeGasHeight
		NvmGasLimitWithoutTimeoutAtHeight = LocalNvmGasLimitWithoutTimeoutAtHeight
		DipRewardHeight = LocalNetDipRewardHeight
=======
		NebCompatibility = NewCompatibilityMainNet()
	} else if chainID == TestNetID {
		NebCompatibility = NewCompatibilityTestNet()
	} else {
		NebCompatibility = NewCompatibilityLocal()
>>>>>>> 6da3f082
	}

	logging.VLog().WithFields(logrus.Fields{
		"chain_id": chainID,
<<<<<<< HEAD
		"TransferFromContractEventRecordableHeight": TransferFromContractEventRecordableHeight,
		"AcceptFuncAvailableHeight":                 AcceptFuncAvailableHeight,
		"RandomAvailableHeight":                     RandomAvailableHeight,
		"DateAvailableHeight":                       DateAvailableHeight,
		"RecordCallContractResultHeight":            RecordCallContractResultHeight,
		"NvmMemoryLimitWithoutInjectHeight":         NvmMemoryLimitWithoutInjectHeight,
		"WsResetRecordDependencyHeight":             WsResetRecordDependencyHeight,
		"V8JSLibVersionControlHeight":               V8JSLibVersionControlHeight,
		"V8JSLibVersionHeightSlice":                 V8JSLibVersionHeightSlice,
		"TransferFromContractFailureHeight":         TransferFromContractFailureEventRecordableHeight,
		"NewNvmExeTimeoutConsumeGasHeight":          NewNvmExeTimeoutConsumeGasHeight,
		"NvmGasLimitWithoutTimeoutAtHeight":         NvmGasLimitWithoutTimeoutAtHeight,
		"DipRewardHeight":                           DipRewardHeight,
=======
		"TransferFromContractEventRecordableHeight": NebCompatibility.TransferFromContractEventRecordableHeight(),
		"AcceptFuncAvailableHeight":                 NebCompatibility.AcceptFuncAvailableHeight(),
		"RandomAvailableHeight":                     NebCompatibility.RandomAvailableHeight(),
		"DateAvailableHeight":                       NebCompatibility.DateAvailableHeight(),
		"RecordCallContractResultHeight":            NebCompatibility.RecordCallContractResultHeight(),
		"NvmMemoryLimitWithoutInjectHeight":         NebCompatibility.NvmMemoryLimitWithoutInjectHeight(),
		"WsResetRecordDependencyHeight":             NebCompatibility.WsResetRecordDependencyHeight(),
		"WsResetRecordDependencyHeight2":            NebCompatibility.WsResetRecordDependencyHeight2(),
		"V8JSLibVersionControlHeight":               NebCompatibility.V8JSLibVersionControlHeight(),
		"V8JSLibVersionHeightMap":                   NebCompatibility.V8JSLibVersionHeightMap().String(),
		"TransferFromContractFailureHeight":         NebCompatibility.TransferFromContractFailureEventRecordableHeight(),
		"TransferFromContractFailureHeight2":        NebCompatibility.TransferFromContractFailureEventRecordableHeight2(),
		"NewNvmExeTimeoutConsumeGasHeight":          NebCompatibility.NewNvmExeTimeoutConsumeGasHeight(),
>>>>>>> 6da3f082
	}).Info("Set compatibility options.")

	NebCompatibility.V8JSLibVersionHeightMap().validate()
	checkJSLib()
}

// FindLastNearestLibVersion ..
func FindLastNearestLibVersion(deployVersion, libname string) string {
	if len(deployVersion) == 0 || len(libname) == 0 {
		logging.VLog().WithFields(logrus.Fields{
			"libname":       libname,
			"deployVersion": deployVersion,
		}).Error("empty arguments.")
		return ""
	}

	if libs, ok := digitalized[libname]; ok {
		v, err := parseVersion(deployVersion)
		if err != nil {
			logging.VLog().WithFields(logrus.Fields{
				"err":           err,
				"deployVersion": deployVersion,
				"lib":           libname,
			}).Error("parse deploy version error.")
			return ""
		}
		for i := len(libs) - 1; i >= 0; i-- {
			if compareVersion(libs[i], v) <= 0 {
<<<<<<< HEAD
=======
				/*
					logging.VLog().WithFields(logrus.Fields{
						"libname":       libname,
						"deployVersion": deployVersion,
						"return":        libs[i],
					}).Debug("filter js lib.")
				*/
>>>>>>> 6da3f082
				return V8JSLibs[libname][i]
			}
		}
	} else {
		logging.VLog().WithFields(logrus.Fields{
			"libname":       libname,
			"deployVersion": deployVersion,
		}).Error("js lib not configured.")
	}
	return ""
}

func compareVersion(a, b *version) int {
	if a.major > b.major {
		return 1
	}
	if a.major < b.major {
		return -1
	}

	if a.minor > b.minor {
		return 1
	}
	if a.minor < b.minor {
		return -1
	}

	if a.patch > b.patch {
		return 1
	}
	if a.patch < b.patch {
		return -1
	}
	return 0
}

func checkJSLib() {
	for lib, vers := range V8JSLibs {
		for _, ver := range vers {
			p := filepath.Join("lib", ver, lib)
			fi, err := os.Stat(p)
			if os.IsNotExist(err) {
				logging.VLog().WithFields(logrus.Fields{
					"path": p,
				}).Fatal("lib file not exist.")
			}
			if fi.IsDir() {
				logging.VLog().WithFields(logrus.Fields{
					"path": p,
				}).Fatal("directory already exists with the same name.")
			}

			logging.VLog().WithFields(logrus.Fields{
				"path": p,
			}).Debug("check js lib.")
		}
	}
}

func parseVersion(ver string) (*version, error) {
	ss := strings.Split(ver, ".")
	if len(ss) != 3 {
		return nil, ErrInvalidJSLibVersion
	}

	major, err := strconv.Atoi(ss[0])
	if err != nil {
		return nil, err
	}

	minor, err := strconv.Atoi(ss[1])
	if err != nil {
		return nil, err
	}

	patch, err := strconv.Atoi(ss[2])
	if err != nil {
		return nil, err
	}
	return &version{major, minor, patch}, nil
}

func (v *version) String() string {
	return strings.Join([]string{
		strconv.Itoa(v.major),
		strconv.Itoa(v.minor),
		strconv.Itoa(v.patch),
	}, ".")
}

// convert V8JSLibs from string to type `version`
func init() {
	for lib, vers := range V8JSLibs {
		for _, ver := range vers {
			v, err := parseVersion(ver)
			if err != nil {
				logging.VLog().WithFields(logrus.Fields{
					"err":     err,
					"lib":     lib,
					"version": ver,
				}).Fatal("parse js lib version error.")
			}

			if _, ok := digitalized[lib]; !ok {
				digitalized[lib] = make([]*version, 0)
			}
			digitalized[lib] = append(digitalized[lib], v)
		}
	}
}

// GetMaxV8JSLibVersionAtHeight ..
func GetMaxV8JSLibVersionAtHeight(blockHeight uint64) string {
	m := NebCompatibility.V8JSLibVersionHeightMap()
	for _, v := range m.DescKeys {
		if blockHeight >= m.Data[v] {
			return v
		}
	}
	return ""
}

// V8BlockSeedAvailableAtHeight ..
func V8BlockSeedAvailableAtHeight(blockHeight uint64) bool {
	/*  For old contract, Blockchain.block.seed should not be disable
	 * 		return blockHeight >= NebCompatibility.RandomAvailableHeight() &&
	 * 		blockHeight < NebCompatibility.V8JSLibVersionHeightMap().GetHeightOfVersion("1.1.0")
	 */

	return blockHeight >= NebCompatibility.RandomAvailableHeight()
}

// V8JSLibVersionControlAtHeight ..
func V8JSLibVersionControlAtHeight(blockHeight uint64) bool {
	return blockHeight >= NebCompatibility.V8JSLibVersionControlHeight()
}

// RandomAvailableAtHeight ..
func RandomAvailableAtHeight(blockHeight uint64) bool {
	return blockHeight >= NebCompatibility.RandomAvailableHeight()
}

// DateAvailableAtHeight ..
func DateAvailableAtHeight(blockHeight uint64) bool {
	return blockHeight >= NebCompatibility.DateAvailableHeight()
}

// AcceptAvailableAtHeight ..
func AcceptAvailableAtHeight(blockHeight uint64) bool {
	return blockHeight >= NebCompatibility.AcceptFuncAvailableHeight()
}

// WsResetRecordDependencyAtHeight ..
func WsResetRecordDependencyAtHeight(blockHeight uint64) bool {
	return blockHeight >= NebCompatibility.WsResetRecordDependencyHeight()
}

// WsResetRecordDependencyAtHeight2 ..
func WsResetRecordDependencyAtHeight2(blockHeight uint64) bool {
	return blockHeight >= NebCompatibility.WsResetRecordDependencyHeight2()
}

// RecordCallContractResultAtHeight ..
func RecordCallContractResultAtHeight(blockHeight uint64) bool {
	return blockHeight >= NebCompatibility.RecordCallContractResultHeight()
}

// NvmMemoryLimitWithoutInjectAtHeight ..
func NvmMemoryLimitWithoutInjectAtHeight(blockHeight uint64) bool {
	return blockHeight >= NebCompatibility.NvmMemoryLimitWithoutInjectHeight()
}

// NewNvmExeTimeoutConsumeGasAtHeight ..
func NewNvmExeTimeoutConsumeGasAtHeight(blockHeight uint64) bool {
	return blockHeight >= NebCompatibility.NewNvmExeTimeoutConsumeGasHeight()
}

// TransferFromContractEventRecordableAtHeight ..
func TransferFromContractEventRecordableAtHeight(blockHeight uint64) bool {
	return blockHeight >= NebCompatibility.TransferFromContractEventRecordableHeight()
}

// TransferFromContractFailureEventRecordableAtHeight ..
func TransferFromContractFailureEventRecordableAtHeight(blockHeight uint64) bool {
	return blockHeight >= NebCompatibility.TransferFromContractFailureEventRecordableHeight()
}

// TransferFromContractFailureEventRecordableAtHeight2 ..
func TransferFromContractFailureEventRecordableAtHeight2(blockHeight uint64) bool {
	return blockHeight >= NebCompatibility.TransferFromContractFailureEventRecordableHeight2()
}

// NvmGasLimitWithoutTimeoutAtHeight ..
func NvmGasLimitWithoutTimeoutAtHeight(blockHeight uint64) bool {
	return blockHeight >= NebCompatibility.NvmGasLimitWithoutTimeoutHeight()
}

// GetNearestInstructionCounterVersionAtHeight ..
func GetNearestInstructionCounterVersionAtHeight(blockHeight uint64) string {
	m := NebCompatibility.V8JSLibVersionHeightMap()
	for _, v := range m.DescKeys {
		if v == "1.1.0" && blockHeight >= m.Data[v] {
			return v
		}
	}
	return "1.0.0"
}

// EnableInnerContractAtHeight ..
func EnableInnerContractAtHeight(blockHeight uint64) bool {
	m := NebCompatibility.V8JSLibVersionHeightMap()
	return blockHeight >= m.Data["1.1.0"]
}<|MERGE_RESOLUTION|>--- conflicted
+++ resolved
@@ -81,103 +81,19 @@
 
 /**********     js lib relative  END   **********/
 
-<<<<<<< HEAD
-// others, e.g. local/develop
-const (
-	// LocalTransferFromContractEventRecordableHeight
-	LocalTransferFromContractEventRecordableHeight uint64 = 2
-
-	// LocalAcceptFuncAvailableHeight
-	LocalAcceptFuncAvailableHeight uint64 = 2
-
-	// LocalRandomAvailableHeight
-	LocalRandomAvailableHeight uint64 = 2
-
-	// LocalDateAvailableHeight
-	LocalDateAvailableHeight uint64 = 2
-
-	// LocalRecordCallContractResultHeight
-	LocalRecordCallContractResultHeight uint64 = 2
-
-	//LocalNvmMemoryLimitWithoutInjectHeight
-	LocalNvmMemoryLimitWithoutInjectHeight uint64 = 2
-
-	//LocalWdResetRecordDependencyHeight
-	LocalWsResetRecordDependencyHeight uint64 = 2
-
-	// LocalV8JSLibVersionControlHeight
-	LocalV8JSLibVersionControlHeight uint64 = 2
-
-	//LocalNetTransferFromContractFailureEventRecordableHeight
-	LocalTransferFromContractFailureEventRecordableHeight uint64 = 2
-
-	//LocalNetNewNvmExeTimeoutConsumeGasHeight
-	LocalNewNvmExeTimeoutConsumeGasHeight uint64 = 2
-
-	//LocalNvmGasLimitWithoutTimeoutAtHeight
-	LocalNvmGasLimitWithoutTimeoutAtHeight uint64 = 2
-
-	//LocalNetDipRewardHeight
-	LocalNetDipRewardHeight uint64 = 1000
-)
-=======
 // V8JSLibVersionHeightMap key is version in string format, value is height
 type V8JSLibVersionHeightMap struct {
 	Data     map[string]uint64
 	DescKeys []string
 }
->>>>>>> 6da3f082
 
 // GetHeightOfVersion ..
 func (v *V8JSLibVersionHeightMap) GetHeightOfVersion(version string) uint64 {
 	if r, ok := v.Data[version]; ok {
 		return r
 	}
-<<<<<<< HEAD
-)
-
-// TestNet
-const (
-	// TestNetTransferFromContractEventRecordableHeight
-	TestNetTransferFromContractEventRecordableHeight uint64 = 199666
-
-	// TestNetAcceptFuncAvailableHeight
-	TestNetAcceptFuncAvailableHeight uint64 = 199666
-
-	// TestNetRandomAvailableHeight
-	TestNetRandomAvailableHeight uint64 = 199666
-
-	// TestNetDateAvailableHeight
-	TestNetDateAvailableHeight uint64 = 199666
-
-	// TestNetRecordCallContractResultHeight
-	TestNetRecordCallContractResultHeight uint64 = 199666
-
-	//TestNetNvmMemoryLimitWithoutInjectHeight
-	TestNetNvmMemoryLimitWithoutInjectHeight uint64 = 281800
-
-	//TestNetWdResetRecordDependencyHeight
-	TestNetWsResetRecordDependencyHeight uint64 = 281800
-
-	// TestNetV8JSLibVersionControlHeight
-	TestNetV8JSLibVersionControlHeight uint64 = 424400
-
-	//TestNetTransferFromContractFailureEventRecordableHeight
-	TestNetTransferFromContractFailureEventRecordableHeight uint64 = 424400
-
-	//TestNetNewNvmExeTimeoutConsumeGasHeight
-	TestNetNewNvmExeTimeoutConsumeGasHeight uint64 = 424400
-
-	//TestNetNvmGasLimitWithoutTimeoutAtHeight
-	TestNetNvmGasLimitWithoutTimeoutAtHeight uint64 = 600000
-
-	//TestNetDipRewardHeight
-	TestNetDipRewardHeight uint64 = 1800000
-)
-=======
 	return 0
 }
->>>>>>> 6da3f082
 
 func (v *V8JSLibVersionHeightMap) String() string {
 	var buf bytes.Buffer
@@ -188,48 +104,6 @@
 		}
 		buf.WriteString(ver + "=" + strconv.FormatUint(v.Data[ver], 10))
 	}
-<<<<<<< HEAD
-)
-
-// MainNet
-const (
-	// MainNetTransferFromContractEventRecordableHeight
-	MainNetTransferFromContractEventRecordableHeight uint64 = 225666
-
-	// MainNetAcceptFuncAvailableHeight
-	MainNetAcceptFuncAvailableHeight uint64 = 225666
-
-	// MainNetRandomAvailableHeight
-	MainNetRandomAvailableHeight uint64 = 225666
-
-	// MainNetDateAvailableHeight
-	MainNetDateAvailableHeight uint64 = 225666
-
-	// MainNetRecordCallContractResultHeight
-	MainNetRecordCallContractResultHeight uint64 = 225666
-
-	//MainNetNvmMemoryLimitWithoutInjectHeight
-	MainNetNvmMemoryLimitWithoutInjectHeight uint64 = 306800
-
-	//MainNetWdResetRecordDependencyHeight
-	MainNetWsResetRecordDependencyHeight uint64 = 306800
-
-	// MainNetV8JSLibVersionControlHeight
-	MainNetV8JSLibVersionControlHeight uint64 = 467500
-
-	//MainNetTransferFromContractFailureEventRecordableHeight
-	MainNetTransferFromContractFailureEventRecordableHeight uint64 = 467500
-
-	//MainNetNewNvmExeTimeoutConsumeGasHeight
-	MainNetNewNvmExeTimeoutConsumeGasHeight uint64 = 467500
-
-	//MainNetNvmGasLimitWithoutTimeoutAtHeight
-	MainNetNvmGasLimitWithoutTimeoutAtHeight uint64 = 624763
-
-	//MainNetDipRewardHeight
-	MainNetDipRewardHeight uint64 = 2000000
-)
-=======
 	buf.WriteString("}")
 	return buf.String()
 }
@@ -253,7 +127,6 @@
 				}).Fatal("non descending order version map.")
 			}
 		}
->>>>>>> 6da3f082
 
 		lastVersion = cur
 	}
@@ -275,96 +148,25 @@
 	NvmGasLimitWithoutTimeoutHeight() uint64
 	WsResetRecordDependencyHeight2() uint64 //reserve change log
 	TransferFromContractFailureEventRecordableHeight2() uint64
-}
-
-<<<<<<< HEAD
-	//NewNvmExeTimeoutConsumeGasHeight
-	NewNvmExeTimeoutConsumeGasHeight = TestNetNewNvmExeTimeoutConsumeGasHeight
-
-	//NvmGasLimitWithoutTimeoutAtHeight
-	NvmGasLimitWithoutTimeoutAtHeight = TestNetNvmGasLimitWithoutTimeoutAtHeight
-
-	//DipRewardHeight
-	DipRewardHeight = TestNetDipRewardHeight
-)
-=======
+	NbreAvailableHeight() uint64
+}
+
 // NebCompatibility ..
 var NebCompatibility = NewCompatibilityTestNet()
->>>>>>> 6da3f082
 
 // SetCompatibilityOptions set compatibility height according to chain_id
 func SetCompatibilityOptions(chainID uint32) {
+
 	if chainID == MainNetID {
-<<<<<<< HEAD
-		TransferFromContractEventRecordableHeight = MainNetTransferFromContractEventRecordableHeight
-		AcceptFuncAvailableHeight = MainNetAcceptFuncAvailableHeight
-		RandomAvailableHeight = MainNetRandomAvailableHeight
-		DateAvailableHeight = MainNetDateAvailableHeight
-		RecordCallContractResultHeight = MainNetRecordCallContractResultHeight
-		NvmMemoryLimitWithoutInjectHeight = MainNetNvmMemoryLimitWithoutInjectHeight
-		WsResetRecordDependencyHeight = MainNetWsResetRecordDependencyHeight
-		V8JSLibVersionControlHeight = MainNetV8JSLibVersionControlHeight
-		V8JSLibVersionHeightSlice = MainNetV8JSLibVersionHeightSlice
-		TransferFromContractFailureEventRecordableHeight = MainNetTransferFromContractFailureEventRecordableHeight
-		NewNvmExeTimeoutConsumeGasHeight = MainNetNewNvmExeTimeoutConsumeGasHeight
-		NvmGasLimitWithoutTimeoutAtHeight = MainNetNvmGasLimitWithoutTimeoutAtHeight
-		DipRewardHeight = MainNetDipRewardHeight
-	} else if chainID == TestNetID {
-
-		TransferFromContractEventRecordableHeight = TestNetTransferFromContractEventRecordableHeight
-		AcceptFuncAvailableHeight = TestNetAcceptFuncAvailableHeight
-		RandomAvailableHeight = TestNetRandomAvailableHeight
-		DateAvailableHeight = TestNetDateAvailableHeight
-		RecordCallContractResultHeight = TestNetRecordCallContractResultHeight
-		NvmMemoryLimitWithoutInjectHeight = TestNetNvmMemoryLimitWithoutInjectHeight
-		WsResetRecordDependencyHeight = TestNetWsResetRecordDependencyHeight
-		V8JSLibVersionControlHeight = TestNetV8JSLibVersionControlHeight
-		V8JSLibVersionHeightSlice = TestNetV8JSLibVersionHeightSlice
-		TransferFromContractFailureEventRecordableHeight = TestNetTransferFromContractFailureEventRecordableHeight
-		NewNvmExeTimeoutConsumeGasHeight = TestNetNewNvmExeTimeoutConsumeGasHeight
-		NvmGasLimitWithoutTimeoutAtHeight = TestNetNvmGasLimitWithoutTimeoutAtHeight
-		DipRewardHeight = TestNetDipRewardHeight
-	} else {
-
-		TransferFromContractEventRecordableHeight = LocalTransferFromContractEventRecordableHeight
-		AcceptFuncAvailableHeight = LocalAcceptFuncAvailableHeight
-		RandomAvailableHeight = LocalRandomAvailableHeight
-		DateAvailableHeight = LocalDateAvailableHeight
-		RecordCallContractResultHeight = LocalRecordCallContractResultHeight
-		NvmMemoryLimitWithoutInjectHeight = LocalNvmMemoryLimitWithoutInjectHeight
-		WsResetRecordDependencyHeight = LocalWsResetRecordDependencyHeight
-		V8JSLibVersionControlHeight = LocalV8JSLibVersionControlHeight
-		V8JSLibVersionHeightSlice = LocalV8JSLibVersionHeightSlice
-		TransferFromContractFailureEventRecordableHeight = LocalTransferFromContractFailureEventRecordableHeight
-		NewNvmExeTimeoutConsumeGasHeight = LocalNewNvmExeTimeoutConsumeGasHeight
-		NvmGasLimitWithoutTimeoutAtHeight = LocalNvmGasLimitWithoutTimeoutAtHeight
-		DipRewardHeight = LocalNetDipRewardHeight
-=======
 		NebCompatibility = NewCompatibilityMainNet()
 	} else if chainID == TestNetID {
 		NebCompatibility = NewCompatibilityTestNet()
 	} else {
 		NebCompatibility = NewCompatibilityLocal()
->>>>>>> 6da3f082
 	}
 
 	logging.VLog().WithFields(logrus.Fields{
 		"chain_id": chainID,
-<<<<<<< HEAD
-		"TransferFromContractEventRecordableHeight": TransferFromContractEventRecordableHeight,
-		"AcceptFuncAvailableHeight":                 AcceptFuncAvailableHeight,
-		"RandomAvailableHeight":                     RandomAvailableHeight,
-		"DateAvailableHeight":                       DateAvailableHeight,
-		"RecordCallContractResultHeight":            RecordCallContractResultHeight,
-		"NvmMemoryLimitWithoutInjectHeight":         NvmMemoryLimitWithoutInjectHeight,
-		"WsResetRecordDependencyHeight":             WsResetRecordDependencyHeight,
-		"V8JSLibVersionControlHeight":               V8JSLibVersionControlHeight,
-		"V8JSLibVersionHeightSlice":                 V8JSLibVersionHeightSlice,
-		"TransferFromContractFailureHeight":         TransferFromContractFailureEventRecordableHeight,
-		"NewNvmExeTimeoutConsumeGasHeight":          NewNvmExeTimeoutConsumeGasHeight,
-		"NvmGasLimitWithoutTimeoutAtHeight":         NvmGasLimitWithoutTimeoutAtHeight,
-		"DipRewardHeight":                           DipRewardHeight,
-=======
 		"TransferFromContractEventRecordableHeight": NebCompatibility.TransferFromContractEventRecordableHeight(),
 		"AcceptFuncAvailableHeight":                 NebCompatibility.AcceptFuncAvailableHeight(),
 		"RandomAvailableHeight":                     NebCompatibility.RandomAvailableHeight(),
@@ -378,7 +180,7 @@
 		"TransferFromContractFailureHeight":         NebCompatibility.TransferFromContractFailureEventRecordableHeight(),
 		"TransferFromContractFailureHeight2":        NebCompatibility.TransferFromContractFailureEventRecordableHeight2(),
 		"NewNvmExeTimeoutConsumeGasHeight":          NebCompatibility.NewNvmExeTimeoutConsumeGasHeight(),
->>>>>>> 6da3f082
+		"NbreAvailableHeight":                       NebCompatibility.NbreAvailableHeight(),
 	}).Info("Set compatibility options.")
 
 	NebCompatibility.V8JSLibVersionHeightMap().validate()
@@ -402,13 +204,11 @@
 				"err":           err,
 				"deployVersion": deployVersion,
 				"lib":           libname,
-			}).Error("parse deploy version error.")
+			}).Debug("parse deploy version error.")
 			return ""
 		}
 		for i := len(libs) - 1; i >= 0; i-- {
 			if compareVersion(libs[i], v) <= 0 {
-<<<<<<< HEAD
-=======
 				/*
 					logging.VLog().WithFields(logrus.Fields{
 						"libname":       libname,
@@ -416,7 +216,6 @@
 						"return":        libs[i],
 					}).Debug("filter js lib.")
 				*/
->>>>>>> 6da3f082
 				return V8JSLibs[libname][i]
 			}
 		}
@@ -424,7 +223,7 @@
 		logging.VLog().WithFields(logrus.Fields{
 			"libname":       libname,
 			"deployVersion": deployVersion,
-		}).Error("js lib not configured.")
+		}).Debug("js lib not configured.")
 	}
 	return ""
 }
@@ -629,4 +428,9 @@
 func EnableInnerContractAtHeight(blockHeight uint64) bool {
 	m := NebCompatibility.V8JSLibVersionHeightMap()
 	return blockHeight >= m.Data["1.1.0"]
+}
+
+// NbreAvailableHeight ..
+func NbreAvailableHeight(blockHeight uint64) bool {
+	return blockHeight >= NebCompatibility.NbreAvailableHeight()
 }