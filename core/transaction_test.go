--- conflicted
+++ resolved
@@ -23,12 +23,8 @@
 	"testing"
 	"time"
 
-<<<<<<< HEAD
-	"github.com/nebulasio/go-nebulas/crypto/cipher"
-=======
 	"github.com/gogo/protobuf/proto"
 	"github.com/nebulasio/go-nebulas/core/pb"
->>>>>>> 81136ccd
 )
 
 func TestTransaction(t *testing.T) {
@@ -81,59 +77,4 @@
 			}
 		})
 	}
-<<<<<<< HEAD
-}
-
-func TestTransactions(t *testing.T) {
-	tests := []struct {
-		name    string
-		txs     Transactions
-		wantErr bool
-	}{
-		{
-			"full struct",
-			Transactions{
-				&Transaction{
-					[]byte("123455"),
-					Address{[]byte("1235")},
-					Address{[]byte("1245")},
-					123,
-					456,
-					time.Now(),
-					[]byte("hwllo"),
-					uint8(cipher.SECP256K1),
-					nil,
-				},
-				&Transaction{
-					[]byte("123455"),
-					Address{[]byte("1235")},
-					Address{[]byte("1245")},
-					123,
-					456,
-					time.Now(),
-					[]byte("hwllo"),
-					uint8(cipher.SECP256K1),
-					nil,
-				},
-			},
-			false,
-		},
-	}
-	for _, tt := range tests {
-		t.Run(tt.name, func(t *testing.T) {
-			got, _ := tt.txs.Serialize()
-			var txs Transactions
-			(&txs).Deserialize(got)
-			tt.txs[0].timestamp = txs[0].timestamp
-			if !reflect.DeepEqual(tt.txs[0], txs[0]) {
-				t.Errorf("Transactions.Serialize() = %v, want %v", tt.txs[0], txs[0])
-			}
-			tt.txs[1].timestamp = txs[1].timestamp
-			if !reflect.DeepEqual(tt.txs[1], txs[1]) {
-				t.Errorf("Transactions.Serialize() = %v, want %v", tt.txs[1], txs[1])
-			}
-		})
-	}
-=======
->>>>>>> 81136ccd
 }