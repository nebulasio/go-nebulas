--- conflicted
+++ resolved
@@ -251,53 +251,6 @@
 		eventTopic:      []string{TopicExecuteTxFailed},
 	})
 
-<<<<<<< HEAD
-=======
-	// candidate tx
-	candidateTx := mockCandidateTransaction(bc.chainID, 0, LoginAction)
-	candidateTx.value = util.NewUint128()
-	gasUsed, _ = util.NewUint128FromInt(40018)
-	coinbaseBalance, err = candidateTx.gasPrice.Mul(gasUsed)
-	assert.Nil(t, err)
-	balanceConsume, err = candidateTx.gasPrice.Mul(gasUsed)
-	assert.Nil(t, err)
-	afterBalance, err = balance.Sub(balanceConsume)
-	assert.Nil(t, err)
-	tests = append(tests, testTx{
-		name:            "candidate tx",
-		tx:              candidateTx,
-		fromBalance:     balance,
-		gasUsed:         gasUsed,
-		afterBalance:    afterBalance,
-		toBalance:       candidateTx.value,
-		coinbaseBalance: coinbaseBalance,
-		wanted:          nil,
-		eventTopic:      []string{TopicExecuteTxSuccess},
-	})
-
-	// delegate tx
-	delegateTx := mockDelegateTransaction(bc.chainID, 0, DelegateAction, mockAddress().String())
-	delegateTx.value = util.NewUint128()
-	gasUsed, _ = util.NewUint128FromInt(40078)
-	coinbaseBalance, err = delegateTx.gasPrice.Mul(gasUsed)
-	assert.Nil(t, err)
-	balanceConsume, err = delegateTx.gasPrice.Mul(gasUsed)
-	assert.Nil(t, err)
-	afterBalance, err = balance.Sub(balanceConsume)
-	assert.Nil(t, err)
-	tests = append(tests, testTx{
-		name:            "delegate tx",
-		tx:              delegateTx,
-		fromBalance:     balance,
-		gasUsed:         gasUsed,
-		afterBalance:    afterBalance,
-		toBalance:       delegateTx.value,
-		coinbaseBalance: coinbaseBalance,
-		wanted:          nil,
-		eventTopic:      []string{TopicExecuteTxFailed},
-	})
-
->>>>>>> 11027b6c
 	// normal tx insufficient fromBalance before execution
 	insufficientBlanceTx := mockNormalTransaction(bc.chainID, 0)
 	insufficientBlanceTx.value = util.NewUint128()
@@ -331,9 +284,6 @@
 	payloadErrTx := mockDeployTransaction(bc.chainID, 0)
 	payloadErrTx.value = util.NewUint128()
 	payloadErrTx.data.Payload = []byte("0x00")
-<<<<<<< HEAD
-	coinbaseBalance = util.NewUint128FromBigInt(util.NewUint128().Mul(payloadErrTx.gasPrice.Int, payloadErrTx.GasCountOfTxBase().Int))
-=======
 	gasCountOfTxBase, err := payloadErrTx.GasCountOfTxBase()
 	assert.Nil(t, err)
 	coinbaseBalance, err = delegateTx.gasPrice.Mul(gasCountOfTxBase)
@@ -344,7 +294,6 @@
 	assert.Nil(t, err)
 	getUsed, err := payloadErrTx.GasCountOfTxBase()
 	assert.Nil(t, err)
->>>>>>> 11027b6c
 	tests = append(tests, testTx{
 		name:            "payload error tx",
 		tx:              payloadErrTx,
@@ -518,32 +467,6 @@
 		wanted:  state.ErrAccountNotFound,
 	})
 
-<<<<<<< HEAD
-=======
-	// candidate tx
-	candidateTx := mockCandidateTransaction(bc.chainID, 0, LoginAction)
-	candidateTx.value = util.NewUint128()
-	gasUsed, _ = util.NewUint128FromInt(40018)
-	tests = append(tests, testCase{
-		name:    "candidate tx",
-		tx:      candidateTx,
-		gasUsed: gasUsed,
-		result:  "",
-		wanted:  nil,
-	})
-
-	// delegate tx
-	delegateTx := mockDelegateTransaction(bc.chainID, 0, DelegateAction, mockAddress().String())
-	delegateTx.value = util.NewUint128()
-	gasUsed, _ = util.NewUint128FromInt(40078)
-	tests = append(tests, testCase{
-		name:    "delegate tx",
-		tx:      delegateTx,
-		gasUsed: gasUsed,
-		wanted:  ErrInvalidDelegateToNonCandidate,
-	})
-
->>>>>>> 11027b6c
 	block := bc.tailBlock
 
 	for _, tt := range tests {
