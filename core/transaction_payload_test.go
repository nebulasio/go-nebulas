// Copyright (C) 2017 go-nebulas authors
//
// This file is part of the go-nebulas library.
//
// the go-nebulas library is free software: you can redistribute it and/or modify
// it under the terms of the GNU General Public License as published by
// the Free Software Foundation, either version 3 of the License, or
// (at your option) any later version.
//
// the go-nebulas library is distributed in the hope that it will be useful,
// but WITHOUT ANY WARRANTY; without even the implied warranty of
// MERCHANTABILITY or FITNESS FOR A PARTICULAR PURPOSE.  See the
// GNU General Public License for more details.
//
// You should have received a copy of the GNU General Public License
// along with the go-nebulas library.  If not, see <http://www.gnu.org/licenses/>.
//

package core

import (
	"testing"

	"github.com/nebulasio/go-nebulas/util"
	"github.com/stretchr/testify/assert"
)

func TestLoadBinaryPayload(t *testing.T) {

	tests := []struct {
		name      string
		bytes     []byte
		want      *BinaryPayload
		wantEqual bool
	}{
		{
			name:      "none",
			bytes:     nil,
			want:      NewBinaryPayload(nil),
			wantEqual: true,
		},

		{
			name:      "normal",
			bytes:     []byte("data"),
			want:      NewBinaryPayload([]byte("data")),
			wantEqual: true,
		},

		{
			name:      "not equal",
			bytes:     []byte("data"),
			want:      NewBinaryPayload([]byte("data1")),
			wantEqual: false,
		},
	}

	for _, tt := range tests {
		t.Run(tt.name, func(t *testing.T) {
			got, err := LoadBinaryPayload(tt.bytes)
			assert.Nil(t, err)
			if tt.wantEqual {
				assert.Equal(t, tt.want, got)
			} else {
				assert.NotEqual(t, tt.want, got)
			}
		})
	}

}

func TestLoadCallPayload(t *testing.T) {
	tests := []struct {
		name      string
		bytes     []byte
		parse     bool
		want      *CallPayload
		wantEqual bool
	}{
		{
			name:      "none",
			bytes:     nil,
			parse:     false,
			want:      nil,
			wantEqual: false,
		},

		{
			name:      "parse faild",
			bytes:     []byte("data"),
			parse:     false,
			want:      nil,
			wantEqual: false,
		},

		{
			name:      "no func",
			bytes:     []byte(`{"args": "[0]"}`),
			parse:     true,
			want:      NewCallPayload("", "[0]"),
			wantEqual: true,
		},

		{
			name:      "not args",
			bytes:     []byte(`{"function":"func"}`),
			parse:     true,
			want:      NewCallPayload("func", ""),
			wantEqual: true,
		},

		{
			name:      "normal",
			bytes:     []byte(`{"function":"func","args":"[0]"}`),
			parse:     true,
			want:      NewCallPayload("func", "[0]"),
			wantEqual: true,
		},

		{
			name:      "not equal",
			bytes:     []byte(`{"function":"func", "args":"[1]"}`),
			parse:     true,
			want:      NewCallPayload("func", "[0]"),
			wantEqual: false,
		},
	}

	for _, tt := range tests {
		t.Run(tt.name, func(t *testing.T) {
			got, err := LoadCallPayload(tt.bytes)
			if tt.parse {
				assert.Nil(t, err)
				if tt.wantEqual {
					assert.Equal(t, tt.want, got)
				} else {
					assert.NotEqual(t, tt.want, got)
				}
			} else {
				assert.NotNil(t, err)
			}
		})
	}

}

func TestLoadDeployPayload(t *testing.T) {

	tests := []struct {
		name      string
		bytes     []byte
		parse     bool
		want      TxPayload
		wantEqual bool
	}{
		{
			name:      "none",
			bytes:     nil,
			parse:     false,
			want:      nil,
			wantEqual: false,
		},

		{
			name:      "parse faild",
			bytes:     []byte("data"),
			parse:     false,
			want:      nil,
			wantEqual: false,
		},
	}

	for _, tt := range tests {
		t.Run(tt.name, func(t *testing.T) {
			got, err := LoadDeployPayload(tt.bytes)
			if tt.parse {
				assert.Nil(t, err)
				if tt.wantEqual {
					assert.Equal(t, tt.want, got)
				} else {
					assert.NotEqual(t, tt.want, got)
				}
			} else {
				assert.NotNil(t, err)
			}
		})
	}
}

func TestPayload_Execute(t *testing.T) {

	type testPayload struct {
		name    string
		payload TxPayload
		tx      *Transaction
		block   *Block
		want    *util.Uint128
		wantErr error
	}

	neb := testNeb(t)
	bc := neb.chain
	block := bc.tailBlock
	block.Begin()

	tests := []testPayload{
		{
			name:    "normal none",
			payload: NewBinaryPayload(nil),
			tx:      mockNormalTransaction(bc.chainID, 0),
			block:   block,
			want:    util.NewUint128(),
			wantErr: nil,
		},
		{
			name:    "normal",
			payload: NewBinaryPayload([]byte("data")),
			tx:      mockNormalTransaction(bc.chainID, 0),
			block:   block,
			want:    util.NewUint128(),
			wantErr: nil,
		},
	}

	deployTx := mockDeployTransaction(bc.chainID, 0)
	deployPayload, _ := deployTx.LoadPayload(nil)
<<<<<<< HEAD
	contractAddr, _ := deployTx.GenerateContractAddress()
	deployTx.hash = contractAddr.Bytes()
=======
	want, _ := util.NewUint128FromInt(189)
>>>>>>> 11027b6c
	tests = append(tests, testPayload{
		name:    "deploy",
		payload: deployPayload,
		tx:      deployTx,
		block:   block,
		want:    want,
		wantErr: nil,
	})

	callTx := mockCallTransaction(bc.chainID, 1, "totalSupply", "")
	callTx.to = contractAddr
	callPayload, _ := callTx.LoadPayload(nil)
	tests = append(tests, testPayload{
		name:    "call",
		payload: callPayload,
		tx:      callTx,
		block:   block,
		want:    util.NewUint128(),
		wantErr: ErrContractNotFound,
	})

	for _, tt := range tests {
		t.Run(tt.name, func(t *testing.T) {
			got, _, err := tt.payload.Execute(tt.tx, block, block.WorldState())
			assert.Equal(t, tt.wantErr, err)
			assert.Equal(t, tt.want, got)
			assert.Nil(t, AcceptTransaction(tt.tx, block.WorldState()))
		})
	}

	block.RollBack()
}<|MERGE_RESOLUTION|>--- conflicted
+++ resolved
@@ -224,12 +224,7 @@
 
 	deployTx := mockDeployTransaction(bc.chainID, 0)
 	deployPayload, _ := deployTx.LoadPayload(nil)
-<<<<<<< HEAD
-	contractAddr, _ := deployTx.GenerateContractAddress()
-	deployTx.hash = contractAddr.Bytes()
-=======
 	want, _ := util.NewUint128FromInt(189)
->>>>>>> 11027b6c
 	tests = append(tests, testPayload{
 		name:    "deploy",
 		payload: deployPayload,
