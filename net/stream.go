// Copyright (C) 2018 go-nebulas authors
//
// This file is part of the go-nebulas library.
//
// the go-nebulas library is free software: you can redistribute it and/or modify
// it under the terms of the GNU General Public License as published by
// the Free Software Foundation, either version 3 of the License, or
// (at your option) any later version.
//
// the go-nebulas library is distributed in the hope that it will be useful,
// but WITHOUT ANY WARRANTY; without even the implied warranty of
// MERCHANTABILITY or FITNESS FOR A PARTICULAR PURPOSE.  See the
// GNU General Public License for more details.
//
// You should have received a copy of the GNU General Public License
// along with the go-nebulas library.  If not, see <http://www.gnu.org/licenses/>.
//

package net

import (
	"errors"
	"fmt"
	"io"
	"sync"
	"time"

	"github.com/nebulasio/go-nebulas/util/byteutils"

	"github.com/gogo/protobuf/proto"
	libnet "github.com/libp2p/go-libp2p-net"
	peer "github.com/libp2p/go-libp2p-peer"
	ma "github.com/multiformats/go-multiaddr"
	netpb "github.com/nebulasio/go-nebulas/net/pb"
	"github.com/nebulasio/go-nebulas/util/logging"
	"github.com/sirupsen/logrus"
)

// Stream Message Type
const (
	ClientVersion = "0.3.0"
	NebProtocolID = "/neb/1.0.0"
	HELLO         = "hello"
	OK            = "ok"
	BYE           = "bye"
	SYNCROUTE     = "syncroute"
	ROUTETABLE    = "routetable"
	RECVEDMSG     = "recvedmsg"
)

// Stream Status
const (
	streamStatusInit = iota
	streamStatusHandshakeSucceed
	streamStatusClosed
)

// Stream Errors
var (
	ErrShouldCloseConnectionAndExitLoop = errors.New("should close connection and exit loop")
	ErrStreamIsNotConnected             = errors.New("stream is not connected")
)

// Stream define the structure of a stream in p2p network
type Stream struct {
	syncMutex                 sync.Mutex
	pid                       peer.ID
	addr                      ma.Multiaddr
	stream                    libnet.Stream
	node                      *Node
	handshakeSucceedCh        chan bool
	messageNotifChan          chan int
	highPriorityMessageChan   chan *NebMessage
	normalPriorityMessageChan chan *NebMessage
	lowPriorityMessageChan    chan *NebMessage
	quitWriteCh               chan bool
	status                    int
	connectedAt               int64
	latestReadAt              int64
	latestWriteAt             int64
	msgCount                  map[string]int
}

// NewStream return a new Stream
func NewStream(stream libnet.Stream, node *Node) *Stream {
	return newStreamInstance(stream.Conn().RemotePeer(), stream.Conn().RemoteMultiaddr(), stream, node)
}

// NewStreamFromPID return a new Stream based on the pid
func NewStreamFromPID(pid peer.ID, node *Node) *Stream {
	return newStreamInstance(pid, nil, nil, node)
}

func newStreamInstance(pid peer.ID, addr ma.Multiaddr, stream libnet.Stream, node *Node) *Stream {
	return &Stream{
		pid:                       pid,
		addr:                      addr,
		stream:                    stream,
		node:                      node,
		handshakeSucceedCh:        make(chan bool, 1),
		messageNotifChan:          make(chan int, 4*1024),
		highPriorityMessageChan:   make(chan *NebMessage, 2*1024),
		normalPriorityMessageChan: make(chan *NebMessage, 2*1024),
		lowPriorityMessageChan:    make(chan *NebMessage, 2*1024),
		quitWriteCh:               make(chan bool, 1),
		status:                    streamStatusInit,
		connectedAt:               time.Now().Unix(),
		latestReadAt:              0,
		latestWriteAt:             0,
		msgCount:                  make(map[string]int),
	}
}

// Connect to the stream
func (s *Stream) Connect() error {
	logging.VLog().WithFields(logrus.Fields{
		"stream": s.String(),
	}).Debug("Connecting to peer.")

	// connect to host.
	stream, err := s.node.host.NewStream(
		s.node.context,
		s.pid,
		NebProtocolID,
	)
	if err != nil {
		logging.VLog().WithFields(logrus.Fields{
			"stream": s.String(),
			"err":    err,
		}).Debug("Failed to connect to host.")
		return err
	}
	s.stream = stream
	s.addr = stream.Conn().RemoteMultiaddr()

	return nil
}

// IsConnected return if the stream is connected
func (s *Stream) IsConnected() bool {
	return s.stream != nil
}

// IsHandshakeSucceed return if the handshake in the stream succeed
func (s *Stream) IsHandshakeSucceed() bool {
	return s.status == streamStatusHandshakeSucceed
}

func (s *Stream) String() string {
	addrStr := ""
	if s.addr != nil {
		addrStr = s.addr.String()
	}

	return fmt.Sprintf("Peer Stream: %s,%s", s.pid.Pretty(), addrStr)
}

// SendProtoMessage send proto msg to buffer
func (s *Stream) SendProtoMessage(messageName string, pb proto.Message, priority int) error {
	data, err := proto.Marshal(pb)
	if err != nil {
		logging.VLog().WithFields(logrus.Fields{
			"err":         err,
			"messageName": messageName,
			"stream":      s.String(),
		}).Debug("Failed to marshal proto message.")
		return err
	}

	return s.SendMessage(messageName, data, priority)
}

// SendMessage send msg to buffer
func (s *Stream) SendMessage(messageName string, data []byte, priority int) error {
	message, err := NewNebMessage(s.node.config.ChainID, DefaultReserved, 0, messageName, data)
	if err != nil {
		return err
	}

	// metrics.
	metricsPacketsOutByMessageName(messageName, message.Length())

	// send to pool.
	message.FlagSendMessageAt()

	// use a non-blocking channel to avoid blocking when the channel is full.
	switch priority {
	case MessagePriorityHigh:
		select {
		case s.highPriorityMessageChan <- message:
		default:
			logging.VLog().WithFields(logrus.Fields{
				"highPriorityMessageChan.len": len(s.highPriorityMessageChan),
				"stream":                      s.String(),
			}).Debug("Received too many high priority message.")
			return nil
		}
	case MessagePriorityNormal:
		select {
		case s.normalPriorityMessageChan <- message:
		default:
			logging.VLog().WithFields(logrus.Fields{
				"normalPriorityMessageChan.len": len(s.normalPriorityMessageChan),
				"stream":                        s.String(),
			}).Debug("Received too many normal priority message.")
			return nil
		}
<<<<<<< HEAD
	default:
		select {
		case s.lowPriorityMessageChan <- message:
		default:
			logging.VLog().WithFields(logrus.Fields{
				"lowPriorityMessageChan.len": len(s.lowPriorityMessageChan),
				"stream":                     s.String(),
			}).Debug("Received too many low priority message.")
			return nil
		}
	}
	select {
	case s.messageNotifChan <- 1:
	default:
=======
	default:
		select {
		case s.lowPriorityMessageChan <- message:
		default:
			logging.VLog().WithFields(logrus.Fields{
				"lowPriorityMessageChan.len": len(s.lowPriorityMessageChan),
				"stream":                     s.String(),
			}).Debug("Received too many low priority message.")
			return nil
		}
	}
	select {
	case s.messageNotifChan <- 1:
	default:
>>>>>>> bec1114f
		logging.VLog().WithFields(logrus.Fields{
			"messageNotifChan.len": len(s.messageNotifChan),
			"stream":               s.String(),
		}).Debug("Received too many message notifChan.")
		return nil
	}
<<<<<<< HEAD

=======
>>>>>>> bec1114f
	return nil
}

func (s *Stream) Write(data []byte) error {
	if s.stream == nil {
		s.Close(ErrStreamIsNotConnected)
		return ErrStreamIsNotConnected
	}

	// at least 5kb/s to write message
	deadline := time.Now().Add(time.Duration(len(data)/1024/5+1) * time.Second)
	if err := s.stream.SetWriteDeadline(deadline); err != nil {
		return err
	}
	n, err := s.stream.Write(data)
	if err != nil {
		logging.VLog().WithFields(logrus.Fields{
			"err":    err,
			"stream": s.String(),
		}).Warn("Failed to send message to peer.")
		s.Close(err)
		return err
	}
	s.latestWriteAt = time.Now().Unix()

	// metrics.
	metricsPacketsOut.Mark(1)
	metricsBytesOut.Mark(int64(n))

	return nil
}

// WriteNebMessage write neb msg in the stream
func (s *Stream) WriteNebMessage(message *NebMessage) error {
	// metrics.
	metricsPacketsOutByMessageName(message.MessageName(), message.Length())

	err := s.Write(message.Content())
	message.FlagWriteMessageAt()

	// debug logs.
	logging.VLog().WithFields(logrus.Fields{
		"stream":      s.String(),
		"err":         err,
		"checksum":    message.DataCheckSum(),
		"messageName": message.MessageName(),
		"latency(ms)": message.LatencyFromSendToWrite(),
	}).Debugf("Written %s message to peer.", message.MessageName())

	return err
}

// WriteProtoMessage write proto msg in the stream
func (s *Stream) WriteProtoMessage(messageName string, pb proto.Message) error {
	data, err := proto.Marshal(pb)
	if err != nil {
		logging.VLog().WithFields(logrus.Fields{
			"err":         err,
			"messageName": messageName,
			"stream":      s.String(),
		}).Debug("Failed to marshal proto message.")
		return err
	}

	return s.WriteMessage(messageName, data)
}

// WriteMessage write raw msg in the stream
func (s *Stream) WriteMessage(messageName string, data []byte) error {
	message, err := NewNebMessage(s.node.config.ChainID, DefaultReserved, 0, messageName, data)
	if err != nil {
		return err
	}

	return s.WriteNebMessage(message)
}

// StartLoop start stream handling loop.
func (s *Stream) StartLoop() {
	go s.writeLoop()
	go s.readLoop()
}

func (s *Stream) readLoop() {
	// send Hello to host if stream is not connected.
	if !s.IsConnected() {
		if err := s.Connect(); err != nil {
			s.Close(err)
			return
		}
		if err := s.Hello(); err != nil {
			s.Close(err)
			return
		}
	}

	// loop.
	buf := make([]byte, 1024*4)
	messageBuffer := make([]byte, 0)

	var message *NebMessage
	readAt := time.Now().UnixNano()
	readDataAt := int64(0)

	for {
		n, err := s.stream.Read(buf)
		if err != nil {
			logging.VLog().WithFields(logrus.Fields{
				"err":    err,
				"stream": s.String(),
			}).Debug("Error occurred when reading data from network connection.")
			if err != io.EOF {
				s.Close(err)
			}
			return
		}

		messageBuffer = append(messageBuffer, buf[:n]...)
		s.latestReadAt = time.Now().Unix()

		if readDataAt == 0 {
			readDataAt = time.Now().UnixNano()
		}

		for {
			if message == nil {
				var err error

				// waiting for header data.
				if len(messageBuffer) < NebMessageHeaderLength {
					// continue reading.
					break
				}

				message, err = ParseNebMessage(messageBuffer)
				if err != nil {
					s.Bye()
					return
				}

				// check ChainID.
				if s.node.config.ChainID != message.ChainID() {
					logging.VLog().WithFields(logrus.Fields{
						"err":             err,
						"stream":          s.String(),
						"conf.chainID":    s.node.config.ChainID,
						"message.chainID": message.ChainID(),
					}).Warn("Invalid chainID, disconnect the connection.")
					s.Bye()
					return
				}

				// remove header from buffer.
				messageBuffer = messageBuffer[NebMessageHeaderLength:]
			}

			// waiting for data.
			if len(messageBuffer) < int(message.DataLength()) {
				// continue reading.
				break
			}

			if err := message.ParseMessageData(messageBuffer); err != nil {
				s.Bye()
				return
			}

			// remove data from buffer.
			messageBuffer = messageBuffer[message.DataLength():]

			nowAt := time.Now().UnixNano()
			logging.VLog().WithFields(logrus.Fields{
				"messageName":                    message.MessageName(),
				"checksum":                       message.DataCheckSum(),
				"stream":                         s.String(),
				"duration from Read(ms)":         (nowAt - readDataAt) / int64(time.Millisecond),
				"duration from last Message(ms)": (nowAt - readAt) / int64(time.Millisecond),
				"len(messageBuffer)":             len(messageBuffer),
			}).Debugf("Received %s message from peer.", message.MessageName())

			// metrics.
			metricsPacketsIn.Mark(1)
			metricsBytesIn.Mark(int64(message.Length()))
			metricsPacketsInByMessageName(message.MessageName(), message.Length())

			// handle message.
			if err := s.handleMessage(message); err == ErrShouldCloseConnectionAndExitLoop {
				s.Bye()
				return
			}

			// reset message.
			message = nil
			readAt = time.Now().UnixNano()
			readDataAt = 0
		}
	}
}

func (s *Stream) writeLoop() {
	// waiting for handshake succeed.
	handshakeTimeoutTicker := time.NewTicker(30 * time.Second)
	select {
	case <-s.handshakeSucceedCh:
		// handshake succeed.
	case <-s.quitWriteCh:
		logging.VLog().WithFields(logrus.Fields{
			"stream": s.String(),
		}).Debug("Quiting Stream Write Loop.")
		return
	case <-handshakeTimeoutTicker.C:
		logging.VLog().WithFields(logrus.Fields{
			"stream": s.String(),
		}).Debug("Handshaking Stream timeout, quiting.")
		s.Close(errors.New("Handshake timeout"))
		return
	}

	for {
		select {
		case <-s.quitWriteCh:
			logging.VLog().WithFields(logrus.Fields{
				"stream": s.String(),
			}).Debug("Quiting Stream Write Loop.")
			return
		case <-s.messageNotifChan:
			select {
			case message := <-s.highPriorityMessageChan:
				s.WriteNebMessage(message)
				continue
			default:
			}

			select {
			case message := <-s.normalPriorityMessageChan:
				s.WriteNebMessage(message)
				continue
			default:
			}

			select {
			case message := <-s.lowPriorityMessageChan:
				s.WriteNebMessage(message)
				continue
			default:
			}
		}
	}
}

func (s *Stream) handleMessage(message *NebMessage) error {
	messageName := message.MessageName()
	s.msgCount[messageName]++

	switch messageName {
	case HELLO:
		return s.onHello(message)
	case OK:
		return s.onOk(message)
	case BYE:
		return s.onBye(message)
	}

	// check handshake status.
	if s.status != streamStatusHandshakeSucceed {
		return ErrShouldCloseConnectionAndExitLoop
	}

	switch messageName {
	case SYNCROUTE:
		return s.onSyncRoute(message)
	case ROUTETABLE:
		return s.onRouteTable(message)
	case RECVEDMSG:
		return s.onRecvedMsg(message)
	default:
		s.node.netService.PutMessage(NewBaseMessage(message.MessageName(), s.pid.Pretty(), message.Data()))
		// record recv message.
		RecordRecvMessage(s, message.DataCheckSum())
	}

	return nil
}

// Close close the stream
func (s *Stream) Close(reason error) {
	// Add lock & close flag to prevent multi call.
	s.syncMutex.Lock()
	defer s.syncMutex.Unlock()

	if s.status == streamStatusClosed {
		return
	}
	s.status = streamStatusClosed

	logging.VLog().WithFields(logrus.Fields{
		"stream": s.String(),
		"reason": reason,
	}).Debug("Closing stream.")

	// cleanup.
	s.node.streamManager.RemoveStream(s)
	s.node.routeTable.RemovePeerStream(s)

	// quit.
	s.quitWriteCh <- true

	// close stream.
	if s.stream != nil {
		s.stream.Close()
	}
}

// Bye say bye in the stream
func (s *Stream) Bye() {
	s.WriteMessage(BYE, []byte{})
	s.Close(errors.New("bye: force close"))
}

func (s *Stream) onBye(message *NebMessage) error {
	logging.VLog().WithFields(logrus.Fields{
		"stream": s.String(),
	}).Debug("Received Bye message, close the connection.")
	return ErrShouldCloseConnectionAndExitLoop
}

// Hello say hello in the stream
func (s *Stream) Hello() error {
	msg := &netpb.Hello{
		NodeId:        s.node.id.String(),
		ClientVersion: ClientVersion,
	}
	return s.WriteProtoMessage(HELLO, msg)
}

func (s *Stream) onHello(message *NebMessage) error {
	msg, err := netpb.HelloMessageFromProto(message.Data())
	if err != nil {
		return ErrShouldCloseConnectionAndExitLoop
	}

	if msg.NodeId != s.pid.String() || !CheckClientVersionCompatibility(ClientVersion, msg.ClientVersion) {
		// invalid client, bye().
		logging.VLog().WithFields(logrus.Fields{
			"pid":               s.pid.Pretty(),
			"address":           s.addr,
			"ok.node_id":        msg.NodeId,
			"ok.client_version": msg.ClientVersion,
		}).Warn("Invalid NodeId or incompatible client version.")
		return ErrShouldCloseConnectionAndExitLoop
	}

	// add to route table.
	s.node.routeTable.AddPeerStream(s)

	// handshake finished.
	s.finishHandshake()

	return s.Ok()
}

// Ok say ok in the stream
func (s *Stream) Ok() error {
	// send OK.
	resp := &netpb.OK{
		NodeId:        s.node.id.String(),
		ClientVersion: ClientVersion,
	}

	return s.WriteProtoMessage(OK, resp)
}

func (s *Stream) onOk(message *NebMessage) error {
	msg, err := netpb.OKMessageFromProto(message.Data())
	if err != nil {
		return ErrShouldCloseConnectionAndExitLoop
	}

	if msg.NodeId != s.pid.String() || !CheckClientVersionCompatibility(ClientVersion, msg.ClientVersion) {
		// invalid client, bye().
		logging.VLog().WithFields(logrus.Fields{
			"pid":               s.pid.Pretty(),
			"address":           s.addr,
			"ok.node_id":        msg.NodeId,
			"ok.client_version": msg.ClientVersion,
		}).Warn("Invalid NodeId or incompatible client version.")
		return ErrShouldCloseConnectionAndExitLoop
	}

	// add to route table.
	s.node.routeTable.AddPeerStream(s)

	// handshake finished.
	s.finishHandshake()

	return nil
}

// SyncRoute send sync route request
func (s *Stream) SyncRoute() error {
	return s.SendMessage(SYNCROUTE, []byte{}, MessagePriorityHigh)
}

func (s *Stream) onSyncRoute(message *NebMessage) error {
	return s.RouteTable()
}

// RouteTable send sync table request
func (s *Stream) RouteTable() error {
	// get random peers from routeTable
	peers := s.node.routeTable.GetRandomPeers(s.pid)

	// prepare the protobuf message.
	msg := &netpb.Peers{
		Peers: make([]*netpb.PeerInfo, len(peers)),
	}

	for i, v := range peers {
		pi := &netpb.PeerInfo{
			Id:    v.ID.Pretty(),
			Addrs: make([]string, len(v.Addrs)),
		}
		for j, addr := range v.Addrs {
			pi.Addrs[j] = addr.String()
		}
		msg.Peers[i] = pi
	}

	logging.VLog().WithFields(logrus.Fields{
		"stream":          s.String(),
		"routetableCount": len(peers),
	}).Debug("Replied sync route message.")

	return s.SendProtoMessage(ROUTETABLE, msg, MessagePriorityHigh)
}

func (s *Stream) onRouteTable(message *NebMessage) error {
	peers := new(netpb.Peers)
	if err := proto.Unmarshal(message.Data(), peers); err != nil {
		logging.VLog().WithFields(logrus.Fields{
			"err": err,
		}).Debug("Invalid Peers proto message.")
		return ErrShouldCloseConnectionAndExitLoop
	}

	s.node.routeTable.AddPeers(s.node.ID(), peers)

	return nil
}

// RecvedMsg send received msg
func (s *Stream) RecvedMsg(hash uint32) error {
	return s.SendMessage(RECVEDMSG, byteutils.FromUint32(hash), MessagePriorityHigh)
}

func (s *Stream) onRecvedMsg(message *NebMessage) error {
	hash := byteutils.Uint32(message.Data())
	RecordRecvMessage(s, hash)

	return nil
}

func (s *Stream) finishHandshake() {
	logging.VLog().WithFields(logrus.Fields{
		"stream": s.String(),
	}).Debug("Finished handshake.")

	s.status = streamStatusHandshakeSucceed
	s.handshakeSucceedCh <- true
}

// CheckClientVersionCompatibility if two clients are compatible
func CheckClientVersionCompatibility(v1, v2 string) bool {
	return v1 == v2
}<|MERGE_RESOLUTION|>--- conflicted
+++ resolved
@@ -205,7 +205,6 @@
 			}).Debug("Received too many normal priority message.")
 			return nil
 		}
-<<<<<<< HEAD
 	default:
 		select {
 		case s.lowPriorityMessageChan <- message:
@@ -220,32 +219,12 @@
 	select {
 	case s.messageNotifChan <- 1:
 	default:
-=======
-	default:
-		select {
-		case s.lowPriorityMessageChan <- message:
-		default:
-			logging.VLog().WithFields(logrus.Fields{
-				"lowPriorityMessageChan.len": len(s.lowPriorityMessageChan),
-				"stream":                     s.String(),
-			}).Debug("Received too many low priority message.")
-			return nil
-		}
-	}
-	select {
-	case s.messageNotifChan <- 1:
-	default:
->>>>>>> bec1114f
 		logging.VLog().WithFields(logrus.Fields{
 			"messageNotifChan.len": len(s.messageNotifChan),
 			"stream":               s.String(),
 		}).Debug("Received too many message notifChan.")
 		return nil
 	}
-<<<<<<< HEAD
-
-=======
->>>>>>> bec1114f
 	return nil
 }
 
