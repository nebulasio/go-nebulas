// Copyright (C) 2017 go-nebulas authors
//
// This file is part of the go-nebulas library.
//
// the go-nebulas library is free software: you can redistribute it and/or modify
// it under the terms of the GNU General Public License as published by
// the Free Software Foundation, either version 3 of the License, or
// (at your option) any later version.
//
// the go-nebulas library is distributed in the hope that it will be useful,
// but WITHOUT ANY WARRANTY; without even the implied warranty of
// MERCHANTABILITY or FITNESS FOR A PARTICULAR PURPOSE.  See the
// GNU General Public License for more details.
//
// You should have received a copy of the GNU General Public License
// along with the go-nebulas library.  If not, see <http://www.gnu.org/licenses/>.
//

package net

import (
	"fmt"
	"sync"
	"time"

	lru "github.com/hashicorp/golang-lru"
	"github.com/nebulasio/go-nebulas/metrics"
	"github.com/nebulasio/go-nebulas/util/logging"
	"github.com/sirupsen/logrus"
)

var (
	metricsDispatcherCached     = metrics.NewGauge("neb.net.dispatcher.cached")
	metricsDispatcherDuplicated = metrics.NewMeter("neb.net.dispatcher.duplicated")
)

// Dispatcher a message dispatcher service.
type Dispatcher struct {
	subscribersMap     *sync.Map
	quitCh             chan bool
	receivedMessageCh  chan Message
	dispatchedMessages *lru.Cache
	filters            map[string]bool
}

// NewDispatcher create Dispatcher instance.
func NewDispatcher() *Dispatcher {
	dp := &Dispatcher{
		subscribersMap:    new(sync.Map),
		quitCh:            make(chan bool, 10),
		receivedMessageCh: make(chan Message, 65536),
		filters:           make(map[string]bool),
	}

	dp.dispatchedMessages, _ = lru.New(10240)

	return dp
}

// Register register subscribers.
func (dp *Dispatcher) Register(subscribers ...*Subscriber) {
	for _, v := range subscribers {
		mt := v.MessageType()
		m, _ := dp.subscribersMap.LoadOrStore(mt, new(sync.Map))
		m.(*sync.Map).Store(v, true)
		dp.filters[mt] = v.DoFilter()
	}
}

// Deregister deregister subscribers.
func (dp *Dispatcher) Deregister(subscribers ...*Subscriber) {

	for _, v := range subscribers {
		mt := v.MessageType()
		m, _ := dp.subscribersMap.Load(mt)
		if m == nil {
			continue
		}
		m.(*sync.Map).Delete(v)
		delete(dp.filters, mt)
	}
}

// Start start message dispatch goroutine.
func (dp *Dispatcher) Start() {
	logging.CLog().Info("Starting NetService Dispatcher...")
	go dp.loop()
}

func (dp *Dispatcher) loop() {
	logging.CLog().Info("Started NewService Dispatcher.")

	timerChan := time.NewTicker(time.Second).C
	for {
		select {
		case <-timerChan:
			metricsDispatcherCached.Update(int64(len(dp.receivedMessageCh)))
		case <-dp.quitCh:
			logging.CLog().Info("Stoped NetService Dispatcher.")
			return
		case msg := <-dp.receivedMessageCh:
			msgType := msg.MessageType()
<<<<<<< HEAD
=======

			logging.VLog().WithFields(logrus.Fields{
				"msgType": msgType,
			}).Debug("Dispatcher received net message.")

>>>>>>> bec1114f
			v, _ := dp.subscribersMap.Load(msgType)
			m, _ := v.(*sync.Map)

			m.Range(func(key, value interface{}) bool {
				select {
				case key.(*Subscriber).msgChan <- msg:
				default:
					logging.VLog().WithFields(logrus.Fields{
						"msgType": msgType,
					}).Debug("timeout to dispatch message.")
				}
				return true
			})
		}
	}
}

// Stop stop goroutine.
func (dp *Dispatcher) Stop() {
	logging.CLog().Info("Stopping NetService Dispatcher...")

	dp.quitCh <- true
}

// PutMessage put new message to chan, then subscribers will be notified to process.
func (dp *Dispatcher) PutMessage(msg Message) {
	// it's a optimize strategy for message dispatch, according to https://github.com/nebulasio/go-nebulas/issues/50
	hash := msg.Hash()
	if dp.filters[msg.MessageType()] {
		if exist, _ := dp.dispatchedMessages.ContainsOrAdd(hash, hash); exist == true {
			// duplicated message, ignore.
			metricsDuplicatedMessage(msg.MessageType())
			return
		}
	}

	dp.receivedMessageCh <- msg
}

func metricsDuplicatedMessage(messageName string) {
	metricsDispatcherDuplicated.Mark(int64(1))
	meter := metrics.NewMeter(fmt.Sprintf("neb.net.dispatcher.duplicated.%s", messageName))
	meter.Mark(int64(1))
}<|MERGE_RESOLUTION|>--- conflicted
+++ resolved
@@ -100,14 +100,7 @@
 			return
 		case msg := <-dp.receivedMessageCh:
 			msgType := msg.MessageType()
-<<<<<<< HEAD
-=======
 
-			logging.VLog().WithFields(logrus.Fields{
-				"msgType": msgType,
-			}).Debug("Dispatcher received net message.")
-
->>>>>>> bec1114f
 			v, _ := dp.subscribersMap.Load(msgType)
 			m, _ := v.(*sync.Map)
 
