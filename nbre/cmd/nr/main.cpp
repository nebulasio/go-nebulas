--- conflicted
+++ resolved
@@ -21,30 +21,22 @@
 #include "common/version.h"
 #include "runtime/nr/impl/nebulas_rank.h"
 #include "runtime/nr/impl/nr_impl.h"
-#include "runtime/nr/api/nr_api.h"
 #include <boost/program_options.hpp>
 
 namespace po = boost::program_options;
 
 int main(int argc, char *argv[]) {
 
-  auto to_version_t = [](uint32_t major_version, uint16_t minor_version,
-                         uint16_t patch_version) -> neb::rt::nr::version_t {
-    return (0ULL + major_version) + ((0ULL + minor_version) << 32) +
-           ((0ULL + patch_version) << 48);
-  };
-
-  neb::compatible_uint64_t a = 100;
-  neb::compatible_uint64_t b = 2;
-  neb::compatible_uint64_t c = 6;
-  neb::compatible_uint64_t d = -9;
-  neb::rt::nr::nr_float_t theta = 1;
-  neb::rt::nr::nr_float_t mu = 1;
-  neb::rt::nr::nr_float_t lambda = 2;
+  int64_t a = 3118;
+  int64_t b = 3792;
+  int64_t c = 6034;
+  int64_t d = 4158;
+  neb::rt::nr::nr_float_t theta = 2.2;
+  neb::rt::nr::nr_float_t mu = 0.1;
+  neb::rt::nr::nr_float_t lambda = 0.3;
 
   po::options_description desc("Nr");
   desc.add_options()("help", "show help message")(
-      "db_path", po::value<std::string>(), "Database file directory")(
       "start_block", po::value<uint64_t>(), "Start block height")(
       "end_block", po::value<uint64_t>(), "End block height");
 
@@ -57,10 +49,6 @@
     return 1;
   }
 
-  if (!vm.count("db_path")) {
-    std::cout << "You must specify \"db_path\"!" << std::endl;
-    return 1;
-  }
   if (!vm.count("start_block")) {
     std::cout << "You must specify \"start_block\"!" << std::endl;
     return 1;
@@ -70,21 +58,6 @@
     return 1;
   }
 
-<<<<<<< HEAD
-  std::string db_path = vm["db_path"].as<std::string>();
-  neb::compatible_uint64_t start_block = vm["start_block"].as<uint64_t>();
-  neb::compatible_uint64_t end_block = vm["end_block"].as<uint64_t>();
-  auto ret = neb::rt::nr::nr_api(
-      db_path,
-      start_block, end_block, to_version_t(0, 0, 1), a, b, c, d,
-      theta, mu, lambda);
-  std::cout << ret << std::endl;
-  std::cout << std::endl;
-
-  //auto nr_infos = neb::rt::nr::nebulas_rank::json_to_nr_info(ret);
-  //ret = neb::rt::nr::nebulas_rank::nr_info_to_json(*nr_infos);
-  //std::cout << ret << std::endl;
-=======
   uint64_t start_block = vm["start_block"].as<uint64_t>();
   uint64_t end_block = vm["end_block"].as<uint64_t>();
   auto nr_ret = neb::rt::nr::entry_point_nr_impl(start_block, end_block,
@@ -97,6 +70,5 @@
     auto ret = neb::rt::nr::nebulas_rank::nr_info_to_json(nr_ret);
     std::cout << *ret << std::endl;
   }
->>>>>>> 26bbd00c
   return 0;
 }