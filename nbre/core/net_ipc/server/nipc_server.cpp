// Copyright (C) 2018 go-nebulas authors
//
// This file is part of the go-nebulas library.
//
// the go-nebulas library is free software: you can redistribute it and/or
// modify
// it under the terms of the GNU General Public License as published by
// the Free Software Foundation, either version 3 of the License, or
// (at your option) any later version.
//
// the go-nebulas library is distributed in the hope that it will be useful,
// but WITHOUT ANY WARRANTY; without even the implied warranty of
// MERCHANTABILITY or FITNESS FOR A PARTICULAR PURPOSE.  See the
// GNU General Public License for more details.
//
// You should have received a copy of the GNU General Public License
// along with the go-nebulas library.  If not, see
// <http://www.gnu.org/licenses/>.
//
#include "core/net_ipc/server/nipc_server.h"
#include "common/configuration.h"
#include "core/net_ipc/nipc_pkg.h"
#include "fs/util.h"
#include <boost/format.hpp>

namespace neb {
namespace core {
nipc_server::nipc_server() : m_server(nullptr), m_conn(nullptr) {}
nipc_server::~nipc_server() {
  if (m_thread) {
    m_thread->join();
  }
}

void nipc_server::init_params(const nbre_params_t &params) {
  neb::configuration::instance().nbre_root_dir() = params.m_nbre_root_dir;
  neb::configuration::instance().nbre_exe_name() = params.m_nbre_exe_name;
  neb::configuration::instance().neb_db_dir() = params.m_neb_db_dir;
  neb::configuration::instance().nbre_db_dir() = params.m_nbre_db_dir;
  neb::configuration::instance().nbre_log_dir() = params.m_nbre_log_dir;
  neb::configuration::instance().admin_pub_addr() =
      base58_to_address(params.m_admin_pub_addr);
  neb::configuration::instance().nbre_start_height() =
      params.m_nbre_start_height;
  neb::configuration::instance().nipc_listen() = params.m_nipc_listen;
  neb::configuration::instance().nipc_port() = params.m_nipc_port;

#ifdef NDEBUG
  // supervisor start failed with reading file
#else
  // read errno_list file
  {
    std::string errno_file =
        neb::fs::join_path(neb::configuration::instance().nbre_root_dir(),
                           std::string("util/errno_list"));
    std::ifstream ifs;
    ifs.open(errno_file.c_str(), std::ios::in | std::ios::binary);
    if (!ifs.is_open()) {
      throw std::invalid_argument(
          boost::str(boost::format("can't open file %1%") % errno_file));
    }
    std::string line;
    while (std::getline(ifs, line) && !line.empty()) {
      neb::configuration::instance().set_exit_msg(line);
    }
    ifs.close();
  }
#endif
}

bool nipc_server::start() {
  m_mutex.lock();
  m_is_started = false;
  m_mutex.unlock();

<<<<<<< HEAD
  std::atomic_bool got_exception_when_start_ipc(false);

=======
  m_got_exception_when_start_nbre = false;
>>>>>>> 5c4a6365
  m_thread = std::make_unique<std::thread>([&, this] {
    try {
      m_server = std::make_unique<::ff::net::net_nervure>();
      m_pkg_hub = std::make_unique<::ff::net::typed_pkg_hub>();
      add_all_callbacks();
      m_server->add_pkg_hub(*m_pkg_hub);
      m_server->add_tcp_server(neb::configuration::instance().nipc_listen(),
                               neb::configuration::instance().nipc_port());
      m_request_timer = std::make_unique<api_request_timer>(
          &m_server->ioservice(), &ipc_callback_holder::instance());

      m_server->get_event_handler()
          ->listen<::ff::net::event::more::tcp_server_accept_connection>(
              [this](::ff::net::tcp_connection_base_ptr conn) {
                m_conn = conn;
                m_mutex.lock();
                m_is_started = true;
                m_mutex.unlock();
                m_request_timer->reset_conn(conn);
                m_last_heart_beat_time = std::chrono::steady_clock::now();
                m_start_complete_cond_var.notify_one();
              });
      m_server->get_event_handler()
          ->listen<::ff::net::event::tcp_lost_connection>(
              [this](::ff::net::tcp_connection_base *) {
                // We may restart the client. But we can ignore this and leave
                // this to ipc_client_watcher
                LOG(INFO) << "lost connection";
                m_conn.reset();
                m_request_timer->reset_conn(nullptr);
              });

      m_server->get_event_handler()
          ->listen<::ff::net::event::more::tcp_recv_stream_succ>(
              [this](::ff::net::tcp_connection_base *, size_t) {
                m_last_heart_beat_time = std::chrono::steady_clock::now();
              });
      m_server->get_event_handler()
          ->listen<::ff::net::event::more::tcp_send_stream_succ>(
              [this](::ff::net::tcp_connection_base *, size_t) {
                m_last_heart_beat_time = std::chrono::steady_clock::now();
              });

      // We need start the client here
      m_client_watcher =
          std::unique_ptr<ipc_client_watcher>(new ipc_client_watcher(
              neb::configuration::instance().nbre_exe_name()));
      m_client_watcher->start();

      m_heart_beat_watcher =
          std::make_unique<util::timer_loop>(&m_server->ioservice());
      m_heart_beat_watcher->register_timer_and_callback(1, [this]() {
        auto now = std::chrono::steady_clock::now();
        auto duration = now - m_last_heart_beat_time;
        auto count =
            std::chrono::duration_cast<std::chrono::seconds>(duration).count();
        if (count > 60) {
          LOG_FLUSH(INFO, "to kill client");
          m_client_watcher->kill_client();
        }
      });
      while (true) {
        if (m_server->ioservice().stopped())
          break;
        try {
          m_server->run();
        } catch (...) {
          m_server->ioservice().reset();
        }
      }
    } catch (const std::exception &e) {
      m_got_exception_when_start_nbre = true;
      LOG(ERROR) << "get exception when start ipc, " << typeid(e).name() << ", "
                 << e.what();
      m_start_complete_cond_var.notify_one();
    } catch (...) {
      m_got_exception_when_start_nbre = true;
      LOG(ERROR) << "get unknown exception when start ipc";
      m_start_complete_cond_var.notify_one();
    }
  });
  std::unique_lock<std::mutex> _l(m_mutex);
  if (!m_is_started && !m_got_exception_when_start_nbre) {
    m_start_complete_cond_var.wait(_l);
  }
  if (m_got_exception_when_start_nbre)
    return false;

  return true;
}

void nipc_server::shutdown() {
  if (m_conn)
    m_conn->close();
  m_server->stop();
  neb::core::command_queue::instance().send_command(
      std::make_shared<neb::core::exit_command>());
}

void nipc_server::add_all_callbacks() {
#define define_ipc_param(type, name)
#define define_ipc_pkg(type, ...)
#define define_ipc_api(req, ack) to_recv_pkg<ack>();

#include "core/net_ipc/ipc_interface_impl.h"

#undef define_ipc_api
#undef define_ipc_pkg
#undef define_ipc_param

  m_pkg_hub->to_recv_pkg<nbre_init_req>([this](std::shared_ptr<nbre_init_req>) {
    std::shared_ptr<nbre_init_ack> ack = std::make_shared<nbre_init_ack>();
    configuration &conf = configuration::instance();
    ack->set<p_nbre_root_dir>(conf.nbre_root_dir());
    ack->set<p_nbre_exe_name>(conf.nbre_exe_name());
    ack->set<p_neb_db_dir>(conf.neb_db_dir());
    ack->set<p_nbre_db_dir>(conf.nbre_db_dir());
    ack->set<p_nbre_log_dir>(conf.nbre_log_dir());
    ack->set<p_admin_pub_addr>(std::to_string(conf.admin_pub_addr()));
    ack->set<p_nbre_start_height>(conf.nbre_start_height());
    m_conn->send(ack);
  });

  m_pkg_hub->to_recv_pkg<heart_beat_t>([this](std::shared_ptr<heart_beat_t> p) {
    LOG(INFO) << "got heart beat";
    m_last_heart_beat_time = std::chrono::steady_clock::now();
    m_conn->send(p);
  });
}
} // namespace core
} // namespace neb<|MERGE_RESOLUTION|>--- conflicted
+++ resolved
@@ -73,12 +73,7 @@
   m_is_started = false;
   m_mutex.unlock();
 
-<<<<<<< HEAD
-  std::atomic_bool got_exception_when_start_ipc(false);
-
-=======
   m_got_exception_when_start_nbre = false;
->>>>>>> 5c4a6365
   m_thread = std::make_unique<std::thread>([&, this] {
     try {
       m_server = std::make_unique<::ff::net::net_nervure>();
