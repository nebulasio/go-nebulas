// Copyright (C) 2018 go-nebulas authors
//
// This file is part of the go-nebulas library.
//
// the go-nebulas library is free software: you can redistribute it and/or
// modify
// it under the terms of the GNU General Public License as published by
// the Free Software Foundation, either version 3 of the License, or
// (at your option) any later version.
//
// the go-nebulas library is distributed in the hope that it will be useful,
// but WITHOUT ANY WARRANTY; without even the implied warranty of
// MERCHANTABILITY or FITNESS FOR A PARTICULAR PURPOSE.  See the
// GNU General Public License for more details.
//
// You should have received a copy of the GNU General Public License
// along with the go-nebulas library.  If not, see
// <http://www.gnu.org/licenses/>.
//

#include "runtime/dip/dip_handler.h"
#include "common/configuration.h"
#include "core/ir_warden.h"
#include "fs/ir_manager/api/ir_api.h"
#include "fs/proto/ir.pb.h"
#include "fs/storage_holder.h"
#include "jit/jit_driver.h"
#include "runtime/dip/dip_reward.h"
#include "runtime/util.h"
#include <boost/foreach.hpp>
#include <boost/property_tree/json_parser.hpp>
#include <boost/property_tree/ptree.hpp>
#include <ff/functionflow.h>

namespace neb {
namespace rt {
namespace dip {

dip_handler::dip_handler() : m_has_curr(false) {
  m_storage = neb::fs::storage_holder::instance().nbre_db_ptr();
}

void dip_handler::init_dip_params(block_height_t height) {

  if (!m_has_curr && m_incoming.empty()) {
    load_dip_rewards();
    auto dip_versions_ptr = neb::fs::ir_api::get_ir_versions("dip", m_storage);
    if (dip_versions_ptr->empty()) {
      return;
    }
    LOG(INFO) << "dip versions not empty, size " << dip_versions_ptr->size();

    std::reverse(dip_versions_ptr->begin(), dip_versions_ptr->end());
    for (auto version : *dip_versions_ptr) {
      auto nbre_ir_ptr =
          neb::core::ir_warden::instance().get_ir_by_name_version("dip",
                                                                  version);
      block_height_t available_height = nbre_ir_ptr->height();
      m_incoming.push(std::make_pair(version, available_height));
    }
  }

  std::pair<version_t, block_height_t> tmp;

  while (!m_incoming.empty() && m_incoming.front().second <= height) {
    tmp = m_incoming.front();
    m_has_curr = true;
    m_incoming.pop();
  }

  if (tmp.first && tmp.second) {
    try {
      jit_driver &jd = jit_driver::instance();
      LOG(INFO) << "to init dip params";
      auto dip_ret = jd.run_ir<dip_ret_type>(
          "dip", std::numeric_limits<uint64_t>::max(),
          neb::configuration::instance().dip_func_name(), 0);

      if (!std::get<0>(dip_ret)) {
        dip_params_t info;
        info.deserialize_from_string(std::get<1>(dip_ret));
<<<<<<< HEAD
        m_dip_params_list.push_back(std::move(info));

        LOG(INFO) << "show dip history";
        for (auto &ele : m_dip_params_list) {
          LOG(INFO) << ele.get<start_block>() << ','
                    << ele.get<block_interval>() << ','
                    << ele.get<reward_addr>() << ',' << ele.get<coinbase_addr>()
                    << ',' << ele.get<p_version>();
        }
=======
        m_dip_params_list.push_back(
            std::make_shared<dip_params_t>(std::move(info)));
>>>>>>> c61e1671
      }
    } catch (const std::exception &e) {
      LOG(INFO) << "dip params init failed " << e.what();
    }
  }
}

void dip_handler::deploy(version_t version, block_height_t available_height) {
  m_incoming.push(std::make_pair(version, available_height));
}

void dip_handler::start(neb::block_height_t height,
                        const dip_params_t *dip_params) {
  init_dip_params(height);
  if (!m_has_curr) {
    LOG(INFO) << "dip params not init";
    return;
  }
  LOG(INFO) << "dip params init done";

  // get start block and block interval if default
  auto last_ele_ptr = m_dip_params_list.back();
  auto &last_ele = *last_ele_ptr;
  block_height_t dip_start_block = last_ele.get<start_block>();
  block_height_t dip_block_interval = last_ele.get<block_interval>();

  if (dip_params) {
    LOG(INFO) << "dip meta not null";
    dip_start_block = dip_params->get<start_block>();
    dip_block_interval = dip_params->get<block_interval>();
  }

  if (height < dip_start_block + dip_block_interval) {
    LOG(INFO) << "wait to sync";
    return;
  }

  uint64_t interval_nums = (height - dip_start_block) / dip_block_interval;
  uint64_t hash_height = dip_start_block + dip_block_interval * interval_nums;

  if (height != hash_height) {
    return;
  }
  LOG(INFO) << "to start calculate dip reward for hash_height " << hash_height;

  if (m_dip_reward.exist(hash_height)) {
    LOG(INFO) << "dip reward already exists";
    return;
  }

  // get dip version if default
  std::string dip_name = "dip";
  uint64_t dip_version = 0;
  auto tmp_ptr = neb::core::ir_warden::instance().get_ir_by_name_height(
      dip_name, hash_height, false);
  assert(!tmp_ptr->empty());
  dip_version = tmp_ptr->back().version();
  if (dip_params) {
    dip_version = dip_params->get<p_version>();
  }

  ff::para<> p;
  p([this, dip_name, dip_version, hash_height]() {
    try {
      std::stringstream ss;
      ss << dip_name << dip_version;
      std::string name_version = ss.str();
      LOG(INFO) << "dip name version " << name_version;

      auto irs_ptr = neb::core::ir_warden::instance().get_ir_by_name_height(
          dip_name, hash_height);
      LOG(INFO) << "dip ir and depends size " << irs_ptr->size();

      jit_driver &jd = jit_driver::instance();
      LOG(INFO) << "jit driver run with " << name_version << ','
                << irs_ptr->size() << ','
                << neb::configuration::instance().dip_func_name() << ','
                << hash_height;
      auto dip_ret = jd.run<dip_ret_type>(
          name_version, *irs_ptr,
          neb::configuration::instance().dip_func_name(), hash_height);
      LOG(INFO) << "dip reward returned";

      if (std::get<0>(dip_ret)) {
        const auto &meta_info_json = std::get<1>(dip_ret);
        const auto &meta_info = neb::rt::json_to_meta_info(meta_info_json);
        auto &tmp = std::get<2>(dip_ret);
        auto dip_str = dip_reward::dip_info_to_json(tmp, meta_info);
        write_to_storage(hash_height, dip_str);
        LOG(INFO) << "write dip reward to storage";
      } else {
        LOG(INFO) << std::get<1>(dip_ret);
      }

    } catch (const std::exception &e) {
      LOG(INFO) << "jit driver execute dip failed " << e.what();
    }
  });
}

std::string
dip_handler::get_dip_reward_when_missing(neb::block_height_t height,
                                         const dip_params_t &dip_params) {

  LOG(INFO) << "call func get_dip_reward_when_missing";
  block_height_t dip_start_block = dip_params.get<start_block>();
  block_height_t dip_block_interval = dip_params.get<block_interval>();

  uint64_t interval_nums = (height - dip_start_block) / dip_block_interval;
  uint64_t hash_height = dip_start_block + dip_block_interval * interval_nums;

  LOG(INFO) << "start_block " << dip_start_block << ", block interval "
            << dip_block_interval << ", interval_nums " << interval_nums
            << ", hash_height " << hash_height;

  start(hash_height, &dip_params);

  auto ret = std::string("{\"err\":\"dip reward missing, wait to restart\"}");
  LOG(INFO) << ret;
  return ret;
}

std::shared_ptr<dip_params_t>
dip_handler::get_dip_params(neb::block_height_t height) {

  auto tmp_ptr = std::make_shared<dip_params_t>();
  tmp_ptr->set<start_block>(height);
  auto ret = m_dip_params_list.try_lower_bound(
      tmp_ptr, [](const std::shared_ptr<dip_params_t> &d1,
                  const std::shared_ptr<dip_params_t> &d2) {
        return d1->get<start_block>() < d2->get<start_block>();
      });
  LOG(INFO) << "try lower bound returned " << ret.first;
  assert(ret.first);
  return ret.second;
}

std::string dip_handler::get_dip_reward(neb::block_height_t height) {
  LOG(INFO) << "call func get_dip_reward";

  if (!m_has_curr) {
    auto ret = std::string("{\"err\":\"dip params not init yet\"}");
    LOG(INFO) << ret;
    return ret;
  }

  if (!m_dip_params_list.empty()) {
    auto first_ele_ptr = m_dip_params_list.front();
    auto &first_ele = *first_ele_ptr;
    if (height <
        first_ele.get<start_block>() + first_ele.get<block_interval>()) {
      auto ret = boost::str(
          boost::format("{\"err\":\"available height is %1%\"}") %
          (first_ele.get<start_block>() + first_ele.get<block_interval>()));
      LOG(INFO) << ret;
      return ret;
    }
  }

  LOG(INFO) << "dip history size " << m_dip_params_list.size();
  auto it_ptr = get_dip_params(height);
  auto &it = *it_ptr;
  block_height_t dip_start_block = it.get<start_block>();
  block_height_t dip_block_interval = it.get<block_interval>();
  LOG(INFO) << "history start block " << dip_start_block << " , block interval "
            << dip_block_interval;

  uint64_t interval_nums = (height - dip_start_block) / dip_block_interval;
  uint64_t hash_height = dip_start_block + dip_block_interval * interval_nums;
  LOG(INFO) << "mapping height " << height << " to hash_height " << hash_height;

  if (!m_dip_reward.exist(hash_height)) {
    LOG(INFO) << "dip reward not exists";
    return get_dip_reward_when_missing(hash_height, it);
  }
  LOG(INFO) << "dip reward exists";
  auto ret = m_dip_reward.try_get_val(hash_height);
  LOG(INFO) << ret.second;
  return ret.second;
}

void dip_handler::write_to_storage(neb::block_height_t hash_height,
                                   const std::string &dip_reward) {
  auto update_to_storage = [](const std::string &key,
                              const boost::property_tree::ptree &val_pt,
                              neb::fs::rocksdb_storage *rs) {
    std::stringstream ss;
    boost::property_tree::json_parser::write_json(ss, val_pt, false);
    rs->put(key, neb::string_to_byte(ss.str()));
  };

  LOG(INFO) << "call func write_to_storage";
  neb::bytes dip_rewards_bytes;
  std::string key = "dip_rewards";
  try {
    dip_rewards_bytes = m_storage->get(key);
  } catch (const std::exception &e) {
    LOG(INFO) << "dip reward empty " << e.what();

    boost::property_tree::ptree ele, arr, root;
    ele.put("", dip_reward);
    arr.push_back(std::make_pair("", ele));
    root.add_child(key, arr);
    update_to_storage(key, root, m_storage);

    m_dip_reward.insert(std::make_pair(hash_height, dip_reward));
    LOG(INFO) << "insert dip reward pair height " << hash_height
              << ", dip_reward " << dip_reward;
    return;
  }

  LOG(INFO) << "dip reward not empty";
  boost::property_tree::ptree root;
  std::stringstream ss(neb::byte_to_string(dip_rewards_bytes));
  boost::property_tree::json_parser::read_json(ss, root);

  boost::property_tree::ptree &arr = root.get_child(key);
  boost::property_tree::ptree ele;
  ele.put("", dip_reward);
  arr.push_back(std::make_pair("", ele));
  LOG(INFO) << "insert dip_reward";
  update_to_storage(key, root, m_storage);

  m_dip_reward.insert(std::make_pair(hash_height, dip_reward));
  LOG(INFO) << "insert dip reward pair height " << hash_height
            << ", dip_reward " << dip_reward;
}

void dip_handler::load_dip_rewards() {

  LOG(INFO) << "call func load_dip_rewards";
  std::string key = "dip_rewards";
  neb::bytes dip_rewards_bytes;
  try {
    dip_rewards_bytes = m_storage->get(key);
  } catch (const std::exception &e) {
    LOG(INFO) << "dip reward empty " << e.what();
    return;
  }

  LOG(INFO) << "dip reward not empty";
  boost::property_tree::ptree root;
  std::stringstream ss(neb::byte_to_string(dip_rewards_bytes));
  boost::property_tree::json_parser::read_json(ss, root);

  BOOST_FOREACH (boost::property_tree::ptree::value_type &v,
                 root.get_child(key)) {
    boost::property_tree::ptree pt = v.second;
    std::string dip_reward = pt.get<std::string>(std::string());

    boost::property_tree::ptree reward_pt;
    std::stringstream ss(dip_reward);
    boost::property_tree::json_parser::read_json(ss, reward_pt);
    block_height_t end_height = reward_pt.get<block_height_t>("end_height");

    m_dip_reward.insert(std::make_pair(end_height + 1, dip_reward));
    LOG(INFO) << "insert dip reward pair height " << end_height + 1
              << ", dip_reward " << dip_reward;
  }
}

} // namespace dip
} // namespace rt
} // namespace neb<|MERGE_RESOLUTION|>--- conflicted
+++ resolved
@@ -77,22 +77,9 @@
           neb::configuration::instance().dip_func_name(), 0);
 
       if (!std::get<0>(dip_ret)) {
-        dip_params_t info;
-        info.deserialize_from_string(std::get<1>(dip_ret));
-<<<<<<< HEAD
-        m_dip_params_list.push_back(std::move(info));
-
-        LOG(INFO) << "show dip history";
-        for (auto &ele : m_dip_params_list) {
-          LOG(INFO) << ele.get<start_block>() << ','
-                    << ele.get<block_interval>() << ','
-                    << ele.get<reward_addr>() << ',' << ele.get<coinbase_addr>()
-                    << ',' << ele.get<p_version>();
-        }
-=======
-        m_dip_params_list.push_back(
-            std::make_shared<dip_params_t>(std::move(info)));
->>>>>>> c61e1671
+        auto info = std::make_shared<dip_params_t>();
+        info->deserialize_from_string(std::get<1>(dip_ret));
+        m_dip_params_list.push_back(info);
       }
     } catch (const std::exception &e) {
       LOG(INFO) << "dip params init failed " << e.what();
