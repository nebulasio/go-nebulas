--- conflicted
+++ resolved
@@ -1,35 +1,12 @@
-// Copyright (C) 2017 go-nebulas authors
-//
-// This file is part of the go-nebulas library.
-//
-// the go-nebulas library is free software: you can redistribute it and/or modify
-// it under the terms of the GNU General Public License as published by
-// the Free Software Foundation, either version 3 of the License, or
-// (at your option) any later version.
-//
-// the go-nebulas library is distributed in the hope that it will be useful,
-// but WITHOUT ANY WARRANTY; without even the implied warranty of
-// MERCHANTABILITY or FITNESS FOR A PARTICULAR PURPOSE.  See the
-// GNU General Public License for more details.
-//
-// You should have received a copy of the GNU General Public License
-// along with the go-nebulas library.  If not, see <http://www.gnu.org/licenses/>.
-//
 
 syntax = "proto3";
 
-<<<<<<< HEAD
-// import "google/api/annotations.proto";
-import "../../../../consensus/pb/state.proto";
-=======
 //import "google/api/annotations.proto";
 
 import "../../../..//consensus/pb/state.proto";
 //import "../../../../core/pb/block.proto";
->>>>>>> 6da3f082
 import "./block.proto";
 import "../../../../neblet/pb/config.proto";
-
 package rpcpb;
 
 // RPC API interface.
@@ -96,14 +73,6 @@
         };
     }
 
-    // Get transactionReceipt info by tansaction hash.
-    rpc GetTransactionByContract (GetTransactionByContractRequest) returns (TransactionResponse) {
-        option (google.api.http) = {
-            post: "/v1/user/getTransactionByContract"
-            body: "*"
-        };
-    }
-
     // Subscribe message
     rpc Subscribe(SubscribeRequest) returns (stream SubscribeResponse) {
         option (google.api.http) = {
@@ -141,20 +110,12 @@
 		};
     }
 
-<<<<<<< HEAD
-    rpc GetNRByAddress (GetNRByAddressRequest) returns (GetNRByAddressResponse) {
-		option (google.api.http) = {
-            post: "/v1/user/nr"
-            body: "*"
-		};
-=======
     // Verify Signature.
     rpc VerifySignature (VerifySignatureRequest) returns (VerifySignatureResponse) {
         option (google.api.http) = {
             post: "/v1/user/verifySignature"
             body: "*"
         };
->>>>>>> 6da3f082
     }
 }
 
@@ -206,13 +167,6 @@
         };
     }
 
-    rpc GenerateRandomSeed(GenerateRandomSeedRequest) returns (GenerateRandomSeedResponse) {
-        option (google.api.http) = {
-            post: "/v1/admin/generateRandomSeed"
-            body: "*"
-        };
-    }
-
     // Sign sign transaction
     rpc SignTransactionWithPassphrase(SignTransactionPassphraseRequest) returns (SignTransactionPassphraseResponse) {
         option (google.api.http) = {
@@ -399,10 +353,7 @@
     // binary data for transaction
     bytes binary = 10;
 
-    // protocol data for transaction
-    bytes protocol = 11;
-
-    // transaction payload type, enum:binary, deploy, call, protocol
+    // transaction payload type, enum:binary, deploy, call
     string type = 20;
 }
 
@@ -460,12 +411,6 @@
     string hash = 1;
 }
 
-// Request message of GetTransactionByContract rpc.
-message GetTransactionByContractRequest {
-    // string of contract address.
-    string address = 1;
-}
-
 // Response message of Block.
 message BlockResponse {
 
@@ -505,10 +450,10 @@
     // Miner
     string miner = 12;
 
-    // Random seed
+    //Random seed
     string randomSeed = 13;
 
-    // Random proof
+    //vrf proof
     string randomProof = 14;
 
     // is finaliy
@@ -554,12 +499,6 @@
 
     // transaction gas used
     string gas_used = 14;
-
-    // contract execute error
-    string execute_error = 15;
-
-    // contract execute result
-    string execute_result = 16;
 }
 
 message NewAccountRequest {
@@ -604,20 +543,6 @@
     bytes data = 1;
 }
 
-message GenerateRandomSeedRequest {
-    // miner address
-    string address = 1;
-    // parent seed of new block
-    bytes parent_seed = 2;
-    //  hash of new block's ancestor
-    bytes ancestor_hash = 3;
-}
-
-message GenerateRandomSeedResponse {
-    bytes vrf_seed = 1;
-    bytes vrf_proof = 2;
-}
-
 message SignTransactionPassphraseRequest {
 	// transaction struct
 	TransactionRequest transaction = 1;
@@ -675,18 +600,6 @@
     nebletpb.Config config = 1;
 }
 
-<<<<<<< HEAD
-message GetNRByAddressRequest {
-    // Hex string of the account addresss.
-    string address = 1;
-
-    // block account state with height. If not specified, use 0 as tail height.
-    uint64 height = 2;
-}
-
-message GetNRByAddressResponse {
-    string data = 1;
-=======
 message VerifySignatureRequest {
     string msg = 1;
     string signature = 2;
@@ -697,5 +610,4 @@
 message VerifySignatureResponse {
     bool result = 1;
     string address = 2;
->>>>>>> 6da3f082
 }