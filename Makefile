
# Copyright (C) 2017 go-nebulas authors
#
# This file is part of the go-nebulas library.
#
# the go-nebulas library is free software: you can redistribute it and/or modify
# it under the terms of the GNU General Public License as published by
# the Free Software Foundation, either version 3 of the License, or
# (at your option) any later version.
#
# the go-nebulas library is distributed in the hope that it will be useful,
# but WITHOUT ANY WARRANTY; without even the implied warranty of
# MERCHANTABILITY or FITNESS FOR A PARTICULAR PURPOSE.  See the
# GNU General Public License for more details.
#
# You should have received a copy of the GNU General Public License
# along with the go-nebulas library.  If not, see <http://www.gnu.org/licenses/>.
#

<<<<<<< HEAD
VERSION?=1.0.8
=======
VERSION?=1.1.0
>>>>>>> 6da3f082

COMMIT=$(shell git rev-parse HEAD)
BRANCH=$(shell git rev-parse --abbrev-ref HEAD)

CURRENT_DIR=$(shell pwd)
BUILD_DIR=${CURRENT_DIR}
BINARY=neb

VET_REPORT=vet.report
LINT_REPORT=lint.report
TEST_REPORT=test.report
TEST_XUNIT_REPORT=test.report.xml

OS := $(shell uname -s)
ifeq ($(OS),Darwin)
	DYLIB=.dylib
	INSTALL=install
	LDCONFIG=
	NEBBINARY=$(BINARY)
	BUUILDLOG=
else
	DYLIB=.so
	INSTALL=sudo install
	LDCONFIG=sudo /sbin/ldconfig
	NEBBINARY=$(BINARY)-$(COMMIT)
	BUUILDLOG=-rm -f $(BINARY); ln -s $(BINARY)-$(COMMIT) $(BINARY)
endif

NBRELIB := nbre/lib/lib
ifeq ($(NBRELIB),$(wildcard $(NBRELIB)))
	CGO_CFLAGS=CGO_CFLAGS="-I/$(CURRENT_DIR)/nbre/lib/include -g -O2"
	CGO_LDFLAGS=CGO_LDFLAGS="-L$(CURRENT_DIR)/nbre/lib/lib -lrocksdb -lstdc++ -lm -lz -lbz2 -lsnappy -llz4 -lzstd -g -O2"
else
	CGO_CFLAGS=
	CGO_LDFLAGS=
endif

ifeq ($(shell command -v dep 2> /dev/null || echo "uninstalled"),uninstalled)
	DEPINSTALL=mkdir -p $(GOPATH)/bin && curl https://raw.githubusercontent.com/golang/dep/master/install.sh | sh
else
	DEPINSTALL=
endif

# $(warning  $(CGO_CFLAGS))
# $(warning  $(CGO_LDFLAGS))

# Setup the -ldflags option for go build here, interpolate the variable values
LDFLAGS = -ldflags "-X main.version=${VERSION} -X main.commit=${COMMIT} -X main.branch=${BRANCH} -X main.compileAt=`date +%s`"

# Build the project
.PHONY: build build-linux clean dep lint run test vet link-libs all

all: clean vet fmt lint build test

dep:
	$(DEPINSTALL) dep ensure -v

deploy-libs:
	$(INSTALL) nf/nvm/native-lib/*$(DYLIB) /usr/local/lib/
	$(INSTALL) native-lib/*$(DYLIB) /usr/local/lib/
	$(LDCONFIG)

deploy-v8:
	$(INSTALL) nf/nvm/native-lib/*$(DYLIB) /usr/local/lib/
	$(LDCONFIG)

deploy-nbre:
	$(INSTALL) nf/nbre/native/*$(DYLIB) /usr/local/lib/
	$(LDCONFIG)

deploy: deploy-libs deploy-v8 deploy-nbre

undeploy:
	-rm -f /usr/local/lib/libnebulas*
	-rm -f /usr/local/lib/libnbre*

build:
	cd cmd/neb; $(CGO_CFLAGS) $(CGO_LDFLAGS) go build $(LDFLAGS) -o ../../$(NEBBINARY)
	cd cmd/crashreporter; go build $(LDFLAGS) -o ../../neb-crashreporter
	$(BUUILDLOG)

build-linux:
	cd cmd/neb; GOOS=linux GOARCH=amd64 go build $(LDFLAGS) -o ../../$(BINARY)-linux

LIST := ./account/... ./cmd/... ./common/... ./consensus ./core/... ./crypto/... ./metrics/... ./neblet/... ./net/... ./nf/... ./rpc/... ./storage/... ./sync/... ./util/... ./nip/... ./nr/...
# LIST := $(ls -d */|grep -Ev "vendor|logs|nebtestkit|.db")/...

test:
	env GOCACHE=off $(CGO_CFLAGS) $(CGO_LDFLAGS) go test $(LIST) 2>&1 | tee $(TEST_REPORT); go2xunit -fail -input $(TEST_REPORT) -output $(TEST_XUNIT_REPORT)

vet:
	go vet $$(go list $(LIST)) 2>&1 | tee $(VET_REPORT)

fmt:
	goimports -w $$(go list -f "{{.Dir}}" $(LIST) | grep -v /vendor/)

lint:
	golint $$(go list $(LIST)) | sed "s:^$(BUILD_DIR)/::" | tee $(LINT_REPORT)

clean:
	-rm -f $(VET_REPORT)
	-rm -f $(LINT_REPORT)
	-rm -f $(TEST_REPORT)
	-rm -f $(TEST_XUNIT_REPORT)
	-rm -f $(BINARY)
	-rm -f $(BINARY)-$(COMMIT)
<|MERGE_RESOLUTION|>--- conflicted
+++ resolved
@@ -17,11 +17,7 @@
 # along with the go-nebulas library.  If not, see <http://www.gnu.org/licenses/>.
 #
 
-<<<<<<< HEAD
-VERSION?=1.0.8
-=======
 VERSION?=1.1.0
->>>>>>> 6da3f082
 
 COMMIT=$(shell git rev-parse HEAD)
 BRANCH=$(shell git rev-parse --abbrev-ref HEAD)
